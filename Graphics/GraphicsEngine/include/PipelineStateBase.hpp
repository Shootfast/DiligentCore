/*
 *  Copyright 2019-2020 Diligent Graphics LLC
 *  Copyright 2015-2019 Egor Yusov
 *  
 *  Licensed under the Apache License, Version 2.0 (the "License");
 *  you may not use this file except in compliance with the License.
 *  You may obtain a copy of the License at
 *  
 *      http://www.apache.org/licenses/LICENSE-2.0
 *  
 *  Unless required by applicable law or agreed to in writing, software
 *  distributed under the License is distributed on an "AS IS" BASIS,
 *  WITHOUT WARRANTIES OR CONDITIONS OF ANY KIND, either express or implied.
 *  See the License for the specific language governing permissions and
 *  limitations under the License.
 *
 *  In no event and under no legal theory, whether in tort (including negligence), 
 *  contract, or otherwise, unless required by applicable law (such as deliberate 
 *  and grossly negligent acts) or agreed to in writing, shall any Contributor be
 *  liable for any damages, including any direct, indirect, special, incidental, 
 *  or consequential damages of any character arising as a result of this License or 
 *  out of the use or inability to use the software (including but not limited to damages 
 *  for loss of goodwill, work stoppage, computer failure or malfunction, or any and 
 *  all other commercial damages or losses), even if such Contributor has been advised 
 *  of the possibility of such damages.
 */

#pragma once

/// \file
/// Implementation of the Diligent::PipelineStateBase template class

#include <array>
#include <vector>

#include "PipelineState.h"
#include "DeviceObjectBase.hpp"
#include "STDAllocator.hpp"
#include "EngineMemory.h"
#include "GraphicsAccessories.hpp"
#include "StringPool.hpp"

namespace Diligent
{

/// Template class implementing base functionality for a pipeline state object.

/// \tparam BaseInterface - base interface that this class will inheret
///                         (Diligent::IPipelineStateD3D11, Diligent::IPipelineStateD3D12,
///                          Diligent::IPipelineStateGL or Diligent::IPipelineStateVk).
/// \tparam RenderDeviceImplType - type of the render device implementation
///                                (Diligent::RenderDeviceD3D11Impl, Diligent::RenderDeviceD3D12Impl,
///                                 Diligent::RenderDeviceGLImpl, or Diligent::RenderDeviceVkImpl)
template <class BaseInterface, class RenderDeviceImplType>
class PipelineStateBase : public DeviceObjectBase<BaseInterface, RenderDeviceImplType, PipelineStateDesc>
{
public:
    using TDeviceObjectBase = DeviceObjectBase<BaseInterface, RenderDeviceImplType, PipelineStateDesc>;

    /// \param pRefCounters - reference counters object that controls the lifetime of this PSO
    /// \param pDevice - pointer to the device.
    /// \param PSODesc - pipeline state description.
    /// \param bIsDeviceInternal - flag indicating if the blend state is an internal device object and
    ///							   must not keep a strong reference to the device.
    PipelineStateBase(IReferenceCounters*      pRefCounters,
                      RenderDeviceImplType*    pDevice,
                      const PipelineStateDesc& PSODesc,
                      bool                     bIsDeviceInternal = false) :
        TDeviceObjectBase{pRefCounters, pDevice, PSODesc, bIsDeviceInternal},
        m_NumShaders{0}
    {
        ValidateDesc();

        const auto& SrcLayout      = PSODesc.ResourceLayout;
        size_t      StringPoolSize = 0;
        if (SrcLayout.Variables != nullptr)
        {
            for (Uint32 i = 0; i < SrcLayout.NumVariables; ++i)
                StringPoolSize += strlen(SrcLayout.Variables[i].Name) + 1;
        }

        if (SrcLayout.StaticSamplers != nullptr)
        {
            for (Uint32 i = 0; i < SrcLayout.NumStaticSamplers; ++i)
                StringPoolSize += strlen(SrcLayout.StaticSamplers[i].SamplerOrTextureName) + 1;
        }

        if (PSODesc.IsAnyGraphicsPipeline())
        {
            CheckAndCorrectBlendStateDesc();
            CheckRasterizerStateDesc();
            CheckAndCorrectDepthStencilDesc();

            const auto& InputLayout = PSODesc.GraphicsPipeline.InputLayout;
            for (Uint32 i = 0; i < InputLayout.NumElements; ++i)
                StringPoolSize += strlen(InputLayout.LayoutElements[i].HLSLSemantic) + 1;
        }
        else
        {
            DEV_CHECK_ERR(PSODesc.GraphicsPipeline.InputLayout.NumElements == 0, "Compute pipelines must not have input layout elements");
        }

        m_StringPool.Reserve(StringPoolSize, GetRawAllocator());

        auto& DstLayout = this->m_Desc.ResourceLayout;
        if (SrcLayout.Variables != nullptr)
        {
            ShaderResourceVariableDesc* Variables =
                ALLOCATE(GetRawAllocator(), "Memory for ShaderResourceVariableDesc array", ShaderResourceVariableDesc, SrcLayout.NumVariables);
            DstLayout.Variables = Variables;
            for (Uint32 i = 0; i < SrcLayout.NumVariables; ++i)
            {
                VERIFY(SrcLayout.Variables[i].Name != nullptr, "Variable name can't be null");
                Variables[i]      = SrcLayout.Variables[i];
                Variables[i].Name = m_StringPool.CopyString(SrcLayout.Variables[i].Name);
            }
        }

        if (SrcLayout.StaticSamplers != nullptr)
        {
            StaticSamplerDesc* StaticSamplers =
                ALLOCATE(GetRawAllocator(), "Memory for StaticSamplerDesc array", StaticSamplerDesc, SrcLayout.NumStaticSamplers);
            DstLayout.StaticSamplers = StaticSamplers;
            for (Uint32 i = 0; i < SrcLayout.NumStaticSamplers; ++i)
            {
                VERIFY(SrcLayout.StaticSamplers[i].SamplerOrTextureName != nullptr, "Static sampler or texture name can't be null");
#ifdef DILIGENT_DEVELOPMENT
                {
                    const auto& BorderColor = SrcLayout.StaticSamplers[i].Desc.BorderColor;
                    if (!((BorderColor[0] == 0 && BorderColor[1] == 0 && BorderColor[2] == 0 && BorderColor[3] == 0) ||
                          (BorderColor[0] == 0 && BorderColor[1] == 0 && BorderColor[2] == 0 && BorderColor[3] == 1) ||
                          (BorderColor[0] == 1 && BorderColor[1] == 1 && BorderColor[2] == 1 && BorderColor[3] == 1)))
                    {
                        LOG_WARNING_MESSAGE("Static sampler for variable \"", SrcLayout.StaticSamplers[i].SamplerOrTextureName, "\" specifies border color (",
                                            BorderColor[0], ", ", BorderColor[1], ", ", BorderColor[2], ", ", BorderColor[3],
                                            "). D3D12 static samplers only allow transparent black (0,0,0,0), opaque black (0,0,0,1) or opaque white (1,1,1,1) as border colors");
                    }
                }
#endif

                StaticSamplers[i]                      = SrcLayout.StaticSamplers[i];
                StaticSamplers[i].SamplerOrTextureName = m_StringPool.CopyString(SrcLayout.StaticSamplers[i].SamplerOrTextureName);
            }
        }


        if (this->m_Desc.IsComputePipeline())
        {
            const auto& ComputePipeline = PSODesc.ComputePipeline;
            if (ComputePipeline.pCS == nullptr)
            {
                LOG_ERROR_AND_THROW("Compute shader is not provided");
            }

#define VALIDATE_SHADER_TYPE(Shader, ExpectedType, ShaderName)                                                                           \
    if (Shader && Shader->GetDesc().ShaderType != ExpectedType)                                                                          \
    {                                                                                                                                    \
        LOG_ERROR_AND_THROW(GetShaderTypeLiteralName(Shader->GetDesc().ShaderType), " is not a valid type for ", ShaderName, " shader"); \
    }

            VALIDATE_SHADER_TYPE(ComputePipeline.pCS, SHADER_TYPE_COMPUTE, "compute")

            m_pCS          = ComputePipeline.pCS;
            m_ppShaders[0] = ComputePipeline.pCS;
            m_NumShaders   = 1;
        }
        else
        {
            const auto& GraphicsPipeline = PSODesc.GraphicsPipeline;

            VALIDATE_SHADER_TYPE(GraphicsPipeline.pVS, SHADER_TYPE_VERTEX, "vertex")
            VALIDATE_SHADER_TYPE(GraphicsPipeline.pPS, SHADER_TYPE_PIXEL, "pixel")
            VALIDATE_SHADER_TYPE(GraphicsPipeline.pGS, SHADER_TYPE_GEOMETRY, "geometry")
            VALIDATE_SHADER_TYPE(GraphicsPipeline.pHS, SHADER_TYPE_HULL, "hull")
            VALIDATE_SHADER_TYPE(GraphicsPipeline.pDS, SHADER_TYPE_DOMAIN, "domain")
            VALIDATE_SHADER_TYPE(GraphicsPipeline.pAS, SHADER_TYPE_AMPLIFICATION, "amplification")
            VALIDATE_SHADER_TYPE(GraphicsPipeline.pMS, SHADER_TYPE_MESH, "mesh")
#undef VALIDATE_SHADER_TYPE

            if (PSODesc.PipelineType == GRAPHICS_PIPELINE)
            {
                CHECK_THROW(GraphicsPipeline.pVS, "Vertex shader must be defined");
                CHECK_THROW(!GraphicsPipeline.pAS && !GraphicsPipeline.pMS, "Mesh shaders are not supported in graphics pipeline");
                m_pVS = GraphicsPipeline.pVS;
                m_pPS = GraphicsPipeline.pPS;
                m_pGS = GraphicsPipeline.pGS;
                m_pDS = GraphicsPipeline.pDS;
                m_pHS = GraphicsPipeline.pHS;
            }
            else if (PSODesc.PipelineType == MESH_PIPELINE)
            {
                CHECK_THROW(GraphicsPipeline.pMS, "Mesh shader must be defined");
                CHECK_THROW(!GraphicsPipeline.pVS && !GraphicsPipeline.pGS && !GraphicsPipeline.pDS && !GraphicsPipeline.pHS,
                            "Vertex, geometry and tessellation shaders are not supported in mesh pipeline");
                DEV_CHECK_ERR(GraphicsPipeline.InputLayout.NumElements == 0, "Input layout ignored in mesh shader");
                m_pAS = GraphicsPipeline.pAS;
                m_pMS = GraphicsPipeline.pMS;
                m_pPS = GraphicsPipeline.pPS;
            }

            if (GraphicsPipeline.pVS) m_ppShaders[m_NumShaders++] = GraphicsPipeline.pVS;
            if (GraphicsPipeline.pPS) m_ppShaders[m_NumShaders++] = GraphicsPipeline.pPS;
            if (GraphicsPipeline.pGS) m_ppShaders[m_NumShaders++] = GraphicsPipeline.pGS;
            if (GraphicsPipeline.pHS) m_ppShaders[m_NumShaders++] = GraphicsPipeline.pHS;
            if (GraphicsPipeline.pDS) m_ppShaders[m_NumShaders++] = GraphicsPipeline.pDS;
            if (GraphicsPipeline.pAS) m_ppShaders[m_NumShaders++] = GraphicsPipeline.pAS;
            if (GraphicsPipeline.pMS) m_ppShaders[m_NumShaders++] = GraphicsPipeline.pMS;

            DEV_CHECK_ERR(m_NumShaders > 0, "There must be at least one shader in the Pipeline State");

            m_pRenderPass = PSODesc.GraphicsPipeline.pRenderPass;

            for (Uint32 rt = GraphicsPipeline.NumRenderTargets; rt < _countof(GraphicsPipeline.RTVFormats); ++rt)
            {
                auto RTVFmt = GraphicsPipeline.RTVFormats[rt];
                if (RTVFmt != TEX_FORMAT_UNKNOWN)
                {
                    LOG_ERROR_MESSAGE("Render target format (", GetTextureFormatAttribs(RTVFmt).Name, ") of unused slot ", rt,
                                      " must be set to TEX_FORMAT_UNKNOWN");
                }
            }

            if (m_pRenderPass)
            {
                const auto& RPDesc = m_pRenderPass->GetDesc();
                VERIFY_EXPR(GraphicsPipeline.SubpassIndex < RPDesc.SubpassCount);
                const auto& Subpass = RPDesc.pSubpasses[GraphicsPipeline.SubpassIndex];

                this->m_Desc.GraphicsPipeline.NumRenderTargets = static_cast<Uint8>(Subpass.RenderTargetAttachmentCount);
                for (Uint32 rt = 0; rt < Subpass.RenderTargetAttachmentCount; ++rt)
                {
                    const auto& RTAttachmentRef = Subpass.pRenderTargetAttachments[rt];
                    if (RTAttachmentRef.AttachmentIndex != ATTACHMENT_UNUSED)
                    {
                        VERIFY_EXPR(RTAttachmentRef.AttachmentIndex < RPDesc.AttachmentCount);
                        this->m_Desc.GraphicsPipeline.RTVFormats[rt] = RPDesc.pAttachments[RTAttachmentRef.AttachmentIndex].Format;
                    }
                }

                if (Subpass.pDepthStencilAttachment != nullptr)
                {
                    const auto& DSAttachmentRef = *Subpass.pDepthStencilAttachment;
                    if (DSAttachmentRef.AttachmentIndex != ATTACHMENT_UNUSED)
                    {
                        VERIFY_EXPR(DSAttachmentRef.AttachmentIndex < RPDesc.AttachmentCount);
                        this->m_Desc.GraphicsPipeline.DSVFormat = RPDesc.pAttachments[DSAttachmentRef.AttachmentIndex].Format;
                    }
                }
            }

            const auto&    InputLayout     = PSODesc.GraphicsPipeline.InputLayout;
            LayoutElement* pLayoutElements = nullptr;
            if (InputLayout.NumElements > 0)
            {
                pLayoutElements = ALLOCATE(GetRawAllocator(), "Raw memory for input layout elements", LayoutElement, InputLayout.NumElements);
            }
            this->m_Desc.GraphicsPipeline.InputLayout.LayoutElements = pLayoutElements;
            for (size_t Elem = 0; Elem < InputLayout.NumElements; ++Elem)
            {
                pLayoutElements[Elem]              = InputLayout.LayoutElements[Elem];
                pLayoutElements[Elem].HLSLSemantic = m_StringPool.CopyString(InputLayout.LayoutElements[Elem].HLSLSemantic);
            }


            // Correct description and compute offsets and tight strides
            std::array<Uint32, MAX_BUFFER_SLOTS> Strides, TightStrides = {};
            // Set all strides to an invalid value because an application may want to use 0 stride
            for (auto& Stride : Strides)
                Stride = LAYOUT_ELEMENT_AUTO_STRIDE;

            for (Uint32 i = 0; i < InputLayout.NumElements; ++i)
            {
                auto& LayoutElem = pLayoutElements[i];

                if (LayoutElem.ValueType == VT_FLOAT32 || LayoutElem.ValueType == VT_FLOAT16)
                    LayoutElem.IsNormalized = false; // Floating point values cannot be normalized

                auto BuffSlot = LayoutElem.BufferSlot;
                if (BuffSlot >= Strides.size())
                {
                    UNEXPECTED("Buffer slot (", BuffSlot, ") exceeds maximum allowed value (", Strides.size() - 1, ")");
                    continue;
                }
                m_BufferSlotsUsed = std::max(m_BufferSlotsUsed, BuffSlot + 1);

                auto& CurrAutoStride = TightStrides[BuffSlot];
                // If offset is not explicitly specified, use current auto stride value
                if (LayoutElem.RelativeOffset == LAYOUT_ELEMENT_AUTO_OFFSET)
                {
                    LayoutElem.RelativeOffset = CurrAutoStride;
                }

                // If stride is explicitly specified, use it for the current buffer slot
                if (LayoutElem.Stride != LAYOUT_ELEMENT_AUTO_STRIDE)
                {
                    // Verify that the value is consistent with the previously specified stride, if any
                    if (Strides[BuffSlot] != LAYOUT_ELEMENT_AUTO_STRIDE && Strides[BuffSlot] != LayoutElem.Stride)
                    {
                        LOG_ERROR_MESSAGE("Inconsistent strides are specified for buffer slot ", BuffSlot,
                                          ". Input element at index ", LayoutElem.InputIndex, " explicitly specifies stride ",
                                          LayoutElem.Stride, ", while current value is ", Strides[BuffSlot],
                                          ". Specify consistent strides or use LAYOUT_ELEMENT_AUTO_STRIDE to allow "
                                          "the engine compute strides automatically.");
                    }
                    Strides[BuffSlot] = LayoutElem.Stride;
                }

                CurrAutoStride = std::max(CurrAutoStride, LayoutElem.RelativeOffset + LayoutElem.NumComponents * GetValueSize(LayoutElem.ValueType));
            }

            for (Uint32 i = 0; i < InputLayout.NumElements; ++i)
            {
                auto& LayoutElem = pLayoutElements[i];

                auto BuffSlot = LayoutElem.BufferSlot;
                // If no input elements explicitly specified stride for this buffer slot, use automatic stride
                if (Strides[BuffSlot] == LAYOUT_ELEMENT_AUTO_STRIDE)
                {
                    Strides[BuffSlot] = TightStrides[BuffSlot];
                }
                else
                {
                    if (Strides[BuffSlot] < TightStrides[BuffSlot])
                    {
                        LOG_ERROR_MESSAGE("Stride ", Strides[BuffSlot], " explicitly specified for slot ", BuffSlot,
                                          " is smaller than the minimum stride ", TightStrides[BuffSlot],
                                          " required to accomodate all input elements.");
                    }
                }
                if (LayoutElem.Stride == LAYOUT_ELEMENT_AUTO_STRIDE)
                    LayoutElem.Stride = Strides[BuffSlot];
            }

            if (m_BufferSlotsUsed > 0)
            {
                m_pStrides = ALLOCATE(GetRawAllocator(), "Raw memory for buffer strides", Uint32, m_BufferSlotsUsed);

                // Set strides for all unused slots to 0
                for (Uint32 i = 0; i < m_BufferSlotsUsed; ++i)
                {
                    auto Stride   = Strides[i];
                    m_pStrides[i] = Stride != LAYOUT_ELEMENT_AUTO_STRIDE ? Stride : 0;
                }
            }
        }

        VERIFY_EXPR(m_StringPool.GetRemainingSize() == 0);

        Uint64 DeviceQueuesMask = pDevice->GetCommandQueueMask();
        DEV_CHECK_ERR((this->m_Desc.CommandQueueMask & DeviceQueuesMask) != 0,
                      "No bits in the command queue mask (0x", std::hex, this->m_Desc.CommandQueueMask,
                      ") correspond to one of ", pDevice->GetCommandQueueCount(), " available device command queues");
        this->m_Desc.CommandQueueMask &= DeviceQueuesMask;
    }

    ~PipelineStateBase()
    {
        /*
        /// \note Destructor cannot directly remove the object from the registry as this may cause a  
        ///       deadlock at the point where StateObjectsRegistry::Find() locks the weak pointer: if we
        ///       are in dtor, the object is locked by Diligent::RefCountedObject::Release() and 
        ///       StateObjectsRegistry::Find() will wait for that lock to be released.
        ///       A the same time this thread will be waiting for the other thread to unlock the registry.\n
        ///       Thus destructor only notifies the registry that there is a deleted object.
        ///       The reference to the object will be removed later.
        auto &PipelineStateRegistry = static_cast<TRenderDeviceBase*>(this->GetDevice())->GetBSRegistry();
        auto &RasterizerStateRegistry = static_cast<TRenderDeviceBase*>(this->GetDevice())->GetRSRegistry();
        auto &DSSRegistry = static_cast<TRenderDeviceBase*>(this->GetDevice())->GetDSSRegistry();
        // StateObjectsRegistry::ReportDeletedObject() does not lock the registry, but only 
        // atomically increments the outstanding deleted objects counter.
        PipelineStateRegistry.ReportDeletedObject();
        RasterizerStateRegistry.ReportDeletedObject();
        DSSRegistry.ReportDeletedObject();
        */

        auto& RawAllocator = GetRawAllocator();
        if (this->m_Desc.ResourceLayout.Variables != nullptr)
            RawAllocator.Free(const_cast<ShaderResourceVariableDesc*>(this->m_Desc.ResourceLayout.Variables));
        if (this->m_Desc.ResourceLayout.StaticSamplers != nullptr)
            RawAllocator.Free(const_cast<StaticSamplerDesc*>(this->m_Desc.ResourceLayout.StaticSamplers));
        if (this->m_Desc.GraphicsPipeline.InputLayout.LayoutElements != nullptr)
            RawAllocator.Free(const_cast<LayoutElement*>(this->m_Desc.GraphicsPipeline.InputLayout.LayoutElements));
        if (m_pStrides != nullptr)
            RawAllocator.Free(m_pStrides);
    }

    IMPLEMENT_QUERY_INTERFACE_IN_PLACE(IID_PipelineState, TDeviceObjectBase)

    Uint32 GetBufferStride(Uint32 BufferSlot) const
    {
        return BufferSlot < m_BufferSlotsUsed ? m_pStrides[BufferSlot] : 0;
    }

    Uint32 GetNumBufferSlotsUsed() const
    {
        return m_BufferSlotsUsed;
    }

    IShader* GetVS() { return m_pVS; }
    IShader* GetPS() { return m_pPS; }
    IShader* GetGS() { return m_pGS; }
    IShader* GetDS() { return m_pDS; }
    IShader* GetHS() { return m_pHS; }
    IShader* GetCS() { return m_pCS; }

    IShader* const* GetShaders() const { return m_ppShaders; }
    Uint32          GetNumShaders() const { return m_NumShaders; }

    template <typename ShaderType>
    ShaderType* GetShader(Uint32 ShaderInd)
    {
        VERIFY_EXPR(ShaderInd < m_NumShaders);
        return ValidatedCast<ShaderType>(m_ppShaders[ShaderInd]);
    }
    template <typename ShaderType>
    ShaderType* GetShader(Uint32 ShaderInd) const
    {
        VERIFY_EXPR(ShaderInd < m_NumShaders);
        return ValidatedCast<ShaderType>(m_ppShaders[ShaderInd]);
    }

    // This function only compares shader resource layout hashes, so
    // it can potentially give false negatives
    bool IsIncompatibleWith(const IPipelineState* pPSO) const
    {
        return m_ShaderResourceLayoutHash != ValidatedCast<const PipelineStateBase>(pPSO)->m_ShaderResourceLayoutHash;
    }

protected:
    Uint32  m_BufferSlotsUsed = 0;
    Uint32  m_NumShaders      = 0; ///< Number of shaders that this PSO uses
    Uint32* m_pStrides        = nullptr;

    StringPool m_StringPool;

    RefCntAutoPtr<IShader> m_pVS; ///< Strong reference to the vertex shader
    RefCntAutoPtr<IShader> m_pPS; ///< Strong reference to the pixel shader
    RefCntAutoPtr<IShader> m_pGS; ///< Strong reference to the geometry shader
    RefCntAutoPtr<IShader> m_pDS; ///< Strong reference to the domain shader
    RefCntAutoPtr<IShader> m_pHS; ///< Strong reference to the hull shader
    RefCntAutoPtr<IShader> m_pCS; ///< Strong reference to the compute shader
    RefCntAutoPtr<IShader> m_pAS; ///< Strong reference to the amplification shader
    RefCntAutoPtr<IShader> m_pMS; ///< Strong reference to the mesh shader

<<<<<<< HEAD
    IShader* m_ppShaders[MAX_SHADERS_IN_PIPELINE] = {}; ///< Array of pointers to the shaders used by this PSO
    size_t   m_ShaderResourceLayoutHash           = 0;  ///< Hash computed from the shader resource layout
=======
    RefCntAutoPtr<IRenderPass> m_pRenderPass; ///< Strong reference to the render pass object

    IShader* m_ppShaders[5]             = {}; ///< Array of pointers to the shaders used by this PSO
    size_t   m_ShaderResourceLayoutHash = 0;  ///< Hash computed from the shader resource layout
>>>>>>> 4bafe5eb

private:
#define LOG_PSO_ERROR_AND_THROW(...) LOG_ERROR_AND_THROW("Description of ", (this->m_Desc.IsComputePipeline ? "compute" : "graphics"), " PSO '", this->m_Desc.Name, "' is invalid: ", ##__VA_ARGS__)

    void ValidateDesc() const
    {
        if (this->m_Desc.IsComputePipeline)
        {
            if (this->m_Desc.GraphicsPipeline.pRenderPass != nullptr)
            {
                LOG_PSO_ERROR_AND_THROW("GraphicsPipeline.pRenderPass must be null for compute pipelines");
            }
        }
        else
        {
            const auto& GraphicsPipeline = this->m_Desc.GraphicsPipeline;
            if (GraphicsPipeline.pRenderPass != nullptr)
            {
                if (GraphicsPipeline.NumRenderTargets != 0)
                    LOG_PSO_ERROR_AND_THROW("NumRenderTargets must be 0 when explicit render pass is used");
                if (GraphicsPipeline.DSVFormat != TEX_FORMAT_UNKNOWN)
                    LOG_PSO_ERROR_AND_THROW("DSVFormat must be TEX_FORMAT_UNKNOWN when explicit render pass is used");

                for (Uint32 rt = 0; rt < MAX_RENDER_TARGETS; ++rt)
                {
                    if (GraphicsPipeline.RTVFormats[rt] != TEX_FORMAT_UNKNOWN)
                        LOG_PSO_ERROR_AND_THROW("RTVFormats[", rt, "] must be TEX_FORMAT_UNKNOWN when explicit render pass is used");
                }

                const auto& RPDesc = GraphicsPipeline.pRenderPass->GetDesc();
                if (GraphicsPipeline.SubpassIndex >= RPDesc.SubpassCount)
                    LOG_PSO_ERROR_AND_THROW("Subpass index (", Uint32{GraphicsPipeline.SubpassIndex}, ") exceeds the number of subpasses (", Uint32{RPDesc.SubpassCount}, ") in render pass '", RPDesc.Name, "'");
            }
            else
            {
                if (GraphicsPipeline.SubpassIndex != 0)
                    LOG_PSO_ERROR_AND_THROW("Subpass index (", Uint32{GraphicsPipeline.SubpassIndex}, ") must be 0 when explicit render pass is not used");
            }
        }
    }

    void CheckRasterizerStateDesc() const
    {
        const auto& RSDesc = this->m_Desc.GraphicsPipeline.RasterizerDesc;
        if (RSDesc.FillMode == FILL_MODE_UNDEFINED)
            LOG_PSO_ERROR_AND_THROW("RasterizerDesc.FillMode must not be FILL_MODE_UNDEFINED");
        if (RSDesc.CullMode == CULL_MODE_UNDEFINED)
            LOG_PSO_ERROR_AND_THROW("RasterizerDesc.CullMode must not be CULL_MODE_UNDEFINED");
    }

    void CheckAndCorrectDepthStencilDesc()
    {
        auto& DSSDesc = this->m_Desc.GraphicsPipeline.DepthStencilDesc;
        if (DSSDesc.DepthFunc == COMPARISON_FUNC_UNKNOWN)
        {
            if (DSSDesc.DepthEnable)
                LOG_PSO_ERROR_AND_THROW("DepthStencilDesc.DepthFunc must not be COMPARISON_FUNC_UNKNOWN when depth is enabled");
            else
                DSSDesc.DepthFunc = DepthStencilStateDesc{}.DepthFunc;
        }

        auto CheckAndCorrectStencilOpDesc = [&](StencilOpDesc& OpDesc, const char* FaceName) //
        {
            if (DSSDesc.StencilEnable)
            {
                if (OpDesc.StencilFailOp == STENCIL_OP_UNDEFINED)
                    LOG_PSO_ERROR_AND_THROW("DepthStencilDesc.", FaceName, ".StencilFailOp must not be STENCIL_OP_UNDEFINED when stencil is enabled");
                if (OpDesc.StencilDepthFailOp == STENCIL_OP_UNDEFINED)
                    LOG_PSO_ERROR_AND_THROW("DepthStencilDesc.", FaceName, ".StencilDepthFailOp must not be STENCIL_OP_UNDEFINED when stencil is enabled");
                if (OpDesc.StencilPassOp == STENCIL_OP_UNDEFINED)
                    LOG_PSO_ERROR_AND_THROW("DepthStencilDesc.", FaceName, ".StencilPassOp must not be STENCIL_OP_UNDEFINED when stencil is enabled");
                if (OpDesc.StencilFunc == COMPARISON_FUNC_UNKNOWN)
                    LOG_PSO_ERROR_AND_THROW("DepthStencilDesc.", FaceName, ".StencilFunc must not be COMPARISON_FUNC_UNKNOWN when stencil is enabled");
            }
            else
            {
                if (OpDesc.StencilFailOp == STENCIL_OP_UNDEFINED)
                    OpDesc.StencilFailOp = StencilOpDesc{}.StencilFailOp;
                if (OpDesc.StencilDepthFailOp == STENCIL_OP_UNDEFINED)
                    OpDesc.StencilDepthFailOp = StencilOpDesc{}.StencilDepthFailOp;
                if (OpDesc.StencilPassOp == STENCIL_OP_UNDEFINED)
                    OpDesc.StencilPassOp = StencilOpDesc{}.StencilPassOp;
                if (OpDesc.StencilFunc == COMPARISON_FUNC_UNKNOWN)
                    OpDesc.StencilFunc = StencilOpDesc{}.StencilFunc;
            }
        };
        CheckAndCorrectStencilOpDesc(DSSDesc.FrontFace, "FrontFace");
        CheckAndCorrectStencilOpDesc(DSSDesc.BackFace, "BackFace");
    }

    void CheckAndCorrectBlendStateDesc()
    {
        auto& BlendDesc = this->m_Desc.GraphicsPipeline.BlendDesc;
        for (Uint32 rt = 0; rt < MAX_RENDER_TARGETS; ++rt)
        {
            auto& RTDesc = BlendDesc.RenderTargets[rt];
            // clang-format off
            const auto  BlendEnable   = RTDesc.BlendEnable          && (rt == 0 || (BlendDesc.IndependentBlendEnable && rt > 0));
            const auto  LogicOpEnable = RTDesc.LogicOperationEnable && (rt == 0 || (BlendDesc.IndependentBlendEnable && rt > 0));
            // clang-format on
            if (BlendEnable)
            {
                if (RTDesc.SrcBlend == BLEND_FACTOR_UNDEFINED)
                    LOG_PSO_ERROR_AND_THROW("BlendDesc.RenderTargets[", rt, "].SrcBlend must not be BLEND_FACTOR_UNDEFINED");
                if (RTDesc.DestBlend == BLEND_FACTOR_UNDEFINED)
                    LOG_PSO_ERROR_AND_THROW("BlendDesc.RenderTargets[", rt, "].DestBlend must not be BLEND_FACTOR_UNDEFINED");
                if (RTDesc.BlendOp == BLEND_OPERATION_UNDEFINED)
                    LOG_PSO_ERROR_AND_THROW("BlendDesc.RenderTargets[", rt, "].BlendOp must not be BLEND_OPERATION_UNDEFINED");

                if (RTDesc.SrcBlendAlpha == BLEND_FACTOR_UNDEFINED)
                    LOG_PSO_ERROR_AND_THROW("BlendDesc.RenderTargets[", rt, "].SrcBlendAlpha must not be BLEND_FACTOR_UNDEFINED");
                if (RTDesc.DestBlendAlpha == BLEND_FACTOR_UNDEFINED)
                    LOG_PSO_ERROR_AND_THROW("BlendDesc.RenderTargets[", rt, "].DestBlendAlpha must not be BLEND_FACTOR_UNDEFINED");
                if (RTDesc.BlendOpAlpha == BLEND_OPERATION_UNDEFINED)
                    LOG_PSO_ERROR_AND_THROW("BlendDesc.RenderTargets[", rt, "].BlendOpAlpha must not be BLEND_OPERATION_UNDEFINED");
            }
            else
            {
                if (RTDesc.SrcBlend == BLEND_FACTOR_UNDEFINED)
                    RTDesc.SrcBlend = RenderTargetBlendDesc{}.SrcBlend;
                if (RTDesc.DestBlend == BLEND_FACTOR_UNDEFINED)
                    RTDesc.DestBlend = RenderTargetBlendDesc{}.DestBlend;
                if (RTDesc.BlendOp == BLEND_OPERATION_UNDEFINED)
                    RTDesc.BlendOp = RenderTargetBlendDesc{}.BlendOp;

                if (RTDesc.SrcBlendAlpha == BLEND_FACTOR_UNDEFINED)
                    RTDesc.SrcBlendAlpha = RenderTargetBlendDesc{}.SrcBlendAlpha;
                if (RTDesc.DestBlendAlpha == BLEND_FACTOR_UNDEFINED)
                    RTDesc.DestBlendAlpha = RenderTargetBlendDesc{}.DestBlendAlpha;
                if (RTDesc.BlendOpAlpha == BLEND_OPERATION_UNDEFINED)
                    RTDesc.BlendOpAlpha = RenderTargetBlendDesc{}.BlendOpAlpha;
            }

            if (!LogicOpEnable)
                RTDesc.LogicOp = RenderTargetBlendDesc{}.LogicOp;
        }
    }
#undef LOG_PSO_ERROR_AND_THROW
};

} // namespace Diligent<|MERGE_RESOLUTION|>--- conflicted
+++ resolved
@@ -442,22 +442,17 @@
     RefCntAutoPtr<IShader> m_pAS; ///< Strong reference to the amplification shader
     RefCntAutoPtr<IShader> m_pMS; ///< Strong reference to the mesh shader
 
-<<<<<<< HEAD
+    RefCntAutoPtr<IRenderPass> m_pRenderPass; ///< Strong reference to the render pass object
+
     IShader* m_ppShaders[MAX_SHADERS_IN_PIPELINE] = {}; ///< Array of pointers to the shaders used by this PSO
     size_t   m_ShaderResourceLayoutHash           = 0;  ///< Hash computed from the shader resource layout
-=======
-    RefCntAutoPtr<IRenderPass> m_pRenderPass; ///< Strong reference to the render pass object
-
-    IShader* m_ppShaders[5]             = {}; ///< Array of pointers to the shaders used by this PSO
-    size_t   m_ShaderResourceLayoutHash = 0;  ///< Hash computed from the shader resource layout
->>>>>>> 4bafe5eb
 
 private:
-#define LOG_PSO_ERROR_AND_THROW(...) LOG_ERROR_AND_THROW("Description of ", (this->m_Desc.IsComputePipeline ? "compute" : "graphics"), " PSO '", this->m_Desc.Name, "' is invalid: ", ##__VA_ARGS__)
+#define LOG_PSO_ERROR_AND_THROW(...) LOG_ERROR_AND_THROW("Description of ", (this->m_Desc.IsComputePipeline() ? "compute" : "graphics"), " PSO '", this->m_Desc.Name, "' is invalid: ", ##__VA_ARGS__)
 
     void ValidateDesc() const
     {
-        if (this->m_Desc.IsComputePipeline)
+        if (this->m_Desc.IsComputePipeline())
         {
             if (this->m_Desc.GraphicsPipeline.pRenderPass != nullptr)
             {
