<<<<<<< HEAD
/*
 *  Copyright 2019-2020 Diligent Graphics LLC
 *  Copyright 2015-2019 Egor Yusov
 *  
 *  Licensed under the Apache License, Version 2.0 (the "License");
 *  you may not use this file except in compliance with the License.
 *  You may obtain a copy of the License at
 *  
 *      http://www.apache.org/licenses/LICENSE-2.0
 *  
 *  Unless required by applicable law or agreed to in writing, software
 *  distributed under the License is distributed on an "AS IS" BASIS,
 *  WITHOUT WARRANTIES OR CONDITIONS OF ANY KIND, either express or implied.
 *  See the License for the specific language governing permissions and
 *  limitations under the License.
 *
 *  In no event and under no legal theory, whether in tort (including negligence), 
 *  contract, or otherwise, unless required by applicable law (such as deliberate 
 *  and grossly negligent acts) or agreed to in writing, shall any Contributor be
 *  liable for any damages, including any direct, indirect, special, incidental, 
 *  or consequential damages of any character arising as a result of this License or 
 *  out of the use or inability to use the software (including but not limited to damages 
 *  for loss of goodwill, work stoppage, computer failure or malfunction, or any and 
 *  all other commercial damages or losses), even if such Contributor has been advised 
 *  of the possibility of such damages.
 */

#include "pch.h"
#include "DeviceContextD3D11Impl.hpp"
#include "BufferD3D11Impl.hpp"
#include "ShaderD3D11Impl.hpp"
#include "Texture1D_D3D11.hpp"
#include "Texture2D_D3D11.hpp"
#include "Texture3D_D3D11.hpp"
#include "SamplerD3D11Impl.hpp"
#include "D3D11TypeConversions.hpp"
#include "TextureViewD3D11Impl.hpp"
#include "PipelineStateD3D11Impl.hpp"
#include "ShaderResourceBindingD3D11Impl.hpp"
#include "EngineD3D11Defines.h"
#include "CommandListD3D11Impl.hpp"
#include "RenderDeviceD3D11Impl.hpp"
#include "FenceD3D11Impl.hpp"
#include "QueryD3D11Impl.hpp"

namespace Diligent
{
DeviceContextD3D11Impl::DeviceContextD3D11Impl(IReferenceCounters*                 pRefCounters,
                                               IMemoryAllocator&                   Allocator,
                                               RenderDeviceD3D11Impl*              pDevice,
                                               ID3D11DeviceContext*                pd3d11DeviceContext,
                                               const struct EngineD3D11CreateInfo& EngineAttribs,
                                               bool                                bIsDeferred) :
    // clang-format off
    TDeviceContextBase
    {
        pRefCounters,
        pDevice,
        bIsDeferred
    },
    m_pd3d11DeviceContext{pd3d11DeviceContext        },
    m_DebugFlags         {EngineAttribs.DebugFlags   },
    m_CmdListAllocator   {GetRawAllocator(), sizeof(CommandListD3D11Impl), 64}
// clang-format on
{
}

IMPLEMENT_QUERY_INTERFACE(DeviceContextD3D11Impl, IID_DeviceContextD3D11, TDeviceContextBase)

void DeviceContextD3D11Impl::SetPipelineState(IPipelineState* pPipelineState)
{
    auto* pPipelineStateD3D11 = ValidatedCast<PipelineStateD3D11Impl>(pPipelineState);
    if (PipelineStateD3D11Impl::IsSameObject(m_pPipelineState, pPipelineStateD3D11))
        return;

    TDeviceContextBase::SetPipelineState(pPipelineStateD3D11, 0 /*Dummy*/);
    auto& Desc = pPipelineStateD3D11->GetDesc();
    if (Desc.IsComputePipeline())
    {
        auto* pd3d11CS = pPipelineStateD3D11->GetD3D11ComputeShader();
        if (pd3d11CS == nullptr)
        {
            LOG_ERROR("Compute shader is not set in the pipeline");
            return;
        }

#define COMMIT_SHADER(SN, ShaderName)                                       \
    do                                                                      \
    {                                                                       \
        auto* pd3d11Shader = pPipelineStateD3D11->GetD3D11##ShaderName();   \
        if (m_CommittedD3DShaders[SN##Ind] != pd3d11Shader)                 \
        {                                                                   \
            m_CommittedD3DShaders[SN##Ind] = pd3d11Shader;                  \
            m_pd3d11DeviceContext->SN##SetShader(pd3d11Shader, nullptr, 0); \
        }                                                                   \
    } while (false)

        COMMIT_SHADER(CS, ComputeShader);
    }
    else
    {
        COMMIT_SHADER(VS, VertexShader);
        COMMIT_SHADER(PS, PixelShader);
        COMMIT_SHADER(GS, GeometryShader);
        COMMIT_SHADER(HS, HullShader);
        COMMIT_SHADER(DS, DomainShader);
#undef COMMIT_SHADER

        m_pd3d11DeviceContext->OMSetBlendState(pPipelineStateD3D11->GetD3D11BlendState(), m_BlendFactors, Desc.GraphicsPipeline.SampleMask);
        m_pd3d11DeviceContext->RSSetState(pPipelineStateD3D11->GetD3D11RasterizerState());
        m_pd3d11DeviceContext->OMSetDepthStencilState(pPipelineStateD3D11->GetD3D11DepthStencilState(), m_StencilRef);

        auto* pd3d11InputLayout = pPipelineStateD3D11->GetD3D11InputLayout();
        // It is safe to perform raw pointer comparison as the device context
        // keeps bound input layout alive
        if (m_CommittedD3D11InputLayout != pd3d11InputLayout)
        {
            m_pd3d11DeviceContext->IASetInputLayout(pd3d11InputLayout);
            m_CommittedD3D11InputLayout = pd3d11InputLayout;
        }

        auto PrimTopology = Desc.GraphicsPipeline.PrimitiveTopology;
        if (m_CommittedPrimitiveTopology != PrimTopology)
        {
            m_CommittedPrimitiveTopology = PrimTopology;
            m_CommittedD3D11PrimTopology = TopologyToD3D11Topology(PrimTopology);
            m_pd3d11DeviceContext->IASetPrimitiveTopology(m_CommittedD3D11PrimTopology);
        }
    }
}

// clang-format off

/// Helper macro used to create an array of device context methods to
/// set particular resource for every shader stage
#define DEFINE_D3D11CTX_FUNC_POINTERS(ArrayName, FuncName) \
    typedef decltype (&ID3D11DeviceContext::VS##FuncName) T##FuncName##Type;  \
    static const T##FuncName##Type ArrayName[] =    \
    {                                           \
        &ID3D11DeviceContext::VS##FuncName,  \
        &ID3D11DeviceContext::PS##FuncName,  \
        &ID3D11DeviceContext::GS##FuncName,  \
        &ID3D11DeviceContext::HS##FuncName,  \
        &ID3D11DeviceContext::DS##FuncName,  \
        &ID3D11DeviceContext::CS##FuncName   \
    };

    DEFINE_D3D11CTX_FUNC_POINTERS(SetCBMethods,      SetConstantBuffers)
    DEFINE_D3D11CTX_FUNC_POINTERS(SetSRVMethods,     SetShaderResources)
    DEFINE_D3D11CTX_FUNC_POINTERS(SetSamplerMethods, SetSamplers)

    typedef decltype (&ID3D11DeviceContext::CSSetUnorderedAccessViews) TSetUnorderedAccessViewsType;
    static const TSetUnorderedAccessViewsType SetUAVMethods[] =
    {
        nullptr, // VS
        reinterpret_cast<TSetUnorderedAccessViewsType>(&ID3D11DeviceContext::OMSetRenderTargetsAndUnorderedAccessViews),  // Little hack for PS
        nullptr, // GS
        nullptr, // HS
        nullptr, // DS
        &ID3D11DeviceContext::CSSetUnorderedAccessViews // CS
    };

// clang-format on

// http://diligentgraphics.com/diligent-engine/architecture/d3d11/committing-shader-resources-to-the-gpu-pipeline/
template <bool TransitionResources, bool CommitResources>
void DeviceContextD3D11Impl::TransitionAndCommitShaderResources(IPipelineState* pPSO, IShaderResourceBinding* pShaderResourceBinding, bool VerifyStates)
{
    VERIFY_EXPR(pPSO != nullptr);
    static_assert(TransitionResources || CommitResources, "At least one of TransitionResources or CommitResources flags is expected to be true");

    auto* pPipelineStateD3D11 = ValidatedCast<PipelineStateD3D11Impl>(pPSO);

    if (pShaderResourceBinding == nullptr)
    {
#ifdef DILIGENT_DEVELOPMENT
        bool ResourcesPresent = false;
        for (Uint32 s = 0; s < pPipelineStateD3D11->GetNumShaders(); ++s)
        {
            auto* pShaderD3D11 = pPipelineStateD3D11->GetShader<ShaderD3D11Impl>(s);
            if (pShaderD3D11->GetD3D11Resources()->GetTotalResources() > 0)
                ResourcesPresent = true;
        }

        if (ResourcesPresent)
        {
            LOG_ERROR_MESSAGE("Pipeline state '", pPSO->GetDesc().Name, "' requires shader resource binding object to ",
                              (CommitResources ? "commit" : "transition"), " resources, but none is provided.");
        }
#endif
        return;
    }


    auto pShaderResBindingD3D11 = ValidatedCast<ShaderResourceBindingD3D11Impl>(pShaderResourceBinding);
#ifdef DILIGENT_DEVELOPMENT
    if (pPipelineStateD3D11->IsIncompatibleWith(pShaderResourceBinding->GetPipelineState()))
    {
        LOG_ERROR_MESSAGE("Shader resource binding does not match Pipeline State");
        return;
    }
#endif

    auto NumShaders = pShaderResBindingD3D11->GetNumActiveShaders();
    VERIFY(NumShaders == pPipelineStateD3D11->GetNumShaders(), "Number of active shaders in shader resource binding is not consistent with the number of shaders in the pipeline state");

#ifdef DILIGENT_DEVELOPMENT
    {
        bool StaticResourcesPresent = false;
        for (Uint32 s = 0; s < NumShaders; ++s)
        {
            const auto& StaticResLayout = pPipelineStateD3D11->GetStaticResourceLayout(s);
            if (StaticResLayout.GetTotalResourceCount() > 0)
                StaticResourcesPresent = true;
        }
        // Static resource bindings are verified in BindStaticShaderResources()
        if (StaticResourcesPresent && !pShaderResBindingD3D11->IsStaticResourcesBound())
        {
            LOG_ERROR_MESSAGE("Static resources have not been initialized in the shader resource binding object being committed for PSO '", pPSO->GetDesc().Name, "'. Please call IShaderResourceBinding::InitializeStaticResources().");
        }
    }
#endif

    bool ClearPixelShaderUAVs = m_NumCommittedUAVs[PSInd] > 0;
    // First, commit all UAVs for all shader stages. This will unbind them from input
    for (Uint32 s = 0; s < NumShaders; ++s)
    {
        auto ShaderTypeInd = pShaderResBindingD3D11->GetActiveShaderTypeIndex(s);

#ifdef DILIGENT_DEVELOPMENT
        auto* pShaderD3D11 = pPipelineStateD3D11->GetShader<ShaderD3D11Impl>(s);
        VERIFY_EXPR(ShaderTypeInd == static_cast<Int32>(GetShaderTypeIndex(pShaderD3D11->GetDesc().ShaderType)));
#endif

        auto& Cache   = pShaderResBindingD3D11->GetResourceCache(s);
        auto  NumUAVs = Cache.GetUAVCount();
        if (NumUAVs)
        {
            ShaderResourceCacheD3D11::CachedResource* CachedUAVResources;
            ID3D11UnorderedAccessView**               d3d11UAVs;
            Cache.GetUAVArrays(CachedUAVResources, d3d11UAVs);

            auto* CommittedD3D11UAVs   = m_CommittedD3D11UAVs[ShaderTypeInd];
            auto* CommittedD3D11UAVRes = m_CommittedD3D11UAVResources[ShaderTypeInd];

            if (ShaderTypeInd == PSInd)
                ClearPixelShaderUAVs = false;

            UINT MinSlot = UINT_MAX;
            UINT MaxSlot = 0;

            for (Uint32 uav = 0; uav < NumUAVs; ++uav)
            {
                VERIFY_EXPR(uav < Cache.GetUAVCount());
                auto& UAVRes = CachedUAVResources[uav];
                // WARNING! This code is not thread-safe. It is up to the application to make
                // sure that multiple threads do not modify the texture state simultaneously.
                if (TransitionResources)
                {
                    if (auto* pTexture = ValidatedCast<TextureBaseD3D11>(UAVRes.pTexture))
                    {
                        if (pTexture->IsInKnownState() && !pTexture->CheckState(RESOURCE_STATE_UNORDERED_ACCESS))
                        {
                            if (pTexture->CheckAnyState(RESOURCE_STATE_SHADER_RESOURCE | RESOURCE_STATE_INPUT_ATTACHMENT))
                                UnbindTextureFromInput(pTexture, UAVRes.pd3d11Resource);
                            pTexture->SetState(RESOURCE_STATE_UNORDERED_ACCESS);
                        }
                    }
                    else if (auto* pBuffer = ValidatedCast<BufferD3D11Impl>(UAVRes.pBuffer))
                    {
                        if (pBuffer->IsInKnownState() && !pBuffer->CheckState(RESOURCE_STATE_UNORDERED_ACCESS))
                        {
                            if ((pBuffer->GetState() & RESOURCE_STATE_GENERIC_READ) != 0)
                                UnbindBufferFromInput(pBuffer, UAVRes.pd3d11Resource);
                            pBuffer->SetState(RESOURCE_STATE_UNORDERED_ACCESS);
                        }
                    }
                }
#ifdef DILIGENT_DEVELOPMENT
                else if (VerifyStates)
                {
                    if (const auto* pTexture = ValidatedCast<TextureBaseD3D11>(UAVRes.pTexture))
                    {
                        if (pTexture->IsInKnownState() && !pTexture->CheckState(RESOURCE_STATE_UNORDERED_ACCESS))
                        {
                            LOG_ERROR_MESSAGE("Texture '", pTexture->GetDesc().Name, "' has not been transitioned to Unordered Access state. Call TransitionShaderResources(), use RESOURCE_STATE_TRANSITION_MODE_TRANSITION mode or explicitly transition the texture to required state.");
                        }
                    }
                    else if (const auto* pBuffer = ValidatedCast<BufferD3D11Impl>(UAVRes.pBuffer))
                    {
                        if (pBuffer->IsInKnownState() && !pBuffer->CheckState(RESOURCE_STATE_UNORDERED_ACCESS))
                        {
                            LOG_ERROR_MESSAGE("Buffer '", pBuffer->GetDesc().Name, "' has not been transitioned to Unordered Access state. Call TransitionShaderResources(), use RESOURCE_STATE_TRANSITION_MODE_TRANSITION mode or explicitly transition the buffer to required state.");
                        }
                    }
                }
#endif
                if (CommitResources)
                {
                    bool IsNewUAV = CommittedD3D11UAVs[uav] != d3d11UAVs[uav];
                    MinSlot       = IsNewUAV ? std::min(MinSlot, uav) : MinSlot;
                    MaxSlot       = IsNewUAV ? uav : MaxSlot;

                    CommittedD3D11UAVRes[uav] = UAVRes.pd3d11Resource;
                    CommittedD3D11UAVs[uav]   = d3d11UAVs[uav];
                }
            }

            if (CommitResources)
            {
                if (MinSlot != UINT_MAX || ShaderTypeInd == PSInd && m_NumCommittedUAVs[PSInd] != NumUAVs)
                {
                    // Something has changed
                    if (ShaderTypeInd == PSInd)
                    {
                        // Pixel shader UAVs cannot be set independently; they all need to be set at the same time.
                        // https://docs.microsoft.com/en-us/windows/desktop/api/d3d11/nf-d3d11-id3d11devicecontext-omsetrendertargetsandunorderedaccessviews#remarks
                        auto StartUAVSlot = m_NumBoundRenderTargets;
                        VERIFY(NumUAVs > StartUAVSlot, "Number of UAVs must be greater than the render target count");
                        m_pd3d11DeviceContext->OMSetRenderTargetsAndUnorderedAccessViews(
                            D3D11_KEEP_RENDER_TARGETS_AND_DEPTH_STENCIL, nullptr, nullptr,
                            StartUAVSlot, NumUAVs - StartUAVSlot, CommittedD3D11UAVs + StartUAVSlot, nullptr);
                        // Clear previously bound UAVs, but do not clear lower slots as if
                        // render target count reduces, we will bind these UAVs in CommitRenderTargets()
                        for (Uint32 uav = NumUAVs; uav < m_NumCommittedUAVs[ShaderTypeInd]; ++uav)
                        {
                            CommittedD3D11UAVRes[uav] = nullptr;
                            CommittedD3D11UAVs[uav]   = nullptr;
                        }
                        m_NumCommittedUAVs[ShaderTypeInd] = static_cast<Uint8>(NumUAVs);
                    }
                    else
                    {
                        // This can only be CS
                        auto SetUAVMethod = SetUAVMethods[ShaderTypeInd];
                        (m_pd3d11DeviceContext->*SetUAVMethod)(MinSlot, MaxSlot - MinSlot + 1, CommittedD3D11UAVs + MinSlot, nullptr);
                        m_NumCommittedUAVs[ShaderTypeInd] = std::max(m_NumCommittedUAVs[ShaderTypeInd], static_cast<Uint8>(NumUAVs));
                    }
                }

#ifdef DILIGENT_DEVELOPMENT
                if ((m_DebugFlags & D3D11_DEBUG_FLAG_VERIFY_COMMITTED_RESOURCE_RELEVANCE) != 0 && ShaderTypeInd == CSInd)
                {
                    dbgVerifyCommittedUAVs(pShaderD3D11->GetDesc().ShaderType);
                }
#endif
            }
        }
    }

    if (ClearPixelShaderUAVs)
    {
        // If pixel shader stage is inactive or does not use UAVs, unbind all committed UAVs.
        // This is important as UnbindPixelShaderUAV<> function may need to rebind
        // existing UAVs and the UAVs pointed to by CommittedD3D11UAVRes must be alive
        // (we do not keep strong references to d3d11 UAVs)
        auto* CommittedD3D11UAVs          = m_CommittedD3D11UAVs[PSInd];
        auto* CommittedD3D11UAVRes        = m_CommittedD3D11UAVResources[PSInd];
        auto& NumCommittedPixelShaderUAVs = m_NumCommittedUAVs[PSInd];
        for (Uint32 uav = 0; uav < NumCommittedPixelShaderUAVs; ++uav)
        {
            CommittedD3D11UAVRes[uav] = nullptr;
            CommittedD3D11UAVs[uav]   = nullptr;
        }
        m_pd3d11DeviceContext->OMSetRenderTargetsAndUnorderedAccessViews(
            D3D11_KEEP_RENDER_TARGETS_AND_DEPTH_STENCIL, nullptr, nullptr,
            0, 0, nullptr, nullptr);
        NumCommittedPixelShaderUAVs = 0;
    }

    // Commit input resources (CBs, SRVs and Samplers)
    for (Uint32 s = 0; s < NumShaders; ++s)
    {
        auto ShaderTypeInd = pShaderResBindingD3D11->GetActiveShaderTypeIndex(s);

#ifdef DILIGENT_DEVELOPMENT
        auto* pShaderD3D11 = pPipelineStateD3D11->GetShader<ShaderD3D11Impl>(s);
        VERIFY_EXPR(ShaderTypeInd == static_cast<Int32>(GetShaderTypeIndex(pShaderD3D11->GetDesc().ShaderType)));
#endif

        auto& Cache = pShaderResBindingD3D11->GetResourceCache(s);

        // Transition and commit Constant Buffers
        auto NumCBs = Cache.GetCBCount();
        if (NumCBs)
        {
            ShaderResourceCacheD3D11::CachedCB* CachedCBs;
            ID3D11Buffer**                      d3d11CBs;
            Cache.GetCBArrays(CachedCBs, d3d11CBs);

            auto* CommittedD3D11CBs = m_CommittedD3D11CBs[ShaderTypeInd];
            UINT  MinSlot           = UINT_MAX;
            UINT  MaxSlot           = 0;
            for (Uint32 cb = 0; cb < NumCBs; ++cb)
            {
                VERIFY_EXPR(cb < Cache.GetCBCount());

                if (TransitionResources)
                {
                    auto& CB = CachedCBs[cb];
                    if (auto* pBuff = CB.pBuff.RawPtr<BufferD3D11Impl>())
                    {
                        // WARNING! This code is not thread-safe. It is up to the application to make
                        // sure that multiple threads do not modify the buffer state simultaneously.
                        if (pBuff->IsInKnownState() && !pBuff->CheckState(RESOURCE_STATE_CONSTANT_BUFFER))
                        {
                            if (pBuff->CheckState(RESOURCE_STATE_UNORDERED_ACCESS))
                            {
                                // Even though we have unbound resources from UAV, we only checked shader
                                // stages active in current PSO, so we still may need to unbind the resource
                                // from UAV (for instance, unbind resource from CS UAV when running draw command).
                                UnbindResourceFromUAV(pBuff, d3d11CBs[cb]);
                                pBuff->ClearState(RESOURCE_STATE_UNORDERED_ACCESS);
                            }
                            pBuff->AddState(RESOURCE_STATE_CONSTANT_BUFFER);
                        }
                    }
                }
#ifdef DILIGENT_DEVELOPMENT
                else if (VerifyStates)
                {
                    VERIFY_EXPR(CommitResources);
                    const auto& CB = CachedCBs[cb];
                    if (auto* pBuff = CB.pBuff.RawPtr<const BufferD3D11Impl>())
                    {
                        if (pBuff->IsInKnownState() && !pBuff->CheckState(RESOURCE_STATE_CONSTANT_BUFFER))
                        {
                            LOG_ERROR_MESSAGE("Buffer '", pBuff->GetDesc().Name, "' has not been transitioned to Constant Buffer state. Call TransitionShaderResources(), use RESOURCE_STATE_TRANSITION_MODE_TRANSITION mode or explicitly transition the buffer to required state.");
                        }
                    }
                }
#endif

                if (CommitResources)
                {
                    bool IsNewCB          = CommittedD3D11CBs[cb] != d3d11CBs[cb];
                    MinSlot               = IsNewCB ? std::min(MinSlot, cb) : MinSlot;
                    MaxSlot               = IsNewCB ? cb : MaxSlot;
                    CommittedD3D11CBs[cb] = d3d11CBs[cb];
                }
            }

            if (CommitResources)
            {
                if (MinSlot != UINT_MAX)
                {
                    auto SetCBMethod = SetCBMethods[ShaderTypeInd];
                    (m_pd3d11DeviceContext->*SetCBMethod)(MinSlot, MaxSlot - MinSlot + 1, CommittedD3D11CBs + MinSlot);
                    m_NumCommittedCBs[ShaderTypeInd] = std::max(m_NumCommittedCBs[ShaderTypeInd], static_cast<Uint8>(NumCBs));
                }
#ifdef DILIGENT_DEVELOPMENT
                if (m_DebugFlags & D3D11_DEBUG_FLAG_VERIFY_COMMITTED_RESOURCE_RELEVANCE)
                {
                    dbgVerifyCommittedCBs(pShaderD3D11->GetDesc().ShaderType);
                }
#endif
            }
        }


        // Transition and commit Shader Resource Views
        auto NumSRVs = Cache.GetSRVCount();
        if (NumSRVs)
        {
            ShaderResourceCacheD3D11::CachedResource* CachedSRVResources;
            ID3D11ShaderResourceView**                d3d11SRVs;
            Cache.GetSRVArrays(CachedSRVResources, d3d11SRVs);

            auto* CommittedD3D11SRVs   = m_CommittedD3D11SRVs[ShaderTypeInd];
            auto* CommittedD3D11SRVRes = m_CommittedD3D11SRVResources[ShaderTypeInd];

            UINT MinSlot = UINT_MAX;
            UINT MaxSlot = 0;

            for (Uint32 srv = 0; srv < NumSRVs; ++srv)
            {
                VERIFY_EXPR(srv < Cache.GetSRVCount());
                auto& SRVRes = CachedSRVResources[srv];
                // WARNING! This code is not thread-safe. It is up to the application to make
                // sure that multiple threads do not modify the texture state simultaneously.
                if (TransitionResources)
                {
                    if (auto* pTexture = ValidatedCast<TextureBaseD3D11>(SRVRes.pTexture))
                    {
                        if (pTexture->IsInKnownState() && !pTexture->CheckAnyState(RESOURCE_STATE_SHADER_RESOURCE | RESOURCE_STATE_INPUT_ATTACHMENT))
                        {
                            if (pTexture->CheckState(RESOURCE_STATE_UNORDERED_ACCESS))
                            {
                                // Even though we have unbound resources from UAV, we only checked shader
                                // stages active in current PSO, so we still may need to unbind the resource
                                // from UAV (for instance, unbind resource from CS UAV when running draw command).
                                UnbindResourceFromUAV(pTexture, SRVRes.pd3d11Resource);
                                pTexture->ClearState(RESOURCE_STATE_UNORDERED_ACCESS);
                            }

                            if (pTexture->CheckState(RESOURCE_STATE_RENDER_TARGET))
                                UnbindTextureFromRenderTarget(pTexture);

                            if (pTexture->CheckState(RESOURCE_STATE_DEPTH_WRITE))
                                UnbindTextureFromDepthStencil(pTexture);

                            pTexture->SetState(RESOURCE_STATE_SHADER_RESOURCE);
                        }
                    }
                    else if (auto* pBuffer = ValidatedCast<BufferD3D11Impl>(SRVRes.pBuffer))
                    {
                        if (pBuffer->IsInKnownState() && !pBuffer->CheckState(RESOURCE_STATE_SHADER_RESOURCE))
                        {
                            if (pBuffer->CheckState(RESOURCE_STATE_UNORDERED_ACCESS))
                            {
                                UnbindResourceFromUAV(pBuffer, SRVRes.pd3d11Resource);
                                pBuffer->ClearState(RESOURCE_STATE_UNORDERED_ACCESS);
                            }
                            pBuffer->AddState(RESOURCE_STATE_SHADER_RESOURCE);
                        }
                    }
                }
#ifdef DILIGENT_DEVELOPMENT
                else if (VerifyStates)
                {
                    VERIFY_EXPR(CommitResources);
                    if (const auto* pTexture = ValidatedCast<TextureBaseD3D11>(SRVRes.pTexture))
                    {
                        if (pTexture->IsInKnownState() &&
                            !(pTexture->CheckState(RESOURCE_STATE_SHADER_RESOURCE) || m_pActiveRenderPass != nullptr && pTexture->CheckState(RESOURCE_STATE_INPUT_ATTACHMENT)))
                        {
                            LOG_ERROR_MESSAGE("Texture '", pTexture->GetDesc().Name, "' has not been transitioned to Shader Resource state. Call TransitionShaderResources(), use RESOURCE_STATE_TRANSITION_MODE_TRANSITION mode or explicitly transition the texture to required state.");
                        }
                    }
                    else if (const auto* pBuffer = ValidatedCast<BufferD3D11Impl>(SRVRes.pBuffer))
                    {
                        if (pBuffer->IsInKnownState() && !pBuffer->CheckState(RESOURCE_STATE_SHADER_RESOURCE))
                        {
                            LOG_ERROR_MESSAGE("Buffer '", pBuffer->GetDesc().Name, "' has not been transitioned to Shader Resource state. Call TransitionShaderResources(), use RESOURCE_STATE_TRANSITION_MODE_TRANSITION mode or explicitly transition the buffer to required state.");
                        }
                    }
                }
#endif

                if (CommitResources)
                {
                    bool IsNewSRV = CommittedD3D11SRVs[srv] != d3d11SRVs[srv];
                    MinSlot       = IsNewSRV ? std::min(MinSlot, srv) : MinSlot;
                    MaxSlot       = IsNewSRV ? srv : MaxSlot;

                    CommittedD3D11SRVRes[srv] = SRVRes.pd3d11Resource;
                    CommittedD3D11SRVs[srv]   = d3d11SRVs[srv];
                }
            }

            if (CommitResources)
            {
                if (MinSlot != UINT_MAX)
                {
                    auto SetSRVMethod = SetSRVMethods[ShaderTypeInd];
                    (m_pd3d11DeviceContext->*SetSRVMethod)(MinSlot, MaxSlot - MinSlot + 1, CommittedD3D11SRVs + MinSlot);
                    m_NumCommittedSRVs[ShaderTypeInd] = std::max(m_NumCommittedSRVs[ShaderTypeInd], static_cast<Uint8>(NumSRVs));
                }
#ifdef DILIGENT_DEVELOPMENT
                if (m_DebugFlags & D3D11_DEBUG_FLAG_VERIFY_COMMITTED_RESOURCE_RELEVANCE)
                {
                    dbgVerifyCommittedSRVs(pShaderD3D11->GetDesc().ShaderType);
                }
#endif
            }
        }


        // Commit samplers (no transitions for samplers)
        if (CommitResources)
        {
            auto NumSamplers = Cache.GetSamplerCount();
            if (NumSamplers)
            {
                ShaderResourceCacheD3D11::CachedSampler* CachedSamplers;
                ID3D11SamplerState**                     d3d11Samplers;
                Cache.GetSamplerArrays(CachedSamplers, d3d11Samplers);

                auto* CommittedD3D11Samplers = m_CommittedD3D11Samplers[ShaderTypeInd];
                UINT  MinSlot                = std::numeric_limits<UINT>::max();
                UINT  MaxSlot                = 0;
                for (Uint32 sam = 0; sam < NumSamplers; ++sam)
                {
                    VERIFY_EXPR(sam < Cache.GetSamplerCount());

                    bool IsNewSam = CommittedD3D11Samplers[sam] != d3d11Samplers[sam];
                    MinSlot       = IsNewSam ? std::min(MinSlot, sam) : MinSlot;
                    MaxSlot       = IsNewSam ? sam : MaxSlot;

                    CommittedD3D11Samplers[sam] = d3d11Samplers[sam];
                }

                if (MinSlot != UINT_MAX)
                {
                    auto SetSamplerMethod = SetSamplerMethods[ShaderTypeInd];
                    (m_pd3d11DeviceContext->*SetSamplerMethod)(MinSlot, MaxSlot - MinSlot + 1, CommittedD3D11Samplers + MinSlot);
                    m_NumCommittedSamplers[ShaderTypeInd] = std::max(m_NumCommittedSamplers[ShaderTypeInd], static_cast<Uint8>(NumSamplers));
                }
#ifdef DILIGENT_DEVELOPMENT
                if (m_DebugFlags & D3D11_DEBUG_FLAG_VERIFY_COMMITTED_RESOURCE_RELEVANCE)
                {
                    dbgVerifyCommittedSamplers(pShaderD3D11->GetDesc().ShaderType);
                }
#endif
            }
        }



#ifdef DILIGENT_DEVELOPMENT
        if (CommitResources && (m_DebugFlags & D3D11_DEBUG_FLAG_VERIFY_COMMITTED_SHADER_RESOURCES) != 0)
        {
            // Use full resource layout to verify that all required resources are committed
            pShaderD3D11->GetD3D11Resources()->dvpVerifyCommittedResources(
                m_CommittedD3D11CBs[ShaderTypeInd],
                m_CommittedD3D11SRVs[ShaderTypeInd],
                m_CommittedD3D11SRVResources[ShaderTypeInd],
                m_CommittedD3D11Samplers[ShaderTypeInd],
                m_CommittedD3D11UAVs[ShaderTypeInd],
                m_CommittedD3D11UAVResources[ShaderTypeInd],
                Cache);
        }
#endif
    }
}

void DeviceContextD3D11Impl::TransitionShaderResources(IPipelineState* pPipelineState, IShaderResourceBinding* pShaderResourceBinding)
{
    DEV_CHECK_ERR(pPipelineState != nullptr, "Pipeline state must not be null");
    DEV_CHECK_ERR(pShaderResourceBinding != nullptr, "Shader resource binding must not be null");
    if (m_pActiveRenderPass)
    {
        LOG_ERROR_MESSAGE("State transitions are not allowed inside a render pass.");
        return;
    }

    TransitionAndCommitShaderResources<true, false>(pPipelineState, pShaderResourceBinding, false);
}

void DeviceContextD3D11Impl::CommitShaderResources(IShaderResourceBinding* pShaderResourceBinding, RESOURCE_STATE_TRANSITION_MODE StateTransitionMode)
{
    if (!DeviceContextBase::CommitShaderResources(pShaderResourceBinding, StateTransitionMode, 0 /*Dummy*/))
        return;

    if (StateTransitionMode == RESOURCE_STATE_TRANSITION_MODE_TRANSITION)
        TransitionAndCommitShaderResources<true, true>(m_pPipelineState, pShaderResourceBinding, false);
    else
        TransitionAndCommitShaderResources<false, true>(m_pPipelineState, pShaderResourceBinding, StateTransitionMode == RESOURCE_STATE_TRANSITION_MODE_VERIFY);
}

void DeviceContextD3D11Impl::SetStencilRef(Uint32 StencilRef)
{
    if (TDeviceContextBase::SetStencilRef(StencilRef, 0))
    {
        ID3D11DepthStencilState* pd3d11DSS =
            m_pPipelineState ? m_pPipelineState->GetD3D11DepthStencilState() : nullptr;
        m_pd3d11DeviceContext->OMSetDepthStencilState(pd3d11DSS, m_StencilRef);
    }
}


void DeviceContextD3D11Impl::SetBlendFactors(const float* pBlendFactors)
{
    if (TDeviceContextBase::SetBlendFactors(pBlendFactors, 0))
    {
        Uint32            SampleMask = 0xFFFFFFFF;
        ID3D11BlendState* pd3d11BS   = nullptr;
        if (m_pPipelineState)
        {
            SampleMask = m_pPipelineState->GetDesc().GraphicsPipeline.SampleMask;
            pd3d11BS   = m_pPipelineState->GetD3D11BlendState();
        }
        m_pd3d11DeviceContext->OMSetBlendState(pd3d11BS, m_BlendFactors, SampleMask);
    }
}

void DeviceContextD3D11Impl::CommitD3D11IndexBuffer(VALUE_TYPE IndexType)
{
    if (!m_pIndexBuffer)
    {
        LOG_ERROR_MESSAGE("Index buffer is not set up for indexed draw command");
        return;
    }

    BufferD3D11Impl* pBuffD3D11 = m_pIndexBuffer.RawPtr<BufferD3D11Impl>();
    if (m_CommittedD3D11IndexBuffer != pBuffD3D11->m_pd3d11Buffer ||
        m_CommittedIBFormat != IndexType ||
        m_CommittedD3D11IndexDataStartOffset != m_IndexDataStartOffset)
    {
        DXGI_FORMAT D3D11IndexFmt = DXGI_FORMAT_UNKNOWN;
        if (IndexType == VT_UINT32)
            D3D11IndexFmt = DXGI_FORMAT_R32_UINT;
        else if (IndexType == VT_UINT16)
            D3D11IndexFmt = DXGI_FORMAT_R16_UINT;
        else
        {
            LOG_ERROR_MESSAGE("Unsupported index format. Only R16_UINT and R32_UINT are allowed.");
            return;
        }

        m_CommittedD3D11IndexBuffer          = pBuffD3D11->m_pd3d11Buffer;
        m_CommittedIBFormat                  = IndexType;
        m_CommittedD3D11IndexDataStartOffset = m_IndexDataStartOffset;
        m_pd3d11DeviceContext->IASetIndexBuffer(pBuffD3D11->m_pd3d11Buffer, D3D11IndexFmt, m_IndexDataStartOffset);
    }

    pBuffD3D11->AddState(RESOURCE_STATE_INDEX_BUFFER);
    m_bCommittedD3D11IBUpToDate = true;
}

void DeviceContextD3D11Impl::CommitD3D11VertexBuffers(PipelineStateD3D11Impl* pPipelineStateD3D11)
{
    VERIFY(m_NumVertexStreams <= MAX_BUFFER_SLOTS, "Too many buffers are being set");
    UINT NumBuffersToSet = std::max(m_NumVertexStreams, m_NumCommittedD3D11VBs);

    bool BindVBs = m_NumVertexStreams != m_NumCommittedD3D11VBs;

    for (UINT Slot = 0; Slot < m_NumVertexStreams; ++Slot)
    {
        auto&         CurrStream     = m_VertexStreams[Slot];
        auto*         pBuffD3D11Impl = CurrStream.pBuffer.RawPtr();
        ID3D11Buffer* pd3d11Buffer   = pBuffD3D11Impl ? pBuffD3D11Impl->m_pd3d11Buffer : nullptr;
        auto          Stride         = pPipelineStateD3D11->GetBufferStride(Slot);
        auto          Offset         = CurrStream.Offset;

        // It is safe to perform raw pointer check because device context keeps
        // all buffers alive.
        if (m_CommittedD3D11VertexBuffers[Slot] != pd3d11Buffer ||
            m_CommittedD3D11VBStrides[Slot] != Stride ||
            m_CommittedD3D11VBOffsets[Slot] != Offset)
        {
            BindVBs = true;

            m_CommittedD3D11VertexBuffers[Slot] = pd3d11Buffer;
            m_CommittedD3D11VBStrides[Slot]     = Stride;
            m_CommittedD3D11VBOffsets[Slot]     = Offset;

            if (pBuffD3D11Impl)
                pBuffD3D11Impl->AddState(RESOURCE_STATE_VERTEX_BUFFER);
        }
    }

    // Unbind all buffers at the end
    for (Uint32 Slot = m_NumVertexStreams; Slot < m_NumCommittedD3D11VBs; ++Slot)
    {
        m_CommittedD3D11VertexBuffers[Slot] = nullptr;
        m_CommittedD3D11VBStrides[Slot]     = 0;
        m_CommittedD3D11VBOffsets[Slot]     = 0;
    }

    m_NumCommittedD3D11VBs = m_NumVertexStreams;

    if (BindVBs)
    {
        m_pd3d11DeviceContext->IASetVertexBuffers(0, NumBuffersToSet, m_CommittedD3D11VertexBuffers, m_CommittedD3D11VBStrides, m_CommittedD3D11VBOffsets);
    }

    m_bCommittedD3D11VBsUpToDate = true;
}

void DeviceContextD3D11Impl::PrepareForDraw(DRAW_FLAGS Flags)
{
#ifdef DILIGENT_DEVELOPMENT
    if ((Flags & DRAW_FLAG_VERIFY_RENDER_TARGETS) != 0)
        DvpVerifyRenderTargets();
#endif

    auto* pd3d11InputLayout = m_pPipelineState->GetD3D11InputLayout();
    if (pd3d11InputLayout != nullptr && !m_bCommittedD3D11VBsUpToDate)
    {
        DEV_CHECK_ERR(m_NumVertexStreams >= m_pPipelineState->GetNumBufferSlotsUsed(), "Currently bound pipeline state '", m_pPipelineState->GetDesc().Name, "' expects ", m_pPipelineState->GetNumBufferSlotsUsed(), " input buffer slots, but only ", m_NumVertexStreams, " is bound");
        CommitD3D11VertexBuffers(m_pPipelineState);
    }

#ifdef DILIGENT_DEVELOPMENT
    if ((Flags & DRAW_FLAG_VERIFY_STATES) != 0)
    {
        for (UINT Slot = 0; Slot < m_NumVertexStreams; ++Slot)
        {
            if (auto* pBuffD3D11Impl = m_VertexStreams[Slot].pBuffer.RawPtr())
            {
                if (pBuffD3D11Impl->IsInKnownState() && pBuffD3D11Impl->CheckState(RESOURCE_STATE_UNORDERED_ACCESS))
                {
                    LOG_ERROR_MESSAGE("Buffer '", pBuffD3D11Impl->GetDesc().Name, "' used as vertex buffer at slot ", Slot, " is in RESOURCE_STATE_UNORDERED_ACCESS state. "
                                                                                                                            "Use appropriate transition mode or explicitly transition the buffer to RESOURCE_STATE_VERTEX_BUFFER state.");
                }
            }
        }
    }

    if (m_DebugFlags & D3D11_DEBUG_FLAG_VERIFY_COMMITTED_RESOURCE_RELEVANCE)
    {
        // Verify bindings after all resources are set
        dbgVerifyCommittedSRVs();
        dbgVerifyCommittedUAVs(SHADER_TYPE_COMPUTE);
        dbgVerifyCommittedSamplers();
        dbgVerifyCommittedCBs();
        dbgVerifyCommittedVertexBuffers();
        dbgVerifyCommittedIndexBuffer();
        dbgVerifyCommittedShaders();
    }
#endif
}

void DeviceContextD3D11Impl::PrepareForIndexedDraw(DRAW_FLAGS Flags, VALUE_TYPE IndexType)
{
    if (m_CommittedIBFormat != IndexType)
        m_bCommittedD3D11IBUpToDate = false;
    if (!m_bCommittedD3D11IBUpToDate)
    {
        CommitD3D11IndexBuffer(IndexType);
    }
#ifdef DILIGENT_DEVELOPMENT
    if (Flags & DRAW_FLAG_VERIFY_STATES)
    {
        if (m_pIndexBuffer->IsInKnownState() && m_pIndexBuffer->CheckState(RESOURCE_STATE_UNORDERED_ACCESS))
        {
            LOG_ERROR_MESSAGE("Buffer '", m_pIndexBuffer->GetDesc().Name,
                              "' used as index buffer is in RESOURCE_STATE_UNORDERED_ACCESS state."
                              " Use appropriate state transition mode or explicitly transition the buffer to RESOURCE_STATE_INDEX_BUFFER state.");
        }
    }
#endif
    // We need to commit index buffer first because PrepareForDraw
    // may verify committed resources.
    PrepareForDraw(Flags);
}

void DeviceContextD3D11Impl::Draw(const DrawAttribs& Attribs)
{
    if (!DvpVerifyDrawArguments(Attribs))
        return;

    PrepareForDraw(Attribs.Flags);

    if (Attribs.NumInstances > 1 || Attribs.FirstInstanceLocation != 0)
        m_pd3d11DeviceContext->DrawInstanced(Attribs.NumVertices, Attribs.NumInstances, Attribs.StartVertexLocation, Attribs.FirstInstanceLocation);
    else
        m_pd3d11DeviceContext->Draw(Attribs.NumVertices, Attribs.StartVertexLocation);
}

void DeviceContextD3D11Impl::DrawIndexed(const DrawIndexedAttribs& Attribs)
{
    if (!DvpVerifyDrawIndexedArguments(Attribs))
        return;

    PrepareForIndexedDraw(Attribs.Flags, Attribs.IndexType);

    if (Attribs.NumInstances > 1 || Attribs.FirstInstanceLocation != 0)
        m_pd3d11DeviceContext->DrawIndexedInstanced(Attribs.NumIndices, Attribs.NumInstances, Attribs.FirstIndexLocation, Attribs.BaseVertex, Attribs.FirstInstanceLocation);
    else
        m_pd3d11DeviceContext->DrawIndexed(Attribs.NumIndices, Attribs.FirstIndexLocation, Attribs.BaseVertex);
}

void DeviceContextD3D11Impl::DrawIndirect(const DrawIndirectAttribs& Attribs, IBuffer* pAttribsBuffer)
{
    if (!DvpVerifyDrawIndirectArguments(Attribs, pAttribsBuffer))
        return;

    PrepareForDraw(Attribs.Flags);

    auto*         pIndirectDrawAttribsD3D11 = ValidatedCast<BufferD3D11Impl>(pAttribsBuffer);
    ID3D11Buffer* pd3d11ArgsBuff            = pIndirectDrawAttribsD3D11->m_pd3d11Buffer;
    m_pd3d11DeviceContext->DrawInstancedIndirect(pd3d11ArgsBuff, Attribs.IndirectDrawArgsOffset);
}


void DeviceContextD3D11Impl::DrawIndexedIndirect(const DrawIndexedIndirectAttribs& Attribs, IBuffer* pAttribsBuffer)
{
    if (!DvpVerifyDrawIndexedIndirectArguments(Attribs, pAttribsBuffer))
        return;

    PrepareForIndexedDraw(Attribs.Flags, Attribs.IndexType);

    auto*         pIndirectDrawAttribsD3D11 = ValidatedCast<BufferD3D11Impl>(pAttribsBuffer);
    ID3D11Buffer* pd3d11ArgsBuff            = pIndirectDrawAttribsD3D11->m_pd3d11Buffer;
    m_pd3d11DeviceContext->DrawIndexedInstancedIndirect(pd3d11ArgsBuff, Attribs.IndirectDrawArgsOffset);
}

void DeviceContextD3D11Impl::DrawMesh(const DrawMeshAttribs& Attribs)
{
    UNSUPPORTED("DrawMesh is not supported in DirectX 11");
}

void DeviceContextD3D11Impl::DrawMeshIndirect(const DrawMeshIndirectAttribs& Attribs, IBuffer* pAttribsBuffer)
{
    UNSUPPORTED("DrawMeshIndirect is not supported in DirectX 11");
}

void DeviceContextD3D11Impl::DispatchCompute(const DispatchComputeAttribs& Attribs)
{
    if (!DvpVerifyDispatchArguments(Attribs))
        return;

#ifdef DILIGENT_DEVELOPMENT
    if (m_DebugFlags & D3D11_DEBUG_FLAG_VERIFY_COMMITTED_RESOURCE_RELEVANCE)
    {
        // Verify bindings
        dbgVerifyCommittedSRVs();
        dbgVerifyCommittedUAVs(SHADER_TYPE_COMPUTE);
        dbgVerifyCommittedSamplers();
        dbgVerifyCommittedCBs();
        dbgVerifyCommittedShaders();
    }
#endif

    m_pd3d11DeviceContext->Dispatch(Attribs.ThreadGroupCountX, Attribs.ThreadGroupCountY, Attribs.ThreadGroupCountZ);
}

void DeviceContextD3D11Impl::DispatchComputeIndirect(const DispatchComputeIndirectAttribs& Attribs, IBuffer* pAttribsBuffer)
{
    if (!DvpVerifyDispatchIndirectArguments(Attribs, pAttribsBuffer))
        return;

#ifdef DILIGENT_DEVELOPMENT
    if (m_DebugFlags & D3D11_DEBUG_FLAG_VERIFY_COMMITTED_RESOURCE_RELEVANCE)
    {
        // Verify bindings
        dbgVerifyCommittedSRVs();
        dbgVerifyCommittedUAVs(SHADER_TYPE_COMPUTE);
        dbgVerifyCommittedSamplers();
        dbgVerifyCommittedCBs();
        dbgVerifyCommittedShaders();
    }
#endif

    auto* pd3d11Buff = ValidatedCast<BufferD3D11Impl>(pAttribsBuffer)->GetD3D11Buffer();
    m_pd3d11DeviceContext->DispatchIndirect(pd3d11Buff, Attribs.DispatchArgsByteOffset);
}


void DeviceContextD3D11Impl::ClearDepthStencil(ITextureView*                  pView,
                                               CLEAR_DEPTH_STENCIL_FLAGS      ClearFlags,
                                               float                          fDepth,
                                               Uint8                          Stencil,
                                               RESOURCE_STATE_TRANSITION_MODE StateTransitionMode)
{
    if (!TDeviceContextBase::ClearDepthStencil(pView))
        return;

    VERIFY_EXPR(pView != nullptr);

    auto* pViewD3D11 = ValidatedCast<TextureViewD3D11Impl>(pView);
    auto* pd3d11DSV  = static_cast<ID3D11DepthStencilView*>(pViewD3D11->GetD3D11View());

    UINT32 d3d11ClearFlags = 0;
    if (ClearFlags & CLEAR_DEPTH_FLAG) d3d11ClearFlags |= D3D11_CLEAR_DEPTH;
    if (ClearFlags & CLEAR_STENCIL_FLAG) d3d11ClearFlags |= D3D11_CLEAR_STENCIL;
    // The full extent of the resource view is always cleared.
    // Viewport and scissor settings are not applied.
    m_pd3d11DeviceContext->ClearDepthStencilView(pd3d11DSV, d3d11ClearFlags, fDepth, Stencil);
}

void DeviceContextD3D11Impl::ClearRenderTarget(ITextureView* pView, const float* RGBA, RESOURCE_STATE_TRANSITION_MODE StateTransitionMode)
{
    if (!TDeviceContextBase::ClearRenderTarget(pView))
        return;

    VERIFY_EXPR(pView != nullptr);

    auto* pViewD3D11 = ValidatedCast<TextureViewD3D11Impl>(pView);
    auto* pd3d11RTV  = static_cast<ID3D11RenderTargetView*>(pViewD3D11->GetD3D11View());

    static const float Zero[4] = {0.f, 0.f, 0.f, 0.f};
    if (RGBA == nullptr)
        RGBA = Zero;

    // The full extent of the resource view is always cleared.
    // Viewport and scissor settings are not applied.
    m_pd3d11DeviceContext->ClearRenderTargetView(pd3d11RTV, RGBA);
}

void DeviceContextD3D11Impl::Flush()
{
    if (m_pActiveRenderPass != nullptr)
    {
        LOG_ERROR_MESSAGE("Flushing device context inside an active render pass.");
    }

    m_pd3d11DeviceContext->Flush();
}

void DeviceContextD3D11Impl::UpdateBuffer(IBuffer*                       pBuffer,
                                          Uint32                         Offset,
                                          Uint32                         Size,
                                          const void*                    pData,
                                          RESOURCE_STATE_TRANSITION_MODE StateTransitionMode)
{
    TDeviceContextBase::UpdateBuffer(pBuffer, Offset, Size, pData, StateTransitionMode);

    auto* pBufferD3D11Impl = ValidatedCast<BufferD3D11Impl>(pBuffer);

    D3D11_BOX DstBox;
    DstBox.left   = Offset;
    DstBox.right  = Offset + Size;
    DstBox.top    = 0;
    DstBox.bottom = 1;
    DstBox.front  = 0;
    DstBox.back   = 1;
    auto* pDstBox = (Offset == 0 && Size == pBufferD3D11Impl->GetDesc().uiSizeInBytes) ? nullptr : &DstBox;
    m_pd3d11DeviceContext->UpdateSubresource(pBufferD3D11Impl->m_pd3d11Buffer, 0, pDstBox, pData, 0, 0);
}

void DeviceContextD3D11Impl::CopyBuffer(IBuffer*                       pSrcBuffer,
                                        Uint32                         SrcOffset,
                                        RESOURCE_STATE_TRANSITION_MODE SrcBufferTransitionMode,
                                        IBuffer*                       pDstBuffer,
                                        Uint32                         DstOffset,
                                        Uint32                         Size,
                                        RESOURCE_STATE_TRANSITION_MODE DstBufferTransitionMode)
{
    TDeviceContextBase::CopyBuffer(pSrcBuffer, SrcOffset, SrcBufferTransitionMode, pDstBuffer, DstOffset, Size, DstBufferTransitionMode);

    auto* pSrcBufferD3D11Impl = ValidatedCast<BufferD3D11Impl>(pSrcBuffer);
    auto* pDstBufferD3D11Impl = ValidatedCast<BufferD3D11Impl>(pDstBuffer);

    D3D11_BOX SrcBox;
    SrcBox.left   = SrcOffset;
    SrcBox.right  = SrcOffset + Size;
    SrcBox.top    = 0;
    SrcBox.bottom = 1;
    SrcBox.front  = 0;
    SrcBox.back   = 1;
    m_pd3d11DeviceContext->CopySubresourceRegion(pDstBufferD3D11Impl->m_pd3d11Buffer, 0, DstOffset, 0, 0, pSrcBufferD3D11Impl->m_pd3d11Buffer, 0, &SrcBox);
}


void DeviceContextD3D11Impl::MapBuffer(IBuffer* pBuffer, MAP_TYPE MapType, MAP_FLAGS MapFlags, PVoid& pMappedData)
{
    TDeviceContextBase::MapBuffer(pBuffer, MapType, MapFlags, pMappedData);

    auto*     pBufferD3D11  = ValidatedCast<BufferD3D11Impl>(pBuffer);
    D3D11_MAP d3d11MapType  = static_cast<D3D11_MAP>(0);
    UINT      d3d11MapFlags = 0;
    MapParamsToD3D11MapParams(MapType, MapFlags, d3d11MapType, d3d11MapFlags);

    D3D11_MAPPED_SUBRESOURCE MappedBuff;

    HRESULT hr = m_pd3d11DeviceContext->Map(pBufferD3D11->m_pd3d11Buffer, 0, d3d11MapType, d3d11MapFlags, &MappedBuff);
    if ((d3d11MapFlags & D3D11_MAP_FLAG_DO_NOT_WAIT) == 0)
    {
        DEV_CHECK_ERR(SUCCEEDED(hr), "Failed to map buffer '", pBufferD3D11->GetDesc().Name, "'");
    }
    pMappedData = SUCCEEDED(hr) ? MappedBuff.pData : nullptr;
}

void DeviceContextD3D11Impl::UnmapBuffer(IBuffer* pBuffer, MAP_TYPE MapType)
{
    TDeviceContextBase::UnmapBuffer(pBuffer, MapType);
    auto* pBufferD3D11 = ValidatedCast<BufferD3D11Impl>(pBuffer);
    m_pd3d11DeviceContext->Unmap(pBufferD3D11->m_pd3d11Buffer, 0);
}

void DeviceContextD3D11Impl::UpdateTexture(ITexture*                      pTexture,
                                           Uint32                         MipLevel,
                                           Uint32                         Slice,
                                           const Box&                     DstBox,
                                           const TextureSubResData&       SubresData,
                                           RESOURCE_STATE_TRANSITION_MODE SrcBufferTransitionMode,
                                           RESOURCE_STATE_TRANSITION_MODE DstTextureTransitionMode)
{
    TDeviceContextBase::UpdateTexture(pTexture, MipLevel, Slice, DstBox, SubresData, SrcBufferTransitionMode, DstTextureTransitionMode);

    auto*       pTexD3D11 = ValidatedCast<TextureBaseD3D11>(pTexture);
    const auto& Desc      = pTexD3D11->GetDesc();

    // OpenGL backend uses UpdateData() to initialize textures, so we can't check the usage in ValidateUpdateTextureParams()
    DEV_CHECK_ERR(Desc.Usage == USAGE_DEFAULT, "Only USAGE_DEFAULT textures should be updated with UpdateData()");

    if (SubresData.pSrcBuffer != nullptr)
    {
        LOG_ERROR("D3D11 does not support updating texture subresource from a GPU buffer");
        return;
    }

    D3D11_BOX D3D11Box;
    D3D11Box.left          = DstBox.MinX;
    D3D11Box.right         = DstBox.MaxX;
    D3D11Box.top           = DstBox.MinY;
    D3D11Box.bottom        = DstBox.MaxY;
    D3D11Box.front         = DstBox.MinZ;
    D3D11Box.back          = DstBox.MaxZ;
    const auto& FmtAttribs = GetTextureFormatAttribs(Desc.Format);
    if (FmtAttribs.ComponentType == COMPONENT_TYPE_COMPRESSED)
    {
        // Align update region by the compressed block size
        VERIFY((D3D11Box.left % FmtAttribs.BlockWidth) == 0, "Update region min X coordinate (", D3D11Box.left, ") must be multiple of a compressed block width (", Uint32{FmtAttribs.BlockWidth}, ")");
        VERIFY((FmtAttribs.BlockWidth & (FmtAttribs.BlockWidth - 1)) == 0, "Compressed block width (", Uint32{FmtAttribs.BlockWidth}, ") is expected to be power of 2");
        D3D11Box.right = (D3D11Box.right + FmtAttribs.BlockWidth - 1) & ~(FmtAttribs.BlockWidth - 1);

        VERIFY((D3D11Box.top % FmtAttribs.BlockHeight) == 0, "Update region min Y coordinate (", D3D11Box.top, ") must be multiple of a compressed block height (", Uint32{FmtAttribs.BlockHeight}, ")");
        VERIFY((FmtAttribs.BlockHeight & (FmtAttribs.BlockHeight - 1)) == 0, "Compressed block height (", Uint32{FmtAttribs.BlockHeight}, ") is expected to be power of 2");
        D3D11Box.bottom = (D3D11Box.bottom + FmtAttribs.BlockHeight - 1) & ~(FmtAttribs.BlockHeight - 1);
    }
    auto SubresIndex = D3D11CalcSubresource(MipLevel, Slice, Desc.MipLevels);
    m_pd3d11DeviceContext->UpdateSubresource(pTexD3D11->GetD3D11Texture(), SubresIndex, &D3D11Box, SubresData.pData, SubresData.Stride, SubresData.DepthStride);
}

void DeviceContextD3D11Impl::CopyTexture(const CopyTextureAttribs& CopyAttribs)
{
    TDeviceContextBase::CopyTexture(CopyAttribs);

    auto* pSrcTexD3D11 = ValidatedCast<TextureBaseD3D11>(CopyAttribs.pSrcTexture);
    auto* pDstTexD3D11 = ValidatedCast<TextureBaseD3D11>(CopyAttribs.pDstTexture);

    D3D11_BOX D3D11SrcBox, *pD3D11SrcBox = nullptr;
    if (const auto* pSrcBox = CopyAttribs.pSrcBox)
    {
        D3D11SrcBox.left   = pSrcBox->MinX;
        D3D11SrcBox.right  = pSrcBox->MaxX;
        D3D11SrcBox.top    = pSrcBox->MinY;
        D3D11SrcBox.bottom = pSrcBox->MaxY;
        D3D11SrcBox.front  = pSrcBox->MinZ;
        D3D11SrcBox.back   = pSrcBox->MaxZ;
        pD3D11SrcBox       = &D3D11SrcBox;
    }
    auto SrcSubRes = D3D11CalcSubresource(CopyAttribs.SrcMipLevel, CopyAttribs.SrcSlice, pSrcTexD3D11->GetDesc().MipLevels);
    auto DstSubRes = D3D11CalcSubresource(CopyAttribs.DstMipLevel, CopyAttribs.DstSlice, pDstTexD3D11->GetDesc().MipLevels);
    m_pd3d11DeviceContext->CopySubresourceRegion(pDstTexD3D11->GetD3D11Texture(), DstSubRes, CopyAttribs.DstX, CopyAttribs.DstY, CopyAttribs.DstZ,
                                                 pSrcTexD3D11->GetD3D11Texture(), SrcSubRes, pD3D11SrcBox);
}


void DeviceContextD3D11Impl::MapTextureSubresource(ITexture*                 pTexture,
                                                   Uint32                    MipLevel,
                                                   Uint32                    ArraySlice,
                                                   MAP_TYPE                  MapType,
                                                   MAP_FLAGS                 MapFlags,
                                                   const Box*                pMapRegion,
                                                   MappedTextureSubresource& MappedData)
{
    TDeviceContextBase::MapTextureSubresource(pTexture, MipLevel, ArraySlice, MapType, MapFlags, pMapRegion, MappedData);

    auto*       pTexD3D11     = ValidatedCast<TextureBaseD3D11>(pTexture);
    const auto& TexDesc       = pTexD3D11->GetDesc();
    D3D11_MAP   d3d11MapType  = static_cast<D3D11_MAP>(0);
    UINT        d3d11MapFlags = 0;
    MapParamsToD3D11MapParams(MapType, MapFlags, d3d11MapType, d3d11MapFlags);

    auto                     Subresource = D3D11CalcSubresource(MipLevel, ArraySlice, TexDesc.MipLevels);
    D3D11_MAPPED_SUBRESOURCE MappedTex;
    auto                     hr = m_pd3d11DeviceContext->Map(pTexD3D11->GetD3D11Texture(), Subresource, d3d11MapType, d3d11MapFlags, &MappedTex);
    if (FAILED(hr))
    {
        VERIFY_EXPR(hr == DXGI_ERROR_WAS_STILL_DRAWING);
        MappedData = MappedTextureSubresource();
    }
    else
    {
        MappedData.pData       = MappedTex.pData;
        MappedData.Stride      = MappedTex.RowPitch;
        MappedData.DepthStride = MappedTex.DepthPitch;
    }
}

void DeviceContextD3D11Impl::UnmapTextureSubresource(ITexture* pTexture, Uint32 MipLevel, Uint32 ArraySlice)
{
    TDeviceContextBase::UnmapTextureSubresource(pTexture, MipLevel, ArraySlice);

    auto*       pTexD3D11   = ValidatedCast<TextureBaseD3D11>(pTexture);
    const auto& TexDesc     = pTexD3D11->GetDesc();
    auto        Subresource = D3D11CalcSubresource(MipLevel, ArraySlice, TexDesc.MipLevels);
    m_pd3d11DeviceContext->Unmap(pTexD3D11->GetD3D11Texture(), Subresource);
}

void DeviceContextD3D11Impl::GenerateMips(ITextureView* pTextureView)
{
    TDeviceContextBase::GenerateMips(pTextureView);
    auto& TexViewD3D11 = *ValidatedCast<TextureViewD3D11Impl>(pTextureView);
    auto* pd3d11SRV    = static_cast<ID3D11ShaderResourceView*>(TexViewD3D11.GetD3D11View());
    m_pd3d11DeviceContext->GenerateMips(pd3d11SRV);
}

void DeviceContextD3D11Impl::FinishFrame()
{
    if (m_ActiveDisjointQuery)
    {
        m_pd3d11DeviceContext->End(m_ActiveDisjointQuery->pd3d11Query);
        m_ActiveDisjointQuery->IsEnded = true;
        m_ActiveDisjointQuery.reset();
    }
}

void DeviceContextD3D11Impl::SetVertexBuffers(Uint32                         StartSlot,
                                              Uint32                         NumBuffersSet,
                                              IBuffer**                      ppBuffers,
                                              Uint32*                        pOffsets,
                                              RESOURCE_STATE_TRANSITION_MODE StateTransitionMode,
                                              SET_VERTEX_BUFFERS_FLAGS       Flags)
{
    TDeviceContextBase::SetVertexBuffers(StartSlot, NumBuffersSet, ppBuffers, pOffsets, StateTransitionMode, Flags);
    for (Uint32 Slot = 0; Slot < m_NumVertexStreams; ++Slot)
    {
        auto& CurrStream = m_VertexStreams[Slot];
        if (auto* pBuffD3D11Impl = CurrStream.pBuffer.RawPtr())
        {
            if (StateTransitionMode == RESOURCE_STATE_TRANSITION_MODE_TRANSITION)
            {
                if (pBuffD3D11Impl->IsInKnownState() && pBuffD3D11Impl->CheckState(RESOURCE_STATE_UNORDERED_ACCESS))
                {
                    UnbindResourceFromUAV(pBuffD3D11Impl, pBuffD3D11Impl->m_pd3d11Buffer);
                    pBuffD3D11Impl->ClearState(RESOURCE_STATE_UNORDERED_ACCESS);
                }
            }
#ifdef DILIGENT_DEVELOPMENT
            else if (StateTransitionMode == RESOURCE_STATE_TRANSITION_MODE_VERIFY)
            {
                if (pBuffD3D11Impl->IsInKnownState() && pBuffD3D11Impl->CheckState(RESOURCE_STATE_UNORDERED_ACCESS))
                {
                    LOG_ERROR_MESSAGE("Buffer '", pBuffD3D11Impl->GetDesc().Name, "' used as vertex buffer at slot ", Slot, " is in RESOURCE_STATE_UNORDERED_ACCESS state. "
                                                                                                                            "Use RESOURCE_STATE_TRANSITION_MODE_TRANSITION mode or explicitly transition the buffer to RESOURCE_STATE_VERTEX_BUFFER state.");
                }
            }
#endif
        }
    }

    m_bCommittedD3D11VBsUpToDate = false;
}

void DeviceContextD3D11Impl::SetIndexBuffer(IBuffer* pIndexBuffer, Uint32 ByteOffset, RESOURCE_STATE_TRANSITION_MODE StateTransitionMode)
{
    TDeviceContextBase::SetIndexBuffer(pIndexBuffer, ByteOffset, StateTransitionMode);

    if (m_pIndexBuffer)
    {
        if (StateTransitionMode == RESOURCE_STATE_TRANSITION_MODE_TRANSITION)
        {
            if (m_pIndexBuffer->IsInKnownState() && m_pIndexBuffer->CheckState(RESOURCE_STATE_UNORDERED_ACCESS))
            {
                UnbindResourceFromUAV(m_pIndexBuffer, m_pIndexBuffer->m_pd3d11Buffer);
                m_pIndexBuffer->ClearState(RESOURCE_STATE_UNORDERED_ACCESS);
            }
        }
#ifdef DILIGENT_DEVELOPMENT
        else if (StateTransitionMode == RESOURCE_STATE_TRANSITION_MODE_VERIFY)
        {
            if (m_pIndexBuffer->IsInKnownState() && m_pIndexBuffer->CheckState(RESOURCE_STATE_UNORDERED_ACCESS))
            {
                LOG_ERROR_MESSAGE("Buffer '", m_pIndexBuffer->GetDesc().Name, "' used as index buffer is in RESOURCE_STATE_UNORDERED_ACCESS state."
                                                                              " Use RESOURCE_STATE_TRANSITION_MODE_TRANSITION mode or explicitly transition the buffer to RESOURCE_STATE_INDEX_BUFFER state.");
            }
        }
#endif
    }

    m_bCommittedD3D11IBUpToDate = false;
}

void DeviceContextD3D11Impl::SetViewports(Uint32 NumViewports, const Viewport* pViewports, Uint32 RTWidth, Uint32 RTHeight)
{
    static_assert(MAX_VIEWPORTS >= D3D11_VIEWPORT_AND_SCISSORRECT_OBJECT_COUNT_PER_PIPELINE, "MaxViewports constant must be greater than D3D11_VIEWPORT_AND_SCISSORRECT_OBJECT_COUNT_PER_PIPELINE");
    TDeviceContextBase::SetViewports(NumViewports, pViewports, RTWidth, RTHeight);

    D3D11_VIEWPORT d3d11Viewports[MAX_VIEWPORTS];
    VERIFY(NumViewports == m_NumViewports, "Unexpected number of viewports");
    for (Uint32 vp = 0; vp < m_NumViewports; ++vp)
    {
        d3d11Viewports[vp].TopLeftX = m_Viewports[vp].TopLeftX;
        d3d11Viewports[vp].TopLeftY = m_Viewports[vp].TopLeftY;
        d3d11Viewports[vp].Width    = m_Viewports[vp].Width;
        d3d11Viewports[vp].Height   = m_Viewports[vp].Height;
        d3d11Viewports[vp].MinDepth = m_Viewports[vp].MinDepth;
        d3d11Viewports[vp].MaxDepth = m_Viewports[vp].MaxDepth;
    }
    // All viewports must be set atomically as one operation.
    // Any viewports not defined by the call are disabled.
    m_pd3d11DeviceContext->RSSetViewports(NumViewports, d3d11Viewports);
}

void DeviceContextD3D11Impl::SetScissorRects(Uint32 NumRects, const Rect* pRects, Uint32 RTWidth, Uint32 RTHeight)
{
    static_assert(MAX_VIEWPORTS >= D3D11_VIEWPORT_AND_SCISSORRECT_OBJECT_COUNT_PER_PIPELINE, "MaxViewports constant must be greater than D3D11_VIEWPORT_AND_SCISSORRECT_OBJECT_COUNT_PER_PIPELINE");
    TDeviceContextBase::SetScissorRects(NumRects, pRects, RTWidth, RTHeight);

    D3D11_RECT d3d11ScissorRects[MAX_VIEWPORTS];
    VERIFY(NumRects == m_NumScissorRects, "Unexpected number of scissor rects");
    for (Uint32 sr = 0; sr < NumRects; ++sr)
    {
        d3d11ScissorRects[sr].left   = m_ScissorRects[sr].left;
        d3d11ScissorRects[sr].top    = m_ScissorRects[sr].top;
        d3d11ScissorRects[sr].right  = m_ScissorRects[sr].right;
        d3d11ScissorRects[sr].bottom = m_ScissorRects[sr].bottom;
    }

    // All scissor rects must be set atomically as one operation.
    // Any scissor rects not defined by the call are disabled.
    m_pd3d11DeviceContext->RSSetScissorRects(NumRects, d3d11ScissorRects);
}

void DeviceContextD3D11Impl::CommitRenderTargets()
{
    const Uint32 MaxD3D11RTs      = D3D11_SIMULTANEOUS_RENDER_TARGET_COUNT;
    Uint32       NumRenderTargets = m_NumBoundRenderTargets;
    VERIFY(NumRenderTargets <= MaxD3D11RTs, "D3D11 only allows 8 simultaneous render targets");
    NumRenderTargets = std::min(MaxD3D11RTs, NumRenderTargets);

    // Do not waste time setting RTVs to null
    ID3D11RenderTargetView* pd3d11RTs[MaxD3D11RTs];
    ID3D11DepthStencilView* pd3d11DSV = nullptr;

    for (Uint32 rt = 0; rt < NumRenderTargets; ++rt)
    {
        auto* pViewD3D11 = m_pBoundRenderTargets[rt].RawPtr();
        pd3d11RTs[rt]    = pViewD3D11 != nullptr ? static_cast<ID3D11RenderTargetView*>(pViewD3D11->GetD3D11View()) : nullptr;
    }

    if (m_pBoundDepthStencil != nullptr)
    {
        pd3d11DSV = static_cast<ID3D11DepthStencilView*>(m_pBoundDepthStencil->GetD3D11View());
    }

    auto& NumCommittedPixelShaderUAVs = m_NumCommittedUAVs[PSInd];
    if (NumCommittedPixelShaderUAVs > 0)
    {
        m_pd3d11DeviceContext->OMSetRenderTargetsAndUnorderedAccessViews(NumRenderTargets, NumRenderTargets > 0 ? pd3d11RTs : nullptr, pd3d11DSV,
                                                                         0, D3D11_KEEP_UNORDERED_ACCESS_VIEWS, nullptr, nullptr);

        auto CommittedD3D11UAVs   = m_CommittedD3D11UAVs[PSInd];
        auto CommittedD3D11UAVRes = m_CommittedD3D11UAVResources[PSInd];
        for (Uint32 slot = 0; slot < NumRenderTargets; ++slot)
        {
            CommittedD3D11UAVs[slot]   = nullptr;
            CommittedD3D11UAVRes[slot] = nullptr;
        }
        if (NumRenderTargets >= NumCommittedPixelShaderUAVs)
            NumCommittedPixelShaderUAVs = 0;
    }
    else
    {
        m_pd3d11DeviceContext->OMSetRenderTargets(NumRenderTargets, NumRenderTargets > 0 ? pd3d11RTs : nullptr, pd3d11DSV);
    }
}


void UnbindView(ID3D11DeviceContext* pContext, TSetShaderResourcesType SetSRVMethod, UINT Slot)
{
    ID3D11ShaderResourceView* ppNullView[] = {nullptr};
    (pContext->*SetSRVMethod)(Slot, 1, ppNullView);
}

void UnbindView(ID3D11DeviceContext* pContext, TSetUnorderedAccessViewsType SetUAVMethod, UINT Slot)
{
    ID3D11UnorderedAccessView* ppNullView[] = {nullptr};
    (pContext->*SetUAVMethod)(Slot, 1, ppNullView, nullptr);
}

template <typename TD3D11ResourceViewType, typename TSetD3D11View>
bool UnbindPixelShaderUAV(ID3D11DeviceContext*    pDeviceCtx,
                          TD3D11ResourceViewType* CommittedD3D11Resources[],
                          Uint32                  NumCommittedSlots,
                          Uint32                  NumCommittedRenderTargets,
                          TSetD3D11View           SetD3D11ViewMethod)
{
    // For other resource view types do nothing
    return false;
}

template <>
bool UnbindPixelShaderUAV<ID3D11UnorderedAccessView, TSetUnorderedAccessViewsType>(
    ID3D11DeviceContext*         pDeviceCtx,
    ID3D11UnorderedAccessView*   CommittedD3D11UAVs[],
    Uint32                       NumCommittedUAVs,
    Uint32                       NumCommittedRenderTargets,
    TSetUnorderedAccessViewsType SetD3D11UAVMethod)
{
    if (SetD3D11UAVMethod == reinterpret_cast<TSetUnorderedAccessViewsType>(&ID3D11DeviceContext::OMSetRenderTargetsAndUnorderedAccessViews))
    {
        // Pixel shader UAVs are bound in a special way simulatneously with the render targets
        auto UAVStartSlot = NumCommittedRenderTargets;
        // UAVs cannot be set independently; they all need to be set at the same time.
        // https://docs.microsoft.com/en-us/windows/desktop/api/d3d11/nf-d3d11-id3d11devicecontext-omsetrendertargetsandunorderedaccessviews#remarks

        // There is potential problem here: since device context does not keep strong references to
        // UAVs, there is no guarantee the objects are alive
        pDeviceCtx->OMSetRenderTargetsAndUnorderedAccessViews(D3D11_KEEP_RENDER_TARGETS_AND_DEPTH_STENCIL, nullptr, nullptr,
                                                              UAVStartSlot, NumCommittedUAVs - UAVStartSlot,
                                                              CommittedD3D11UAVs + UAVStartSlot, nullptr);
        return true;
    }

    return false;
}



/// \tparam TD3D11ResourceViewType - Type of the D3D11 resource view (ID3D11ShaderResourceView or ID3D11UnorderedAccessView)
/// \tparam TSetD3D11View - Type of the D3D11 device context method used to set the D3D11 view
/// \param CommittedResourcesArr - Pointer to the array of strong references to currently bound
///                            shader resources, for each shader stage
/// \param CommittedD3D11ResourcesArr - Pointer to the array of currently bound D3D11
///                                 shader resources, for each shader stage
/// \param pd3d11ResToUndind   - D3D11 resource to unbind
/// \param SetD3D11ViewMethods - Array of pointers to device context methods used to set the view,
///                              for every shader stage
template <typename TD3D11ResourceViewType,
          typename TSetD3D11View,
          size_t NumSlots>
void DeviceContextD3D11Impl::UnbindResourceView(TD3D11ResourceViewType CommittedD3D11ViewsArr[][NumSlots],
                                                ID3D11Resource*        CommittedD3D11ResourcesArr[][NumSlots],
                                                Uint8                  NumCommittedResourcesArr[],
                                                ID3D11Resource*        pd3d11ResToUndind,
                                                TSetD3D11View          SetD3D11ViewMethods[])
{
    for (Int32 ShaderTypeInd = 0; ShaderTypeInd < NumShaderTypes; ++ShaderTypeInd)
    {
        auto* CommittedD3D11Views     = CommittedD3D11ViewsArr[ShaderTypeInd];
        auto* CommittedD3D11Resources = CommittedD3D11ResourcesArr[ShaderTypeInd];
        auto& NumCommittedSlots       = NumCommittedResourcesArr[ShaderTypeInd];

        for (Uint32 Slot = 0; Slot < NumCommittedSlots; ++Slot)
        {
            if (CommittedD3D11Resources[Slot] == pd3d11ResToUndind)
            {
                CommittedD3D11Resources[Slot] = nullptr;
                CommittedD3D11Views[Slot]     = nullptr;

                auto SetViewMethod = SetD3D11ViewMethods[ShaderTypeInd];
                VERIFY(SetViewMethod != nullptr, "No appropriate ID3D11DeviceContext method");

                // Pixel shader UAVs require special handling
                if (!UnbindPixelShaderUAV(m_pd3d11DeviceContext, CommittedD3D11Views, NumCommittedSlots, m_NumBoundRenderTargets, SetViewMethod))
                {
                    UnbindView(m_pd3d11DeviceContext, SetViewMethod, Slot);
                }
            }
        }

        // Pop null resources from the end of arrays
        while (NumCommittedSlots > 0 && CommittedD3D11Resources[NumCommittedSlots - 1] == nullptr)
        {
            VERIFY(CommittedD3D11Views[NumSlots - 1] == nullptr, "Unexpected non-null resource view");
            --NumCommittedSlots;
        }
    }
}

void DeviceContextD3D11Impl::UnbindTextureFromInput(TextureBaseD3D11* pTexture, ID3D11Resource* pd3d11Resource)
{
    VERIFY(pTexture, "Null texture provided");
    if (!pTexture) return;

    UnbindResourceView(m_CommittedD3D11SRVs, m_CommittedD3D11SRVResources, m_NumCommittedSRVs, pd3d11Resource, SetSRVMethods);
    pTexture->ClearState(RESOURCE_STATE_SHADER_RESOURCE | RESOURCE_STATE_INPUT_ATTACHMENT);
}

void DeviceContextD3D11Impl::UnbindBufferFromInput(BufferD3D11Impl* pBuffer, ID3D11Resource* pd3d11Buffer)
{
    VERIFY(pBuffer, "Null buffer provided");
    if (!pBuffer || !pBuffer->IsInKnownState()) return;

    if (pBuffer->CheckState(RESOURCE_STATE_SHADER_RESOURCE))
    {
        UnbindResourceView(m_CommittedD3D11SRVs, m_CommittedD3D11SRVResources, m_NumCommittedSRVs, pd3d11Buffer, SetSRVMethods);
        pBuffer->ClearState(RESOURCE_STATE_SHADER_RESOURCE);
    }

    if (pBuffer->CheckState(RESOURCE_STATE_INDEX_BUFFER))
    {
        auto pd3d11IndBuffer = ValidatedCast<BufferD3D11Impl>(pBuffer)->GetD3D11Buffer();
        if (pd3d11IndBuffer == m_CommittedD3D11IndexBuffer)
        {
            // Only unbind D3D11 buffer from the context!
            // m_pIndexBuffer.Release();
            m_CommittedD3D11IndexBuffer.Release();
            m_CommittedIBFormat                  = VT_UNDEFINED;
            m_CommittedD3D11IndexDataStartOffset = 0;
            m_bCommittedD3D11IBUpToDate          = false;
            m_pd3d11DeviceContext->IASetIndexBuffer(nullptr, DXGI_FORMAT_R32_UINT, m_CommittedD3D11IndexDataStartOffset);
        }
#ifdef DILIGENT_DEVELOPMENT
        if (m_DebugFlags & D3D11_DEBUG_FLAG_VERIFY_COMMITTED_RESOURCE_RELEVANCE)
        {
            dbgVerifyCommittedIndexBuffer();
        }
#endif
        pBuffer->ClearState(RESOURCE_STATE_INDEX_BUFFER);
    }

    if (pBuffer->CheckState(RESOURCE_STATE_VERTEX_BUFFER))
    {
        auto pd3d11VB = ValidatedCast<BufferD3D11Impl>(pBuffer)->GetD3D11Buffer();
        for (Uint32 Slot = 0; Slot < m_NumCommittedD3D11VBs; ++Slot)
        {
            auto& CommittedD3D11VB = m_CommittedD3D11VertexBuffers[Slot];
            if (CommittedD3D11VB == pd3d11VB)
            {
                // Unbind only D3D11 buffer
                //*VertStream = VertexStreamInfo();
                ID3D11Buffer* ppNullBuffer[]        = {nullptr};
                const UINT    Zero[]                = {0};
                m_CommittedD3D11VertexBuffers[Slot] = nullptr;
                m_CommittedD3D11VBStrides[Slot]     = 0;
                m_CommittedD3D11VBOffsets[Slot]     = 0;
                m_bCommittedD3D11VBsUpToDate        = false;
                m_pd3d11DeviceContext->IASetVertexBuffers(Slot, _countof(ppNullBuffer), ppNullBuffer, Zero, Zero);
            }
        }
#ifdef DILIGENT_DEVELOPMENT
        if (m_DebugFlags & D3D11_DEBUG_FLAG_VERIFY_COMMITTED_RESOURCE_RELEVANCE)
        {
            dbgVerifyCommittedVertexBuffers();
        }
#endif
        pBuffer->ClearState(RESOURCE_STATE_VERTEX_BUFFER);
    }

    if (pBuffer->CheckState(RESOURCE_STATE_CONSTANT_BUFFER))
    {
        for (Int32 ShaderTypeInd = 0; ShaderTypeInd < NumShaderTypes; ++ShaderTypeInd)
        {
            auto* CommittedD3D11CBs = m_CommittedD3D11CBs[ShaderTypeInd];
            auto  NumSlots          = m_NumCommittedCBs[ShaderTypeInd];
            for (Uint32 Slot = 0; Slot < NumSlots; ++Slot)
            {
                if (CommittedD3D11CBs[Slot] == pd3d11Buffer)
                {
                    CommittedD3D11CBs[Slot]      = nullptr;
                    auto          SetCBMethod    = SetCBMethods[ShaderTypeInd];
                    ID3D11Buffer* ppNullBuffer[] = {nullptr};
                    (m_pd3d11DeviceContext->*SetCBMethod)(Slot, 1, ppNullBuffer);
                }
            }
        }
#ifdef DILIGENT_DEVELOPMENT
        if (m_DebugFlags & D3D11_DEBUG_FLAG_VERIFY_COMMITTED_RESOURCE_RELEVANCE)
        {
            dbgVerifyCommittedCBs();
        }
#endif
        pBuffer->ClearState(RESOURCE_STATE_CONSTANT_BUFFER);
    }
}

void DeviceContextD3D11Impl::UnbindResourceFromUAV(IDeviceObject* pResource, ID3D11Resource* pd3d11Resource)
{
    VERIFY(pResource, "Null resource provided");
    if (!pResource) return;

    UnbindResourceView(m_CommittedD3D11UAVs, m_CommittedD3D11UAVResources, m_NumCommittedUAVs, pd3d11Resource, SetUAVMethods);
}

void DeviceContextD3D11Impl::UnbindTextureFromRenderTarget(TextureBaseD3D11* pTexture)
{
    VERIFY(pTexture, "Null resource provided");
    if (!pTexture) return;

    bool bCommitRenderTargets = false;
    for (Uint32 rt = 0; rt < m_NumBoundRenderTargets; ++rt)
    {
        if (auto* pTexView = m_pBoundRenderTargets[rt].RawPtr())
        {
            if (pTexView->GetTexture() == pTexture)
            {
                m_pBoundRenderTargets[rt].Release();
                bCommitRenderTargets = true;
            }
        }
    }

    if (bCommitRenderTargets)
    {
        while (m_NumBoundRenderTargets > 0 && !m_pBoundRenderTargets[m_NumBoundRenderTargets - 1])
            --m_NumBoundRenderTargets;

        CommitRenderTargets();
    }

    pTexture->ClearState(RESOURCE_STATE_RENDER_TARGET);
}

void DeviceContextD3D11Impl::UnbindTextureFromDepthStencil(TextureBaseD3D11* pTexD3D11)
{
    VERIFY(pTexD3D11, "Null resource provided");
    if (!pTexD3D11) return;

    if (m_pBoundDepthStencil && m_pBoundDepthStencil->GetTexture() == pTexD3D11)
    {
        m_pBoundDepthStencil.Release();
        CommitRenderTargets();
    }
    pTexD3D11->ClearState(RESOURCE_STATE_DEPTH_WRITE);
}

void DeviceContextD3D11Impl::ResetRenderTargets()
{
    TDeviceContextBase::ResetRenderTargets();
    m_pd3d11DeviceContext->OMSetRenderTargets(0, nullptr, nullptr);
}

void DeviceContextD3D11Impl::SetRenderTargets(Uint32                         NumRenderTargets,
                                              ITextureView*                  ppRenderTargets[],
                                              ITextureView*                  pDepthStencil,
                                              RESOURCE_STATE_TRANSITION_MODE StateTransitionMode)
{
#ifdef DILIGENT_DEVELOPMENT
    if (m_pActiveRenderPass != nullptr)
    {
        LOG_ERROR_MESSAGE("Calling SetRenderTargets inside active render pass is invalid. End the render pass first");
        return;
    }
#endif

    if (TDeviceContextBase::SetRenderTargets(NumRenderTargets, ppRenderTargets, pDepthStencil))
    {
        for (Uint32 RT = 0; RT < NumRenderTargets; ++RT)
        {
            if (ppRenderTargets[RT])
            {
                auto* pTex = ValidatedCast<TextureBaseD3D11>(ppRenderTargets[RT]->GetTexture());
                if (StateTransitionMode == RESOURCE_STATE_TRANSITION_MODE_TRANSITION)
                {
                    UnbindTextureFromInput(pTex, pTex->GetD3D11Texture());
                    if (pTex->IsInKnownState())
                        pTex->SetState(RESOURCE_STATE_RENDER_TARGET);
                }
#ifdef DILIGENT_DEVELOPMENT
                else if (StateTransitionMode == RESOURCE_STATE_TRANSITION_MODE_VERIFY)
                {
                    DvpVerifyTextureState(*pTex, RESOURCE_STATE_RENDER_TARGET, "Setting render targets (DeviceContextD3D11Impl::SetRenderTargets)");
                }
#endif
            }
        }

        if (pDepthStencil)
        {
            auto* pTex = ValidatedCast<TextureBaseD3D11>(pDepthStencil->GetTexture());
            if (StateTransitionMode == RESOURCE_STATE_TRANSITION_MODE_TRANSITION)
            {
                UnbindTextureFromInput(pTex, pTex->GetD3D11Texture());
                if (pTex->IsInKnownState())
                    pTex->SetState(RESOURCE_STATE_DEPTH_WRITE);
            }
#ifdef DILIGENT_DEVELOPMENT
            else if (StateTransitionMode == RESOURCE_STATE_TRANSITION_MODE_VERIFY)
            {
                DvpVerifyTextureState(*pTex, RESOURCE_STATE_DEPTH_WRITE, "Setting depth-stencil buffer (DeviceContextD3D11Impl::SetRenderTargets)");
            }
#endif
        }

        CommitRenderTargets();

        // Set the viewport to match the render target size
        SetViewports(1, nullptr, 0, 0);
    }
}

void DeviceContextD3D11Impl::BeginSubpass()
{
    VERIFY_EXPR(m_pActiveRenderPass);
    const auto& RPDesc = m_pActiveRenderPass->GetDesc();
    VERIFY_EXPR(m_SubpassIndex < RPDesc.SubpassCount);
    const auto& Subpass = RPDesc.pSubpasses[m_SubpassIndex];
    const auto& FBDesc  = m_pBoundFramebuffer->GetDesc();

    // Unbind these attachments that will be used for output by the subpass.
    // There is no need to unbind textures from output as the new subpass atachments
    // will be committed as render target/depth stencil anyway, so these that can be used for
    // input will be unbound.

    auto UnbindAttachmentFromInput = [&](const AttachmentReference& AttachmentRef) //
    {
        if (AttachmentRef.AttachmentIndex != ATTACHMENT_UNUSED)
        {
            if (auto* pTexView = FBDesc.ppAttachments[AttachmentRef.AttachmentIndex])
            {
                auto* pTexD3D11 = ValidatedCast<TextureBaseD3D11>(pTexView->GetTexture());
                UnbindResourceView(m_CommittedD3D11SRVs, m_CommittedD3D11SRVResources, m_NumCommittedSRVs, pTexD3D11->GetD3D11Texture(), SetSRVMethods);
            }
        }
    };

    for (Uint32 rt = 0; rt < Subpass.RenderTargetAttachmentCount; ++rt)
    {
        UnbindAttachmentFromInput(Subpass.pRenderTargetAttachments[rt]);
        if (Subpass.pResolveAttachments != nullptr)
        {
            UnbindAttachmentFromInput(Subpass.pResolveAttachments[rt]);
        }
    }

    if (Subpass.pDepthStencilAttachment != nullptr)
    {
        UnbindAttachmentFromInput(*Subpass.pDepthStencilAttachment);
    }

    CommitRenderTargets();

    for (Uint32 rt = 0; rt < Subpass.RenderTargetAttachmentCount; ++rt)
    {
        const auto& AttachmentRef   = Subpass.pRenderTargetAttachments[rt];
        const auto  RTAttachmentIdx = AttachmentRef.AttachmentIndex;
        if (RTAttachmentIdx != ATTACHMENT_UNUSED)
        {
            const auto AttachmentFirstUse = m_pActiveRenderPass->GetAttachmentFirstLastUse(RTAttachmentIdx).first;
            if (AttachmentFirstUse == m_SubpassIndex && RPDesc.pAttachments[RTAttachmentIdx].LoadOp == ATTACHMENT_LOAD_OP_CLEAR)
            {
                if (auto* pTexView = FBDesc.ppAttachments[RTAttachmentIdx])
                {
                    auto* const pViewD3D11 = ValidatedCast<TextureViewD3D11Impl>(pTexView);
                    auto* const pd3d11RTV  = static_cast<ID3D11RenderTargetView*>(pViewD3D11->GetD3D11View());
                    const auto& ClearValue = m_AttachmentClearValues[RTAttachmentIdx];
                    m_pd3d11DeviceContext->ClearRenderTargetView(pd3d11RTV, ClearValue.Color);
                }
            }
        }
    }

    if (Subpass.pDepthStencilAttachment)
    {
        auto DSAttachmentIdx = Subpass.pDepthStencilAttachment->AttachmentIndex;
        if (DSAttachmentIdx != ATTACHMENT_UNUSED)
        {
            const auto AttachmentFirstUse = m_pActiveRenderPass->GetAttachmentFirstLastUse(DSAttachmentIdx).first;
            if (AttachmentFirstUse == m_SubpassIndex && RPDesc.pAttachments[DSAttachmentIdx].LoadOp == ATTACHMENT_LOAD_OP_CLEAR)
            {
                if (auto* pTexView = FBDesc.ppAttachments[DSAttachmentIdx])
                {
                    auto* const pViewD3D11 = ValidatedCast<TextureViewD3D11Impl>(pTexView);
                    auto* const pd3d11DSV  = static_cast<ID3D11DepthStencilView*>(pViewD3D11->GetD3D11View());
                    const auto& ClearValue = m_AttachmentClearValues[DSAttachmentIdx];
                    m_pd3d11DeviceContext->ClearDepthStencilView(pd3d11DSV, D3D11_CLEAR_DEPTH | D3D11_CLEAR_STENCIL, ClearValue.DepthStencil.Depth, ClearValue.DepthStencil.Stencil);
                }
            }
        }
    }
}

void DeviceContextD3D11Impl::EndSubpass()
{
    VERIFY_EXPR(m_pActiveRenderPass);
    const auto& RPDesc = m_pActiveRenderPass->GetDesc();
    VERIFY_EXPR(m_SubpassIndex < RPDesc.SubpassCount);
    const auto& Subpass = RPDesc.pSubpasses[m_SubpassIndex];
    const auto& FBDesc  = m_pBoundFramebuffer->GetDesc();

    if (Subpass.pResolveAttachments != nullptr)
    {
        for (Uint32 rt = 0; rt < Subpass.RenderTargetAttachmentCount; ++rt)
        {
            const auto& RslvAttachmentRef = Subpass.pResolveAttachments[rt];
            if (RslvAttachmentRef.AttachmentIndex != ATTACHMENT_UNUSED)
            {
                const auto& RTAttachmentRef = Subpass.pRenderTargetAttachments[rt];
                VERIFY_EXPR(RTAttachmentRef.AttachmentIndex != ATTACHMENT_UNUSED);
                auto* pSrcView     = FBDesc.ppAttachments[RTAttachmentRef.AttachmentIndex];
                auto* pDstView     = FBDesc.ppAttachments[RslvAttachmentRef.AttachmentIndex];
                auto* pSrcTexD3D11 = ValidatedCast<TextureBaseD3D11>(pSrcView->GetTexture());
                auto* pDstTexD3D11 = ValidatedCast<TextureBaseD3D11>(pDstView->GetTexture());

                const auto& SrcViewDesc = pSrcView->GetDesc();
                const auto& DstViewDesc = pDstView->GetDesc();
                const auto& SrcTexDesc  = pSrcTexD3D11->GetDesc();
                const auto& DstTexDesc  = pDstTexD3D11->GetDesc();

                auto DXGIFmt        = TexFormatToDXGI_Format(RPDesc.pAttachments[RTAttachmentRef.AttachmentIndex].Format);
                auto SrcSubresIndex = D3D11CalcSubresource(SrcViewDesc.MostDetailedMip, SrcViewDesc.FirstArraySlice, SrcTexDesc.MipLevels);
                auto DstSubresIndex = D3D11CalcSubresource(DstViewDesc.MostDetailedMip, DstViewDesc.FirstArraySlice, DstTexDesc.MipLevels);
                m_pd3d11DeviceContext->ResolveSubresource(pDstTexD3D11->GetD3D11Texture(), DstSubresIndex, pSrcTexD3D11->GetD3D11Texture(), SrcSubresIndex, DXGIFmt);
            }
        }
    }
}

void DeviceContextD3D11Impl::BeginRenderPass(const BeginRenderPassAttribs& Attribs)
{
    TDeviceContextBase::BeginRenderPass(Attribs);
    // BeginRenderPass() transitions resources to required states

    m_AttachmentClearValues.resize(Attribs.ClearValueCount);
    for (Uint32 i = 0; i < Attribs.ClearValueCount; ++i)
        m_AttachmentClearValues[i] = Attribs.pClearValues[i];

    BeginSubpass();

    // Set the viewport to match the framebuffer size
    SetViewports(1, nullptr, 0, 0);
}

void DeviceContextD3D11Impl::NextSubpass()
{
    EndSubpass();

    TDeviceContextBase::NextSubpass();

    BeginSubpass();
}

void DeviceContextD3D11Impl::EndRenderPass()
{
    EndSubpass();
    TDeviceContextBase::EndRenderPass();
    m_AttachmentClearValues.clear();
}


template <typename TD3D11ResourceType, typename TSetD3D11ResMethodType>
void SetD3D11ResourcesHelper(ID3D11DeviceContext*   pDeviceCtx,
                             TSetD3D11ResMethodType SetD3D11ResMethod,
                             UINT                   StartSlot,
                             UINT                   NumSlots,
                             TD3D11ResourceType**   ppResources)
{
    (pDeviceCtx->*SetD3D11ResMethod)(StartSlot, NumSlots, ppResources);
}

template <>
void SetD3D11ResourcesHelper(ID3D11DeviceContext*         pDeviceCtx,
                             TSetUnorderedAccessViewsType SetD3D11UAVMethod,
                             UINT                         StartSlot,
                             UINT                         NumSlots,
                             ID3D11UnorderedAccessView**  ppUAVs)
{
    (pDeviceCtx->*SetD3D11UAVMethod)(StartSlot, NumSlots, ppUAVs, nullptr);
}

template <typename TD3D11ResourceType, typename TSetD3D11ResMethodType>
void ReleaseCommittedShaderResourcesHelper(TD3D11ResourceType     CommittedD3D11Res[],
                                           Uint8                  NumCommittedResources,
                                           TSetD3D11ResMethodType SetD3D11ResMethod,
                                           ID3D11DeviceContext*   pDeviceCtx)
{
    if (NumCommittedResources > 0)
    {
        memset(CommittedD3D11Res, 0, NumCommittedResources * sizeof(CommittedD3D11Res[0]));
        SetD3D11ResourcesHelper(pDeviceCtx, SetD3D11ResMethod, 0, NumCommittedResources, CommittedD3D11Res);
    }
}

void ReleaseCommittedPSUAVs(ID3D11UnorderedAccessView* CommittedD3D11UAVs[],
                            Uint8                      NumCommittedResources,
                            ID3D11DeviceContext*       pDeviceCtx)
{
    if (NumCommittedResources > 0)
    {
        memset(CommittedD3D11UAVs, 0, NumCommittedResources * sizeof(CommittedD3D11UAVs[0]));
        pDeviceCtx->OMSetRenderTargetsAndUnorderedAccessViews(
            D3D11_KEEP_RENDER_TARGETS_AND_DEPTH_STENCIL, nullptr, nullptr,
            0, 0, nullptr, nullptr);
    }
}

void DeviceContextD3D11Impl::ReleaseCommittedShaderResources()
{
    for (int ShaderType = 0; ShaderType < NumShaderTypes; ++ShaderType)
    {
        // clang-format off
        ReleaseCommittedShaderResourcesHelper(m_CommittedD3D11CBs[ShaderType],      m_NumCommittedCBs[ShaderType],      SetCBMethods[ShaderType],      m_pd3d11DeviceContext);
        ReleaseCommittedShaderResourcesHelper(m_CommittedD3D11SRVs[ShaderType],     m_NumCommittedSRVs[ShaderType],     SetSRVMethods[ShaderType],     m_pd3d11DeviceContext);
        ReleaseCommittedShaderResourcesHelper(m_CommittedD3D11Samplers[ShaderType], m_NumCommittedSamplers[ShaderType], SetSamplerMethods[ShaderType], m_pd3d11DeviceContext);
        // clang-format on

        if (ShaderType == PSInd)
            ReleaseCommittedPSUAVs(m_CommittedD3D11UAVs[ShaderType], m_NumCommittedUAVs[ShaderType], m_pd3d11DeviceContext);
        else
            ReleaseCommittedShaderResourcesHelper(m_CommittedD3D11UAVs[ShaderType], m_NumCommittedUAVs[ShaderType], SetUAVMethods[ShaderType], m_pd3d11DeviceContext);

        memset(m_CommittedD3D11SRVResources[ShaderType], 0, sizeof(m_CommittedD3D11SRVResources[ShaderType][0]) * m_NumCommittedSRVs[ShaderType]);
        memset(m_CommittedD3D11UAVResources[ShaderType], 0, sizeof(m_CommittedD3D11UAVResources[ShaderType][0]) * m_NumCommittedUAVs[ShaderType]);
        m_NumCommittedCBs[ShaderType]      = 0;
        m_NumCommittedSRVs[ShaderType]     = 0;
        m_NumCommittedSamplers[ShaderType] = 0;
        m_NumCommittedUAVs[ShaderType]     = 0;
    }

#ifdef DILIGENT_DEVELOPMENT
    if (m_DebugFlags & D3D11_DEBUG_FLAG_VERIFY_COMMITTED_RESOURCE_RELEVANCE)
    {
        dbgVerifyCommittedSRVs();
        dbgVerifyCommittedUAVs(SHADER_TYPE_COMPUTE);
        dbgVerifyCommittedSamplers();
        dbgVerifyCommittedCBs();
    }
#endif
    // We do not unbind vertex buffers and index buffer as this can explicitly
    // be done by the user
}


void DeviceContextD3D11Impl::FinishCommandList(ICommandList** ppCommandList)
{
    VERIFY(m_pActiveRenderPass == nullptr, "Finishing command list inside an active render pass.");

    CComPtr<ID3D11CommandList> pd3d11CmdList;
    m_pd3d11DeviceContext->FinishCommandList(
        FALSE, // A Boolean flag that determines whether the runtime saves deferred context state before it
               // executes FinishCommandList and restores it afterwards.
               // * TRUE indicates that the runtime needs to save and restore the state.
               // * FALSE indicates that the runtime will not save or restore any state.
               //   In this case, the deferred context will return to its default state
               //   after the call to FinishCommandList() completes as if
               //   ID3D11DeviceContext::ClearState() was called.
        &pd3d11CmdList);

    CommandListD3D11Impl* pCmdListD3D11(NEW_RC_OBJ(m_CmdListAllocator, "CommandListD3D11Impl instance", CommandListD3D11Impl)(m_pDevice, pd3d11CmdList));
    pCmdListD3D11->QueryInterface(IID_CommandList, reinterpret_cast<IObject**>(ppCommandList));

    // Device context is now in default state
    InvalidateState();

#ifdef DILIGENT_DEVELOPMENT
    if (m_DebugFlags & D3D11_DEBUG_FLAG_VERIFY_COMMITTED_RESOURCE_RELEVANCE)
    {
        // Verify bindings
        dbgVerifyCommittedSRVs();
        dbgVerifyCommittedUAVs(SHADER_TYPE_COMPUTE);
        dbgVerifyCommittedSamplers();
        dbgVerifyCommittedCBs();
        dbgVerifyCommittedVertexBuffers();
        dbgVerifyCommittedIndexBuffer();
        dbgVerifyCommittedShaders();
    }
#endif
}

void DeviceContextD3D11Impl::ExecuteCommandList(ICommandList* pCommandList)
{
    if (m_bIsDeferred)
    {
        LOG_ERROR("Only immediate context can execute command list");
        return;
    }

    CommandListD3D11Impl* pCmdListD3D11 = ValidatedCast<CommandListD3D11Impl>(pCommandList);
    auto*                 pd3d11CmdList = pCmdListD3D11->GetD3D11CommandList();
    m_pd3d11DeviceContext->ExecuteCommandList(pd3d11CmdList,
                                              FALSE // A Boolean flag that determines whether the target context state is
                                                    // saved prior to and restored after the execution of a command list.
                                                    // * TRUE indicates that the runtime needs to save and restore the state.
                                                    // * FALSE indicate that no state shall be saved or restored, which causes the
                                                    //   target context to return to its default state after the command list executes as if
                                                    //   ID3D11DeviceContext::ClearState() was called.
    );

    // Device context is now in default state
    InvalidateState();

#ifdef DILIGENT_DEVELOPMENT
    if (m_DebugFlags & D3D11_DEBUG_FLAG_VERIFY_COMMITTED_RESOURCE_RELEVANCE)
    {
        // Verify bindings
        dbgVerifyCommittedSRVs();
        dbgVerifyCommittedUAVs(SHADER_TYPE_COMPUTE);
        dbgVerifyCommittedSamplers();
        dbgVerifyCommittedCBs();
        dbgVerifyCommittedVertexBuffers();
        dbgVerifyCommittedIndexBuffer();
        dbgVerifyCommittedShaders();
    }
#endif
}


static CComPtr<ID3D11Query> CreateD3D11QueryEvent(ID3D11Device* pd3d11Device)
{
    D3D11_QUERY_DESC QueryDesc = {};
    QueryDesc.Query            = D3D11_QUERY_EVENT; // Determines whether or not the GPU is finished processing commands.
                                                    // When the GPU is finished processing commands ID3D11DeviceContext::GetData will
                                                    // return S_OK, and pData will point to a BOOL with a value of TRUE. When using this
                                                    // type of query, ID3D11DeviceContext::Begin is disabled.
    QueryDesc.MiscFlags = 0;

    CComPtr<ID3D11Query> pd3d11Query;
    auto                 hr = pd3d11Device->CreateQuery(&QueryDesc, &pd3d11Query);
    DEV_CHECK_ERR(SUCCEEDED(hr), "Failed to create D3D11 query");
    VERIFY_EXPR(pd3d11Query);
    return pd3d11Query;
}

void DeviceContextD3D11Impl::SignalFence(IFence* pFence, Uint64 Value)
{
    VERIFY(!m_bIsDeferred, "Fence can only be signaled from immediate context");
    auto*                pd3d11Device = m_pDevice->GetD3D11Device();
    CComPtr<ID3D11Query> pd3d11Query  = CreateD3D11QueryEvent(pd3d11Device);
    m_pd3d11DeviceContext->End(pd3d11Query);
    auto* pFenceD3D11Impl = ValidatedCast<FenceD3D11Impl>(pFence);
    pFenceD3D11Impl->AddPendingQuery(m_pd3d11DeviceContext, std::move(pd3d11Query), Value);
}

void DeviceContextD3D11Impl::WaitForFence(IFence* pFence, Uint64 Value, bool FlushContext)
{
    VERIFY(!m_bIsDeferred, "Fence can only be waited from immediate context");
    if (FlushContext)
        Flush();
    auto* pFenceD3D11Impl = ValidatedCast<FenceD3D11Impl>(pFence);
    pFenceD3D11Impl->Wait(Value, FlushContext);
}

void DeviceContextD3D11Impl::WaitForIdle()
{
    VERIFY(!m_bIsDeferred, "Only immediate contexts can be idled");
    Flush();
    auto*                pd3d11Device = m_pDevice->GetD3D11Device();
    CComPtr<ID3D11Query> pd3d11Query  = CreateD3D11QueryEvent(pd3d11Device);
    m_pd3d11DeviceContext->End(pd3d11Query);
    BOOL Data;
    while (m_pd3d11DeviceContext->GetData(pd3d11Query, &Data, sizeof(Data), 0) != S_OK)
        std::this_thread::yield();
}

void DeviceContextD3D11Impl::BeginQuery(IQuery* pQuery)
{
    if (!TDeviceContextBase::BeginQuery(pQuery, 0))
        return;

    auto* pQueryD3D11Impl = ValidatedCast<QueryD3D11Impl>(pQuery);
    m_pd3d11DeviceContext->Begin(pQueryD3D11Impl->GetD3D11Query());
}

void DeviceContextD3D11Impl::EndQuery(IQuery* pQuery)
{
    if (!TDeviceContextBase::EndQuery(pQuery, 0))
        return;

    auto* pQueryD3D11Impl = ValidatedCast<QueryD3D11Impl>(pQuery);
    if (pQueryD3D11Impl->GetDesc().Type == QUERY_TYPE_TIMESTAMP)
    {
        if (!m_ActiveDisjointQuery)
        {
            m_ActiveDisjointQuery = m_DisjointQueryPool.GetDisjointQuery(m_pDevice->GetD3D11Device());
            // Disjoint timestamp queries should only be invoked once per frame or less.
            m_pd3d11DeviceContext->Begin(m_ActiveDisjointQuery->pd3d11Query);
            m_ActiveDisjointQuery->IsEnded = false;
        }
        pQueryD3D11Impl->SetDisjointQuery(m_ActiveDisjointQuery);
    }

    m_pd3d11DeviceContext->End(pQueryD3D11Impl->GetD3D11Query());
}

void DeviceContextD3D11Impl::ClearStateCache()
{
    TDeviceContextBase::ClearStateCache();

    for (int ShaderType = 0; ShaderType < NumShaderTypes; ++ShaderType)
    {
        // clang-format off
        memset(m_CommittedD3D11CBs[ShaderType],          0, sizeof(m_CommittedD3D11CBs[ShaderType][0])          * m_NumCommittedCBs[ShaderType]);
        memset(m_CommittedD3D11SRVs[ShaderType],         0, sizeof(m_CommittedD3D11SRVs[ShaderType][0])         * m_NumCommittedSRVs[ShaderType]);
        memset(m_CommittedD3D11Samplers[ShaderType],     0, sizeof(m_CommittedD3D11Samplers[ShaderType][0])     * m_NumCommittedSamplers[ShaderType]);
        memset(m_CommittedD3D11UAVs[ShaderType],         0, sizeof(m_CommittedD3D11UAVs[ShaderType][0])         * m_NumCommittedUAVs[ShaderType]);
        memset(m_CommittedD3D11SRVResources[ShaderType], 0, sizeof(m_CommittedD3D11SRVResources[ShaderType][0]) * m_NumCommittedSRVs[ShaderType]);
        memset(m_CommittedD3D11UAVResources[ShaderType], 0, sizeof(m_CommittedD3D11UAVResources[ShaderType][0]) * m_NumCommittedUAVs[ShaderType]);
        // clang-format on

        m_NumCommittedCBs[ShaderType]      = 0;
        m_NumCommittedSRVs[ShaderType]     = 0;
        m_NumCommittedSamplers[ShaderType] = 0;
        m_NumCommittedUAVs[ShaderType]     = 0;

        m_CommittedD3DShaders[ShaderType].Release();
    }

    for (Uint32 vb = 0; vb < m_NumCommittedD3D11VBs; ++vb)
    {
        m_CommittedD3D11VertexBuffers[vb] = nullptr;
        m_CommittedD3D11VBStrides[vb]     = 0;
        m_CommittedD3D11VBOffsets[vb]     = 0;
    }
    m_NumCommittedD3D11VBs       = 0;
    m_bCommittedD3D11VBsUpToDate = false;

    m_CommittedD3D11InputLayout = nullptr;

    m_CommittedD3D11IndexBuffer.Release();
    m_CommittedIBFormat                  = VT_UNDEFINED;
    m_CommittedD3D11IndexDataStartOffset = 0;
    m_bCommittedD3D11IBUpToDate          = false;

    m_CommittedD3D11PrimTopology = D3D_PRIMITIVE_TOPOLOGY_UNDEFINED;
    m_CommittedPrimitiveTopology = PRIMITIVE_TOPOLOGY_UNDEFINED;
}

void DeviceContextD3D11Impl::InvalidateState()
{
    TDeviceContextBase::InvalidateState();

    ReleaseCommittedShaderResources();
    for (int ShaderType = 0; ShaderType < NumShaderTypes; ++ShaderType)
        m_CommittedD3DShaders[ShaderType].Release();
    m_pd3d11DeviceContext->VSSetShader(nullptr, nullptr, 0);
    m_pd3d11DeviceContext->GSSetShader(nullptr, nullptr, 0);
    m_pd3d11DeviceContext->PSSetShader(nullptr, nullptr, 0);
    m_pd3d11DeviceContext->HSSetShader(nullptr, nullptr, 0);
    m_pd3d11DeviceContext->DSSetShader(nullptr, nullptr, 0);
    m_pd3d11DeviceContext->CSSetShader(nullptr, nullptr, 0);
    ID3D11RenderTargetView* d3d11NullRTV[] = {nullptr};
    m_pd3d11DeviceContext->OMSetRenderTargets(1, d3d11NullRTV, nullptr);

    if (m_NumCommittedD3D11VBs > 0)
    {
        for (Uint32 vb = 0; vb < m_NumCommittedD3D11VBs; ++vb)
        {
            m_CommittedD3D11VertexBuffers[vb] = nullptr;
            m_CommittedD3D11VBStrides[vb]     = 0;
            m_CommittedD3D11VBOffsets[vb]     = 0;
        }
        m_pd3d11DeviceContext->IASetVertexBuffers(0, m_NumCommittedD3D11VBs, m_CommittedD3D11VertexBuffers, m_CommittedD3D11VBStrides, m_CommittedD3D11VBOffsets);
        m_NumCommittedD3D11VBs = 0;
    }

    m_bCommittedD3D11VBsUpToDate = false;

    if (m_CommittedD3D11InputLayout != nullptr)
    {
        m_pd3d11DeviceContext->IASetInputLayout(nullptr);
        m_CommittedD3D11InputLayout = nullptr;
    }

    if (m_CommittedD3D11IndexBuffer)
    {
        m_pd3d11DeviceContext->IASetIndexBuffer(nullptr, DXGI_FORMAT_R32_UINT, 0);
        m_CommittedD3D11IndexBuffer.Release();
    }

    m_CommittedIBFormat                  = VT_UNDEFINED;
    m_CommittedD3D11IndexDataStartOffset = 0;
    m_bCommittedD3D11IBUpToDate          = false;

    m_CommittedD3D11PrimTopology = D3D_PRIMITIVE_TOPOLOGY_UNDEFINED;
    m_CommittedPrimitiveTopology = PRIMITIVE_TOPOLOGY_UNDEFINED;
}

void DeviceContextD3D11Impl::TransitionResourceStates(Uint32 BarrierCount, StateTransitionDesc* pResourceBarriers)
{
    VERIFY(m_pActiveRenderPass == nullptr, "State transitions are not allowed inside a render pass");

    for (Uint32 i = 0; i < BarrierCount; ++i)
    {
        const auto& Barrier = pResourceBarriers[i];
#ifdef DILIGENT_DEVELOPMENT
        DvpVerifyStateTransitionDesc(Barrier);
#endif
        DEV_CHECK_ERR((Barrier.pTexture != nullptr) ^ (Barrier.pBuffer != nullptr), "Exactly one of pTexture or pBuffer must not be null");
        DEV_CHECK_ERR(Barrier.NewState != RESOURCE_STATE_UNKNOWN, "New resource state can't be unknown");

        if (Barrier.TransitionType == STATE_TRANSITION_TYPE_BEGIN)
        {
            // Skip begin-split barriers
            VERIFY(!Barrier.UpdateResourceState, "Resource state can't be updated in begin-split barrier");
            continue;
        }
        VERIFY(Barrier.TransitionType == STATE_TRANSITION_TYPE_IMMEDIATE || Barrier.TransitionType == STATE_TRANSITION_TYPE_END, "Unexpected barrier type");

        if (Barrier.pTexture)
        {
            auto* pTextureD3D11Impl = ValidatedCast<TextureBaseD3D11>(Barrier.pTexture);
            auto  OldState          = Barrier.OldState;
            if (OldState == RESOURCE_STATE_UNKNOWN)
            {
                if (pTextureD3D11Impl->IsInKnownState())
                {
                    OldState = pTextureD3D11Impl->GetState();
                }
                else
                {
                    LOG_ERROR_MESSAGE("Failed to transition the state of texture '", pTextureD3D11Impl->GetDesc().Name, "' because the buffer state is unknown and is not explicitly specified");
                    continue;
                }
            }
            else
            {
                if (pTextureD3D11Impl->IsInKnownState() && pTextureD3D11Impl->GetState() != OldState)
                {
                    LOG_ERROR_MESSAGE("The state ", GetResourceStateString(pTextureD3D11Impl->GetState()), " of texture '",
                                      pTextureD3D11Impl->GetDesc().Name, "' does not match the old state ", GetResourceStateString(OldState),
                                      " specified by the barrier");
                }
            }

            if ((Barrier.NewState & RESOURCE_STATE_UNORDERED_ACCESS) != 0)
            {
                DEV_CHECK_ERR((Barrier.NewState & (RESOURCE_STATE_GENERIC_READ | RESOURCE_STATE_INPUT_ATTACHMENT)) == 0, "Unordered access state is not compatible with any input state");
                UnbindTextureFromInput(pTextureD3D11Impl, pTextureD3D11Impl->GetD3D11Texture());
            }

            if ((Barrier.NewState & (RESOURCE_STATE_GENERIC_READ | RESOURCE_STATE_INPUT_ATTACHMENT)) != 0)
            {
                if ((OldState & RESOURCE_STATE_RENDER_TARGET) != 0)
                    UnbindTextureFromRenderTarget(pTextureD3D11Impl);

                if ((OldState & RESOURCE_STATE_DEPTH_WRITE) != 0)
                    UnbindTextureFromDepthStencil(pTextureD3D11Impl);

                if ((OldState & RESOURCE_STATE_UNORDERED_ACCESS) != 0)
                {
                    UnbindResourceFromUAV(pTextureD3D11Impl, pTextureD3D11Impl->GetD3D11Texture());
                    pTextureD3D11Impl->ClearState(RESOURCE_STATE_UNORDERED_ACCESS);
                }
            }

            if (Barrier.UpdateResourceState)
            {
                pTextureD3D11Impl->SetState(Barrier.NewState);
            }
        }
        else
        {
            VERIFY_EXPR(Barrier.pBuffer);
            auto* pBufferD3D11Impl = ValidatedCast<BufferD3D11Impl>(Barrier.pBuffer);
            auto  OldState         = Barrier.OldState;
            if (OldState == RESOURCE_STATE_UNKNOWN)
            {
                if (pBufferD3D11Impl->IsInKnownState())
                {
                    OldState = pBufferD3D11Impl->GetState();
                }
                else
                {
                    LOG_ERROR_MESSAGE("Failed to transition the state of buffer '", pBufferD3D11Impl->GetDesc().Name, "' because the buffer state is unknown and is not explicitly specified");
                    continue;
                }
            }
            else
            {
                if (pBufferD3D11Impl->IsInKnownState() && pBufferD3D11Impl->GetState() != OldState)
                {
                    LOG_ERROR_MESSAGE("The state ", GetResourceStateString(pBufferD3D11Impl->GetState()), " of buffer '",
                                      pBufferD3D11Impl->GetDesc().Name, "' does not match the old state ", GetResourceStateString(OldState),
                                      " specified by the barrier");
                }
            }

            if ((Barrier.NewState & RESOURCE_STATE_UNORDERED_ACCESS) != 0)
            {
                DEV_CHECK_ERR((Barrier.NewState & RESOURCE_STATE_GENERIC_READ) == 0, "Unordered access state is not compatible with any input state");
                UnbindBufferFromInput(pBufferD3D11Impl, pBufferD3D11Impl->m_pd3d11Buffer);
            }

            if ((Barrier.NewState & RESOURCE_STATE_GENERIC_READ) != 0)
            {
                UnbindResourceFromUAV(pBufferD3D11Impl, pBufferD3D11Impl->m_pd3d11Buffer);
            }

            if (Barrier.UpdateResourceState)
            {
                pBufferD3D11Impl->SetState(Barrier.NewState);
            }
        }
    }
}

void DeviceContextD3D11Impl::ResolveTextureSubresource(ITexture*                               pSrcTexture,
                                                       ITexture*                               pDstTexture,
                                                       const ResolveTextureSubresourceAttribs& ResolveAttribs)
{
    TDeviceContextBase::ResolveTextureSubresource(pSrcTexture, pDstTexture, ResolveAttribs);

    auto*       pSrcTexD3D11 = ValidatedCast<TextureBaseD3D11>(pSrcTexture);
    auto*       pDstTexD3D11 = ValidatedCast<TextureBaseD3D11>(pDstTexture);
    const auto& SrcTexDesc   = pSrcTexD3D11->GetDesc();
    const auto& DstTexDesc   = pDstTexD3D11->GetDesc();

    auto Format = ResolveAttribs.Format;
    if (Format == TEX_FORMAT_UNKNOWN)
    {
        const auto& SrcFmtAttribs = GetTextureFormatAttribs(SrcTexDesc.Format);
        if (!SrcFmtAttribs.IsTypeless)
        {
            Format = SrcTexDesc.Format;
        }
        else
        {
            const auto& DstFmtAttribs = GetTextureFormatAttribs(DstTexDesc.Format);
            DEV_CHECK_ERR(!DstFmtAttribs.IsTypeless, "Resolve operation format can't be typeless when both source and destination textures are typeless");
            Format = DstFmtAttribs.Format;
        }
    }

    auto DXGIFmt        = TexFormatToDXGI_Format(Format);
    auto SrcSubresIndex = D3D11CalcSubresource(ResolveAttribs.SrcMipLevel, ResolveAttribs.SrcSlice, SrcTexDesc.MipLevels);
    auto DstSubresIndex = D3D11CalcSubresource(ResolveAttribs.DstMipLevel, ResolveAttribs.DstSlice, DstTexDesc.MipLevels);
    m_pd3d11DeviceContext->ResolveSubresource(pDstTexD3D11->GetD3D11Texture(), DstSubresIndex, pSrcTexD3D11->GetD3D11Texture(), SrcSubresIndex, DXGIFmt);
}

// clang-format off
#ifdef VERIFY_CONTEXT_BINDINGS
    DEFINE_D3D11CTX_FUNC_POINTERS(GetCBMethods,      GetConstantBuffers)
    DEFINE_D3D11CTX_FUNC_POINTERS(GetSRVMethods,     GetShaderResources)
    DEFINE_D3D11CTX_FUNC_POINTERS(GetSamplerMethods, GetSamplers)

    typedef decltype (&ID3D11DeviceContext::CSGetUnorderedAccessViews) TGetUnorderedAccessViewsType;
    static const TGetUnorderedAccessViewsType GetUAVMethods[] =
    {
        nullptr, 
        nullptr, 
        nullptr, 
        nullptr, 
        nullptr, 
        &ID3D11DeviceContext::CSGetUnorderedAccessViews
    };
// clang-format on

/// \tparam MaxResources - Maximum number of resources that can be bound to D3D11 context
/// \tparam TD3D11ResourceType - Type of D3D11 resource being checked (ID3D11ShaderResourceView,
///                              ID3D11UnorderedAccessView, ID3D11Buffer or ID3D11SamplerState).
/// \tparam TGetD3D11ResourcesType - Type of the device context method used to get the bound
///                                  resources
/// \param CommittedD3D11ResourcesArr - Pointer to the array of currently bound D3D11
///                                 resources, for each shader stage
/// \param GetD3D11ResMethods - Pointer to the array of device context methods to get the bound
///                             resources, for each shader stage
/// \param ResourceName - Resource name
/// \param ShaderType - Shader type for which to check the resources. If Diligent::SHADER_TYPE_UNKNOWN
///                     is provided, all shader stages will be checked
template <UINT MaxResources,
          typename TD3D11ResourceType,
          typename TGetD3D11ResourcesType>
void DeviceContextD3D11Impl::dbgVerifyCommittedResources(TD3D11ResourceType     CommittedD3D11ResourcesArr[][MaxResources],
                                                         Uint8                  NumCommittedResourcesArr[],
                                                         TGetD3D11ResourcesType GetD3D11ResMethods[],
                                                         const Char*            ResourceName,
                                                         SHADER_TYPE            ShaderType)
{
    int iStartInd = 0, iEndInd = NumShaderTypes;
    if (ShaderType != SHADER_TYPE_UNKNOWN)
    {
        iStartInd = GetShaderTypeIndex(ShaderType);
        iEndInd   = iStartInd + 1;
    }
    for (int iShaderTypeInd = iStartInd; iShaderTypeInd < iEndInd; ++iShaderTypeInd)
    {
        const auto         ShaderName                  = GetShaderTypeLiteralName(GetShaderTypeFromIndex(iShaderTypeInd));
        TD3D11ResourceType pctxResources[MaxResources] = {};
        auto               GetResMethod                = GetD3D11ResMethods[iShaderTypeInd];
        if (GetResMethod)
        {
            (m_pd3d11DeviceContext->*GetResMethod)(0, _countof(pctxResources), pctxResources);
        }
        const auto* CommittedResources    = CommittedD3D11ResourcesArr[iShaderTypeInd];
        auto        NumCommittedResources = NumCommittedResourcesArr[iShaderTypeInd];
        for (Uint32 Slot = 0; Slot < _countof(pctxResources); ++Slot)
        {
            if (Slot < NumCommittedResources)
            {
                VERIFY(CommittedResources[Slot] == pctxResources[Slot], ResourceName, " binding mismatch found for ", ShaderName, " shader type at slot ", Slot);
            }
            else
            {
                VERIFY(pctxResources[Slot] == nullptr, ResourceName, " binding mismatch found for ", ShaderName, " shader type at slot ", Slot);
                VERIFY(CommittedResources[Slot] == nullptr, ResourceName, " unexpected non-null resource found for ", ShaderName, " shader type at slot ", Slot);
            }

            if (pctxResources[Slot])
                pctxResources[Slot]->Release();
        }
    }
}

template <UINT MaxResources, typename TD3D11ViewType>
void DeviceContextD3D11Impl::dbgVerifyViewConsistency(TD3D11ViewType  CommittedD3D11ViewArr[][MaxResources],
                                                      ID3D11Resource* CommittedD3D11ResourcesArr[][MaxResources],
                                                      Uint8           NumCommittedResourcesArr[],
                                                      const Char*     ResourceName,
                                                      SHADER_TYPE     ShaderType)
{
    int iStartInd = 0, iEndInd = NumShaderTypes;
    if (ShaderType != SHADER_TYPE_UNKNOWN)
    {
        iStartInd = GetShaderTypeIndex(ShaderType);
        iEndInd   = iStartInd + 1;
    }
    for (int iShaderTypeInd = iStartInd; iShaderTypeInd < iEndInd; ++iShaderTypeInd)
    {
        const auto ShaderName            = GetShaderTypeLiteralName(GetShaderTypeFromIndex(iShaderTypeInd));
        auto*      Views                 = CommittedD3D11ViewArr[iShaderTypeInd];
        auto*      Resources             = CommittedD3D11ResourcesArr[iShaderTypeInd];
        auto       NumCommittedResources = NumCommittedResourcesArr[iShaderTypeInd];
        for (Uint32 Slot = 0; Slot < NumCommittedResources; ++Slot)
        {
            if (Views[Slot] != nullptr)
            {
                CComPtr<ID3D11Resource> pRefRes;
                Views[Slot]->GetResource(&pRefRes);
                VERIFY(pRefRes == Resources[Slot], "Inconsistent ", ResourceName, " detected at slot ", Slot, " in shader ", ShaderName, ". The resource in the view does not match cached D3D11 resource");
            }
        }
    }
}

void DeviceContextD3D11Impl::dbgVerifyCommittedSRVs(SHADER_TYPE ShaderType)
{
    dbgVerifyCommittedResources<D3D11_COMMONSHADER_INPUT_RESOURCE_SLOT_COUNT>(m_CommittedD3D11SRVs, m_NumCommittedSRVs, GetSRVMethods, "SRV", ShaderType);
    dbgVerifyViewConsistency<D3D11_COMMONSHADER_INPUT_RESOURCE_SLOT_COUNT>(m_CommittedD3D11SRVs, m_CommittedD3D11SRVResources, m_NumCommittedSRVs, "SRV", ShaderType);
}

void DeviceContextD3D11Impl::dbgVerifyCommittedUAVs(SHADER_TYPE ShaderType)
{
    dbgVerifyCommittedResources<D3D11_PS_CS_UAV_REGISTER_COUNT>(m_CommittedD3D11UAVs, m_NumCommittedUAVs, GetUAVMethods, "UAV", ShaderType);
    dbgVerifyViewConsistency<D3D11_PS_CS_UAV_REGISTER_COUNT>(m_CommittedD3D11UAVs, m_CommittedD3D11UAVResources, m_NumCommittedUAVs, "UAV", ShaderType);
}

void DeviceContextD3D11Impl::dbgVerifyCommittedSamplers(SHADER_TYPE ShaderType)
{
    dbgVerifyCommittedResources<D3D11_COMMONSHADER_SAMPLER_SLOT_COUNT>(m_CommittedD3D11Samplers, m_NumCommittedSamplers, GetSamplerMethods, "Sampler", ShaderType);
}

void DeviceContextD3D11Impl::dbgVerifyCommittedCBs(SHADER_TYPE ShaderType)
{
    dbgVerifyCommittedResources<D3D11_COMMONSHADER_CONSTANT_BUFFER_API_SLOT_COUNT>(m_CommittedD3D11CBs, m_NumCommittedCBs, GetCBMethods, "Constant buffer", ShaderType);
}

void DeviceContextD3D11Impl::dbgVerifyCommittedIndexBuffer()
{
    RefCntAutoPtr<ID3D11Buffer> pctxIndexBuffer;
    DXGI_FORMAT                 Fmt    = DXGI_FORMAT_UNKNOWN;
    UINT                        Offset = 0;
    m_pd3d11DeviceContext->IAGetIndexBuffer(&pctxIndexBuffer, &Fmt, &Offset);
    if (m_CommittedD3D11IndexBuffer && !pctxIndexBuffer)
        UNEXPECTED("D3D11 index buffer is not bound to the context");
    if (!m_CommittedD3D11IndexBuffer && pctxIndexBuffer)
        UNEXPECTED("Unexpected D3D11 index buffer is bound to the context");

    if (m_CommittedD3D11IndexBuffer && pctxIndexBuffer)
    {
        VERIFY(m_CommittedD3D11IndexBuffer == pctxIndexBuffer, "Index buffer binding mismatch detected");
        if (Fmt == DXGI_FORMAT_R32_UINT)
        {
            VERIFY(m_CommittedIBFormat == VT_UINT32, "Index buffer format mismatch detected");
        }
        else if (Fmt == DXGI_FORMAT_R16_UINT)
        {
            VERIFY(m_CommittedIBFormat == VT_UINT16, "Index buffer format mismatch detected");
        }
        VERIFY(m_CommittedD3D11IndexDataStartOffset == Offset, "Index buffer offset mismatch detected");
    }
}

void DeviceContextD3D11Impl::dbgVerifyCommittedVertexBuffers()
{
    CComPtr<ID3D11InputLayout> pInputLayout;
    m_pd3d11DeviceContext->IAGetInputLayout(&pInputLayout);
    VERIFY(pInputLayout == m_CommittedD3D11InputLayout, "Inconsistent input layout");

    const Uint32  MaxVBs = D3D11_IA_VERTEX_INPUT_RESOURCE_SLOT_COUNT;
    ID3D11Buffer* pVBs[MaxVBs];
    UINT          Strides[MaxVBs];
    UINT          Offsets[MaxVBs];
    m_pd3d11DeviceContext->IAGetVertexBuffers(0, MaxVBs, pVBs, Strides, Offsets);
    auto NumBoundVBs = m_NumCommittedD3D11VBs;
    for (Uint32 Slot = 0; Slot < MaxVBs; ++Slot)
    {
        if (Slot < NumBoundVBs)
        {
            const auto& BoundD3D11VB  = m_CommittedD3D11VertexBuffers[Slot];
            auto        BoundVBStride = m_CommittedD3D11VBStrides[Slot];
            auto        BoundVBOffset = m_CommittedD3D11VBOffsets[Slot];
            if (BoundD3D11VB && !pVBs[Slot])
                VERIFY(pVBs[Slot] == nullptr, "Missing D3D11 buffer detected at slot ", Slot);
            if (!BoundD3D11VB && pVBs[Slot])
                VERIFY(pVBs[Slot] == nullptr, "Unexpected D3D11 buffer detected at slot ", Slot);
            if (BoundD3D11VB && pVBs[Slot])
            {
                VERIFY(BoundD3D11VB == pVBs[Slot], "Vertex buffer mismatch detected at slot ", Slot);
                VERIFY(BoundVBOffset == Offsets[Slot], "Offset mismatch detected at slot ", Slot);
                VERIFY(BoundVBStride == Strides[Slot], "Stride mismatch detected at slot ", Slot);
            }
        }
        else
        {
            VERIFY(pVBs[Slot] == nullptr, "Unexpected D3D11 buffer detected at slot ", Slot);
        }

        if (pVBs[Slot])
            pVBs[Slot]->Release();
    }
}

template <typename TD3D11ShaderType, typename TGetShaderMethodType>
void dbgVerifyCommittedShadersHelper(SHADER_TYPE                      ShaderType,
                                     const CComPtr<ID3D11DeviceChild> BoundD3DShaders[],
                                     ID3D11DeviceContext*             pCtx,
                                     TGetShaderMethodType             GetShaderMethod)
{
    RefCntAutoPtr<TD3D11ShaderType> pctxShader;
    (pCtx->*GetShaderMethod)(&pctxShader, nullptr, nullptr);
    const auto& BoundShader = BoundD3DShaders[GetShaderTypeIndex(ShaderType)];
    VERIFY(BoundShader == pctxShader, GetShaderTypeLiteralName(ShaderType), " binding mismatch detected");
}
void DeviceContextD3D11Impl::dbgVerifyCommittedShaders()
{
#    define VERIFY_SHADER(NAME, Name, N) dbgVerifyCommittedShadersHelper<ID3D11##Name##Shader>(SHADER_TYPE_##NAME, m_CommittedD3DShaders, m_pd3d11DeviceContext, &ID3D11DeviceContext::N##SGetShader)
    // These shaders which are not set will be unbound from the D3D11 device context
    VERIFY_SHADER(VERTEX, Vertex, V);
    VERIFY_SHADER(PIXEL, Pixel, P);
    VERIFY_SHADER(GEOMETRY, Geometry, G);
    VERIFY_SHADER(DOMAIN, Domain, D);
    VERIFY_SHADER(HULL, Hull, H);
    VERIFY_SHADER(COMPUTE, Compute, C);
}

#endif // VERIFY_CONTEXT_BINDINGS
} // namespace Diligent
=======
/*
 *  Copyright 2019-2020 Diligent Graphics LLC
 *  Copyright 2015-2019 Egor Yusov
 *  
 *  Licensed under the Apache License, Version 2.0 (the "License");
 *  you may not use this file except in compliance with the License.
 *  You may obtain a copy of the License at
 *  
 *      http://www.apache.org/licenses/LICENSE-2.0
 *  
 *  Unless required by applicable law or agreed to in writing, software
 *  distributed under the License is distributed on an "AS IS" BASIS,
 *  WITHOUT WARRANTIES OR CONDITIONS OF ANY KIND, either express or implied.
 *  See the License for the specific language governing permissions and
 *  limitations under the License.
 *
 *  In no event and under no legal theory, whether in tort (including negligence), 
 *  contract, or otherwise, unless required by applicable law (such as deliberate 
 *  and grossly negligent acts) or agreed to in writing, shall any Contributor be
 *  liable for any damages, including any direct, indirect, special, incidental, 
 *  or consequential damages of any character arising as a result of this License or 
 *  out of the use or inability to use the software (including but not limited to damages 
 *  for loss of goodwill, work stoppage, computer failure or malfunction, or any and 
 *  all other commercial damages or losses), even if such Contributor has been advised 
 *  of the possibility of such damages.
 */

#include "pch.h"
#include "DeviceContextD3D11Impl.hpp"
#include "BufferD3D11Impl.hpp"
#include "ShaderD3D11Impl.hpp"
#include "Texture1D_D3D11.hpp"
#include "Texture2D_D3D11.hpp"
#include "Texture3D_D3D11.hpp"
#include "SamplerD3D11Impl.hpp"
#include "D3D11TypeConversions.hpp"
#include "TextureViewD3D11Impl.hpp"
#include "PipelineStateD3D11Impl.hpp"
#include "ShaderResourceBindingD3D11Impl.hpp"
#include "EngineD3D11Defines.h"
#include "CommandListD3D11Impl.hpp"
#include "RenderDeviceD3D11Impl.hpp"
#include "FenceD3D11Impl.hpp"
#include "QueryD3D11Impl.hpp"

namespace Diligent
{
DeviceContextD3D11Impl::DeviceContextD3D11Impl(IReferenceCounters*                 pRefCounters,
                                               IMemoryAllocator&                   Allocator,
                                               RenderDeviceD3D11Impl*              pDevice,
                                               ID3D11DeviceContext*                pd3d11DeviceContext,
                                               const struct EngineD3D11CreateInfo& EngineAttribs,
                                               bool                                bIsDeferred) :
    // clang-format off
    TDeviceContextBase
    {
        pRefCounters,
        pDevice,
        bIsDeferred
    },
    m_pd3d11DeviceContext{pd3d11DeviceContext        },
    m_DebugFlags         {EngineAttribs.DebugFlags   },
    m_CmdListAllocator   {GetRawAllocator(), sizeof(CommandListD3D11Impl), 64}
// clang-format on
{
}

IMPLEMENT_QUERY_INTERFACE(DeviceContextD3D11Impl, IID_DeviceContextD3D11, TDeviceContextBase)

void DeviceContextD3D11Impl::SetPipelineState(IPipelineState* pPipelineState)
{
    auto* pPipelineStateD3D11 = ValidatedCast<PipelineStateD3D11Impl>(pPipelineState);
    if (PipelineStateD3D11Impl::IsSameObject(m_pPipelineState, pPipelineStateD3D11))
        return;

    TDeviceContextBase::SetPipelineState(pPipelineStateD3D11, 0 /*Dummy*/);
    auto& Desc = pPipelineStateD3D11->GetDesc();
    if (Desc.IsComputePipeline)
    {
        auto* pd3d11CS = pPipelineStateD3D11->GetD3D11ComputeShader();
        if (pd3d11CS == nullptr)
        {
            LOG_ERROR("Compute shader is not set in the pipeline");
            return;
        }

#define COMMIT_SHADER(SN, ShaderName)                                       \
    do                                                                      \
    {                                                                       \
        auto* pd3d11Shader = pPipelineStateD3D11->GetD3D11##ShaderName();   \
        if (m_CommittedD3DShaders[SN##Ind] != pd3d11Shader)                 \
        {                                                                   \
            m_CommittedD3DShaders[SN##Ind] = pd3d11Shader;                  \
            m_pd3d11DeviceContext->SN##SetShader(pd3d11Shader, nullptr, 0); \
        }                                                                   \
    } while (false)

        COMMIT_SHADER(CS, ComputeShader);
    }
    else
    {
        COMMIT_SHADER(VS, VertexShader);
        COMMIT_SHADER(PS, PixelShader);
        COMMIT_SHADER(GS, GeometryShader);
        COMMIT_SHADER(HS, HullShader);
        COMMIT_SHADER(DS, DomainShader);
#undef COMMIT_SHADER

        m_pd3d11DeviceContext->OMSetBlendState(pPipelineStateD3D11->GetD3D11BlendState(), m_BlendFactors, Desc.GraphicsPipeline.SampleMask);
        m_pd3d11DeviceContext->RSSetState(pPipelineStateD3D11->GetD3D11RasterizerState());
        m_pd3d11DeviceContext->OMSetDepthStencilState(pPipelineStateD3D11->GetD3D11DepthStencilState(), m_StencilRef);

        auto* pd3d11InputLayout = pPipelineStateD3D11->GetD3D11InputLayout();
        // It is safe to perform raw pointer comparison as the device context
        // keeps bound input layout alive
        if (m_CommittedD3D11InputLayout != pd3d11InputLayout)
        {
            m_pd3d11DeviceContext->IASetInputLayout(pd3d11InputLayout);
            m_CommittedD3D11InputLayout = pd3d11InputLayout;
        }

        auto PrimTopology = Desc.GraphicsPipeline.PrimitiveTopology;
        if (m_CommittedPrimitiveTopology != PrimTopology)
        {
            m_CommittedPrimitiveTopology = PrimTopology;
            m_CommittedD3D11PrimTopology = TopologyToD3D11Topology(PrimTopology);
            m_pd3d11DeviceContext->IASetPrimitiveTopology(m_CommittedD3D11PrimTopology);
        }
    }
}

// clang-format off

/// Helper macro used to create an array of device context methods to
/// set particular resource for every shader stage
#define DEFINE_D3D11CTX_FUNC_POINTERS(ArrayName, FuncName) \
    typedef decltype (&ID3D11DeviceContext::VS##FuncName) T##FuncName##Type;  \
    static const T##FuncName##Type ArrayName[] =    \
    {                                           \
        &ID3D11DeviceContext::VS##FuncName,  \
        &ID3D11DeviceContext::PS##FuncName,  \
        &ID3D11DeviceContext::GS##FuncName,  \
        &ID3D11DeviceContext::HS##FuncName,  \
        &ID3D11DeviceContext::DS##FuncName,  \
        &ID3D11DeviceContext::CS##FuncName   \
    };

    DEFINE_D3D11CTX_FUNC_POINTERS(SetCBMethods,      SetConstantBuffers)
    DEFINE_D3D11CTX_FUNC_POINTERS(SetSRVMethods,     SetShaderResources)
    DEFINE_D3D11CTX_FUNC_POINTERS(SetSamplerMethods, SetSamplers)

    typedef decltype (&ID3D11DeviceContext::CSSetUnorderedAccessViews) TSetUnorderedAccessViewsType;
    static const TSetUnorderedAccessViewsType SetUAVMethods[] =
    {
        nullptr, // VS
        reinterpret_cast<TSetUnorderedAccessViewsType>(&ID3D11DeviceContext::OMSetRenderTargetsAndUnorderedAccessViews),  // Little hack for PS
        nullptr, // GS
        nullptr, // HS
        nullptr, // DS
        &ID3D11DeviceContext::CSSetUnorderedAccessViews // CS
    };

// clang-format on

// http://diligentgraphics.com/diligent-engine/architecture/d3d11/committing-shader-resources-to-the-gpu-pipeline/
template <bool TransitionResources, bool CommitResources>
void DeviceContextD3D11Impl::TransitionAndCommitShaderResources(IPipelineState* pPSO, IShaderResourceBinding* pShaderResourceBinding, bool VerifyStates)
{
    VERIFY_EXPR(pPSO != nullptr);
    static_assert(TransitionResources || CommitResources, "At least one of TransitionResources or CommitResources flags is expected to be true");

    auto* pPipelineStateD3D11 = ValidatedCast<PipelineStateD3D11Impl>(pPSO);

    if (pShaderResourceBinding == nullptr)
    {
#ifdef DILIGENT_DEVELOPMENT
        bool ResourcesPresent = false;
        for (Uint32 s = 0; s < pPipelineStateD3D11->GetNumShaders(); ++s)
        {
            auto* pShaderD3D11 = pPipelineStateD3D11->GetShader<ShaderD3D11Impl>(s);
            if (pShaderD3D11->GetD3D11Resources()->GetTotalResources() > 0)
                ResourcesPresent = true;
        }

        if (ResourcesPresent)
        {
            LOG_ERROR_MESSAGE("Pipeline state '", pPSO->GetDesc().Name, "' requires shader resource binding object to ",
                              (CommitResources ? "commit" : "transition"), " resources, but none is provided.");
        }
#endif
        return;
    }


    auto pShaderResBindingD3D11 = ValidatedCast<ShaderResourceBindingD3D11Impl>(pShaderResourceBinding);
#ifdef DILIGENT_DEVELOPMENT
    if (pPipelineStateD3D11->IsIncompatibleWith(pShaderResourceBinding->GetPipelineState()))
    {
        LOG_ERROR_MESSAGE("Shader resource binding does not match Pipeline State");
        return;
    }
#endif

    auto NumShaders = pShaderResBindingD3D11->GetNumActiveShaders();
    VERIFY(NumShaders == pPipelineStateD3D11->GetNumShaders(), "Number of active shaders in shader resource binding is not consistent with the number of shaders in the pipeline state");

#ifdef DILIGENT_DEVELOPMENT
    {
        bool StaticResourcesPresent = false;
        for (Uint32 s = 0; s < NumShaders; ++s)
        {
            const auto& StaticResLayout = pPipelineStateD3D11->GetStaticResourceLayout(s);
            if (StaticResLayout.GetTotalResourceCount() > 0)
                StaticResourcesPresent = true;
        }
        // Static resource bindings are verified in BindStaticShaderResources()
        if (StaticResourcesPresent && !pShaderResBindingD3D11->IsStaticResourcesBound())
        {
            LOG_ERROR_MESSAGE("Static resources have not been initialized in the shader resource binding object being committed for PSO '", pPSO->GetDesc().Name, "'. Please call IShaderResourceBinding::InitializeStaticResources().");
        }
    }
#endif

    bool ClearPixelShaderUAVs = m_NumCommittedUAVs[PSInd] > 0;
    // First, commit all UAVs for all shader stages. This will unbind them from input
    for (Uint32 s = 0; s < NumShaders; ++s)
    {
        auto ShaderTypeInd = pShaderResBindingD3D11->GetActiveShaderTypeIndex(s);

#ifdef DILIGENT_DEVELOPMENT
        auto* pShaderD3D11 = pPipelineStateD3D11->GetShader<ShaderD3D11Impl>(s);
        VERIFY_EXPR(ShaderTypeInd == static_cast<Int32>(GetShaderTypeIndex(pShaderD3D11->GetDesc().ShaderType)));
#endif

        auto& Cache   = pShaderResBindingD3D11->GetResourceCache(s);
        auto  NumUAVs = Cache.GetUAVCount();
        if (NumUAVs)
        {
            ShaderResourceCacheD3D11::CachedResource* CachedUAVResources;
            ID3D11UnorderedAccessView**               d3d11UAVs;
            Cache.GetUAVArrays(CachedUAVResources, d3d11UAVs);

            auto* CommittedD3D11UAVs   = m_CommittedD3D11UAVs[ShaderTypeInd];
            auto* CommittedD3D11UAVRes = m_CommittedD3D11UAVResources[ShaderTypeInd];

            if (ShaderTypeInd == PSInd)
                ClearPixelShaderUAVs = false;

            UINT MinSlot = UINT_MAX;
            UINT MaxSlot = 0;

            for (Uint32 uav = 0; uav < NumUAVs; ++uav)
            {
                VERIFY_EXPR(uav < Cache.GetUAVCount());
                auto& UAVRes = CachedUAVResources[uav];
                // WARNING! This code is not thread-safe. It is up to the application to make
                // sure that multiple threads do not modify the texture state simultaneously.
                if (TransitionResources)
                {
                    if (auto* pTexture = ValidatedCast<TextureBaseD3D11>(UAVRes.pTexture))
                    {
                        if (pTexture->IsInKnownState() && !pTexture->CheckState(RESOURCE_STATE_UNORDERED_ACCESS))
                        {
                            if (pTexture->CheckAnyState(RESOURCE_STATE_SHADER_RESOURCE | RESOURCE_STATE_INPUT_ATTACHMENT))
                                UnbindTextureFromInput(pTexture, UAVRes.pd3d11Resource);
                            pTexture->SetState(RESOURCE_STATE_UNORDERED_ACCESS);
                        }
                    }
                    else if (auto* pBuffer = ValidatedCast<BufferD3D11Impl>(UAVRes.pBuffer))
                    {
                        if (pBuffer->IsInKnownState() && !pBuffer->CheckState(RESOURCE_STATE_UNORDERED_ACCESS))
                        {
                            if ((pBuffer->GetState() & RESOURCE_STATE_GENERIC_READ) != 0)
                                UnbindBufferFromInput(pBuffer, UAVRes.pd3d11Resource);
                            pBuffer->SetState(RESOURCE_STATE_UNORDERED_ACCESS);
                        }
                    }
                }
#ifdef DILIGENT_DEVELOPMENT
                else if (VerifyStates)
                {
                    if (const auto* pTexture = ValidatedCast<TextureBaseD3D11>(UAVRes.pTexture))
                    {
                        if (pTexture->IsInKnownState() && !pTexture->CheckState(RESOURCE_STATE_UNORDERED_ACCESS))
                        {
                            LOG_ERROR_MESSAGE("Texture '", pTexture->GetDesc().Name, "' has not been transitioned to Unordered Access state. Call TransitionShaderResources(), use RESOURCE_STATE_TRANSITION_MODE_TRANSITION mode or explicitly transition the texture to required state.");
                        }
                    }
                    else if (const auto* pBuffer = ValidatedCast<BufferD3D11Impl>(UAVRes.pBuffer))
                    {
                        if (pBuffer->IsInKnownState() && !pBuffer->CheckState(RESOURCE_STATE_UNORDERED_ACCESS))
                        {
                            LOG_ERROR_MESSAGE("Buffer '", pBuffer->GetDesc().Name, "' has not been transitioned to Unordered Access state. Call TransitionShaderResources(), use RESOURCE_STATE_TRANSITION_MODE_TRANSITION mode or explicitly transition the buffer to required state.");
                        }
                    }
                }
#endif
                if (CommitResources)
                {
                    bool IsNewUAV = CommittedD3D11UAVs[uav] != d3d11UAVs[uav];
                    MinSlot       = IsNewUAV ? std::min(MinSlot, uav) : MinSlot;
                    MaxSlot       = IsNewUAV ? uav : MaxSlot;

                    CommittedD3D11UAVRes[uav] = UAVRes.pd3d11Resource;
                    CommittedD3D11UAVs[uav]   = d3d11UAVs[uav];
                }
            }

            if (CommitResources)
            {
                if (MinSlot != UINT_MAX || ShaderTypeInd == PSInd && m_NumCommittedUAVs[PSInd] != NumUAVs)
                {
                    // Something has changed
                    if (ShaderTypeInd == PSInd)
                    {
                        // Pixel shader UAVs cannot be set independently; they all need to be set at the same time.
                        // https://docs.microsoft.com/en-us/windows/desktop/api/d3d11/nf-d3d11-id3d11devicecontext-omsetrendertargetsandunorderedaccessviews#remarks
                        auto StartUAVSlot = m_NumBoundRenderTargets;
                        VERIFY(NumUAVs > StartUAVSlot, "Number of UAVs must be greater than the render target count");
                        m_pd3d11DeviceContext->OMSetRenderTargetsAndUnorderedAccessViews(
                            D3D11_KEEP_RENDER_TARGETS_AND_DEPTH_STENCIL, nullptr, nullptr,
                            StartUAVSlot, NumUAVs - StartUAVSlot, CommittedD3D11UAVs + StartUAVSlot, nullptr);
                        // Clear previously bound UAVs, but do not clear lower slots as if
                        // render target count reduces, we will bind these UAVs in CommitRenderTargets()
                        for (Uint32 uav = NumUAVs; uav < m_NumCommittedUAVs[ShaderTypeInd]; ++uav)
                        {
                            CommittedD3D11UAVRes[uav] = nullptr;
                            CommittedD3D11UAVs[uav]   = nullptr;
                        }
                        m_NumCommittedUAVs[ShaderTypeInd] = static_cast<Uint8>(NumUAVs);
                    }
                    else
                    {
                        // This can only be CS
                        auto SetUAVMethod = SetUAVMethods[ShaderTypeInd];
                        (m_pd3d11DeviceContext->*SetUAVMethod)(MinSlot, MaxSlot - MinSlot + 1, CommittedD3D11UAVs + MinSlot, nullptr);
                        m_NumCommittedUAVs[ShaderTypeInd] = std::max(m_NumCommittedUAVs[ShaderTypeInd], static_cast<Uint8>(NumUAVs));
                    }
                }

#ifdef DILIGENT_DEVELOPMENT
                if ((m_DebugFlags & D3D11_DEBUG_FLAG_VERIFY_COMMITTED_RESOURCE_RELEVANCE) != 0 && ShaderTypeInd == CSInd)
                {
                    dbgVerifyCommittedUAVs(pShaderD3D11->GetDesc().ShaderType);
                }
#endif
            }
        }
    }

    if (ClearPixelShaderUAVs)
    {
        // If pixel shader stage is inactive or does not use UAVs, unbind all committed UAVs.
        // This is important as UnbindPixelShaderUAV<> function may need to rebind
        // existing UAVs and the UAVs pointed to by CommittedD3D11UAVRes must be alive
        // (we do not keep strong references to d3d11 UAVs)
        auto* CommittedD3D11UAVs          = m_CommittedD3D11UAVs[PSInd];
        auto* CommittedD3D11UAVRes        = m_CommittedD3D11UAVResources[PSInd];
        auto& NumCommittedPixelShaderUAVs = m_NumCommittedUAVs[PSInd];
        for (Uint32 uav = 0; uav < NumCommittedPixelShaderUAVs; ++uav)
        {
            CommittedD3D11UAVRes[uav] = nullptr;
            CommittedD3D11UAVs[uav]   = nullptr;
        }
        m_pd3d11DeviceContext->OMSetRenderTargetsAndUnorderedAccessViews(
            D3D11_KEEP_RENDER_TARGETS_AND_DEPTH_STENCIL, nullptr, nullptr,
            0, 0, nullptr, nullptr);
        NumCommittedPixelShaderUAVs = 0;
    }

    // Commit input resources (CBs, SRVs and Samplers)
    for (Uint32 s = 0; s < NumShaders; ++s)
    {
        auto ShaderTypeInd = pShaderResBindingD3D11->GetActiveShaderTypeIndex(s);

#ifdef DILIGENT_DEVELOPMENT
        auto* pShaderD3D11 = pPipelineStateD3D11->GetShader<ShaderD3D11Impl>(s);
        VERIFY_EXPR(ShaderTypeInd == static_cast<Int32>(GetShaderTypeIndex(pShaderD3D11->GetDesc().ShaderType)));
#endif

        auto& Cache = pShaderResBindingD3D11->GetResourceCache(s);

        // Transition and commit Constant Buffers
        auto NumCBs = Cache.GetCBCount();
        if (NumCBs)
        {
            ShaderResourceCacheD3D11::CachedCB* CachedCBs;
            ID3D11Buffer**                      d3d11CBs;
            Cache.GetCBArrays(CachedCBs, d3d11CBs);

            auto* CommittedD3D11CBs = m_CommittedD3D11CBs[ShaderTypeInd];
            UINT  MinSlot           = UINT_MAX;
            UINT  MaxSlot           = 0;
            for (Uint32 cb = 0; cb < NumCBs; ++cb)
            {
                VERIFY_EXPR(cb < Cache.GetCBCount());

                if (TransitionResources)
                {
                    auto& CB = CachedCBs[cb];
                    if (auto* pBuff = CB.pBuff.RawPtr<BufferD3D11Impl>())
                    {
                        // WARNING! This code is not thread-safe. It is up to the application to make
                        // sure that multiple threads do not modify the buffer state simultaneously.
                        if (pBuff->IsInKnownState() && !pBuff->CheckState(RESOURCE_STATE_CONSTANT_BUFFER))
                        {
                            if (pBuff->CheckState(RESOURCE_STATE_UNORDERED_ACCESS))
                            {
                                // Even though we have unbound resources from UAV, we only checked shader
                                // stages active in current PSO, so we still may need to unbind the resource
                                // from UAV (for instance, unbind resource from CS UAV when running draw command).
                                UnbindResourceFromUAV(pBuff, d3d11CBs[cb]);
                                pBuff->ClearState(RESOURCE_STATE_UNORDERED_ACCESS);
                            }
                            pBuff->AddState(RESOURCE_STATE_CONSTANT_BUFFER);
                        }
                    }
                }
#ifdef DILIGENT_DEVELOPMENT
                else if (VerifyStates)
                {
                    VERIFY_EXPR(CommitResources);
                    const auto& CB = CachedCBs[cb];
                    if (auto* pBuff = CB.pBuff.RawPtr<const BufferD3D11Impl>())
                    {
                        if (pBuff->IsInKnownState() && !pBuff->CheckState(RESOURCE_STATE_CONSTANT_BUFFER))
                        {
                            LOG_ERROR_MESSAGE("Buffer '", pBuff->GetDesc().Name, "' has not been transitioned to Constant Buffer state. Call TransitionShaderResources(), use RESOURCE_STATE_TRANSITION_MODE_TRANSITION mode or explicitly transition the buffer to required state.");
                        }
                    }
                }
#endif

                if (CommitResources)
                {
                    bool IsNewCB          = CommittedD3D11CBs[cb] != d3d11CBs[cb];
                    MinSlot               = IsNewCB ? std::min(MinSlot, cb) : MinSlot;
                    MaxSlot               = IsNewCB ? cb : MaxSlot;
                    CommittedD3D11CBs[cb] = d3d11CBs[cb];
                }
            }

            if (CommitResources)
            {
                if (MinSlot != UINT_MAX)
                {
                    auto SetCBMethod = SetCBMethods[ShaderTypeInd];
                    (m_pd3d11DeviceContext->*SetCBMethod)(MinSlot, MaxSlot - MinSlot + 1, CommittedD3D11CBs + MinSlot);
                    m_NumCommittedCBs[ShaderTypeInd] = std::max(m_NumCommittedCBs[ShaderTypeInd], static_cast<Uint8>(NumCBs));
                }
#ifdef DILIGENT_DEVELOPMENT
                if (m_DebugFlags & D3D11_DEBUG_FLAG_VERIFY_COMMITTED_RESOURCE_RELEVANCE)
                {
                    dbgVerifyCommittedCBs(pShaderD3D11->GetDesc().ShaderType);
                }
#endif
            }
        }


        // Transition and commit Shader Resource Views
        auto NumSRVs = Cache.GetSRVCount();
        if (NumSRVs)
        {
            ShaderResourceCacheD3D11::CachedResource* CachedSRVResources;
            ID3D11ShaderResourceView**                d3d11SRVs;
            Cache.GetSRVArrays(CachedSRVResources, d3d11SRVs);

            auto* CommittedD3D11SRVs   = m_CommittedD3D11SRVs[ShaderTypeInd];
            auto* CommittedD3D11SRVRes = m_CommittedD3D11SRVResources[ShaderTypeInd];

            UINT MinSlot = UINT_MAX;
            UINT MaxSlot = 0;

            for (Uint32 srv = 0; srv < NumSRVs; ++srv)
            {
                VERIFY_EXPR(srv < Cache.GetSRVCount());
                auto& SRVRes = CachedSRVResources[srv];
                // WARNING! This code is not thread-safe. It is up to the application to make
                // sure that multiple threads do not modify the texture state simultaneously.
                if (TransitionResources)
                {
                    if (auto* pTexture = ValidatedCast<TextureBaseD3D11>(SRVRes.pTexture))
                    {
                        if (pTexture->IsInKnownState() && !pTexture->CheckAnyState(RESOURCE_STATE_SHADER_RESOURCE | RESOURCE_STATE_INPUT_ATTACHMENT))
                        {
                            if (pTexture->CheckState(RESOURCE_STATE_UNORDERED_ACCESS))
                            {
                                // Even though we have unbound resources from UAV, we only checked shader
                                // stages active in current PSO, so we still may need to unbind the resource
                                // from UAV (for instance, unbind resource from CS UAV when running draw command).
                                UnbindResourceFromUAV(pTexture, SRVRes.pd3d11Resource);
                                pTexture->ClearState(RESOURCE_STATE_UNORDERED_ACCESS);
                            }

                            if (pTexture->CheckState(RESOURCE_STATE_RENDER_TARGET))
                                UnbindTextureFromRenderTarget(pTexture);

                            if (pTexture->CheckState(RESOURCE_STATE_DEPTH_WRITE))
                                UnbindTextureFromDepthStencil(pTexture);

                            pTexture->SetState(RESOURCE_STATE_SHADER_RESOURCE);
                        }
                    }
                    else if (auto* pBuffer = ValidatedCast<BufferD3D11Impl>(SRVRes.pBuffer))
                    {
                        if (pBuffer->IsInKnownState() && !pBuffer->CheckState(RESOURCE_STATE_SHADER_RESOURCE))
                        {
                            if (pBuffer->CheckState(RESOURCE_STATE_UNORDERED_ACCESS))
                            {
                                UnbindResourceFromUAV(pBuffer, SRVRes.pd3d11Resource);
                                pBuffer->ClearState(RESOURCE_STATE_UNORDERED_ACCESS);
                            }
                            pBuffer->AddState(RESOURCE_STATE_SHADER_RESOURCE);
                        }
                    }
                }
#ifdef DILIGENT_DEVELOPMENT
                else if (VerifyStates)
                {
                    VERIFY_EXPR(CommitResources);
                    if (const auto* pTexture = ValidatedCast<TextureBaseD3D11>(SRVRes.pTexture))
                    {
                        if (pTexture->IsInKnownState() &&
                            !(pTexture->CheckState(RESOURCE_STATE_SHADER_RESOURCE) || m_pActiveRenderPass != nullptr && pTexture->CheckState(RESOURCE_STATE_INPUT_ATTACHMENT)))
                        {
                            LOG_ERROR_MESSAGE("Texture '", pTexture->GetDesc().Name, "' has not been transitioned to Shader Resource state. Call TransitionShaderResources(), use RESOURCE_STATE_TRANSITION_MODE_TRANSITION mode or explicitly transition the texture to required state.");
                        }
                    }
                    else if (const auto* pBuffer = ValidatedCast<BufferD3D11Impl>(SRVRes.pBuffer))
                    {
                        if (pBuffer->IsInKnownState() && !pBuffer->CheckState(RESOURCE_STATE_SHADER_RESOURCE))
                        {
                            LOG_ERROR_MESSAGE("Buffer '", pBuffer->GetDesc().Name, "' has not been transitioned to Shader Resource state. Call TransitionShaderResources(), use RESOURCE_STATE_TRANSITION_MODE_TRANSITION mode or explicitly transition the buffer to required state.");
                        }
                    }
                }
#endif

                if (CommitResources)
                {
                    bool IsNewSRV = CommittedD3D11SRVs[srv] != d3d11SRVs[srv];
                    MinSlot       = IsNewSRV ? std::min(MinSlot, srv) : MinSlot;
                    MaxSlot       = IsNewSRV ? srv : MaxSlot;

                    CommittedD3D11SRVRes[srv] = SRVRes.pd3d11Resource;
                    CommittedD3D11SRVs[srv]   = d3d11SRVs[srv];
                }
            }

            if (CommitResources)
            {
                if (MinSlot != UINT_MAX)
                {
                    auto SetSRVMethod = SetSRVMethods[ShaderTypeInd];
                    (m_pd3d11DeviceContext->*SetSRVMethod)(MinSlot, MaxSlot - MinSlot + 1, CommittedD3D11SRVs + MinSlot);
                    m_NumCommittedSRVs[ShaderTypeInd] = std::max(m_NumCommittedSRVs[ShaderTypeInd], static_cast<Uint8>(NumSRVs));
                }
#ifdef DILIGENT_DEVELOPMENT
                if (m_DebugFlags & D3D11_DEBUG_FLAG_VERIFY_COMMITTED_RESOURCE_RELEVANCE)
                {
                    dbgVerifyCommittedSRVs(pShaderD3D11->GetDesc().ShaderType);
                }
#endif
            }
        }


        // Commit samplers (no transitions for samplers)
        if (CommitResources)
        {
            auto NumSamplers = Cache.GetSamplerCount();
            if (NumSamplers)
            {
                ShaderResourceCacheD3D11::CachedSampler* CachedSamplers;
                ID3D11SamplerState**                     d3d11Samplers;
                Cache.GetSamplerArrays(CachedSamplers, d3d11Samplers);

                auto* CommittedD3D11Samplers = m_CommittedD3D11Samplers[ShaderTypeInd];
                UINT  MinSlot                = std::numeric_limits<UINT>::max();
                UINT  MaxSlot                = 0;
                for (Uint32 sam = 0; sam < NumSamplers; ++sam)
                {
                    VERIFY_EXPR(sam < Cache.GetSamplerCount());

                    bool IsNewSam = CommittedD3D11Samplers[sam] != d3d11Samplers[sam];
                    MinSlot       = IsNewSam ? std::min(MinSlot, sam) : MinSlot;
                    MaxSlot       = IsNewSam ? sam : MaxSlot;

                    CommittedD3D11Samplers[sam] = d3d11Samplers[sam];
                }

                if (MinSlot != UINT_MAX)
                {
                    auto SetSamplerMethod = SetSamplerMethods[ShaderTypeInd];
                    (m_pd3d11DeviceContext->*SetSamplerMethod)(MinSlot, MaxSlot - MinSlot + 1, CommittedD3D11Samplers + MinSlot);
                    m_NumCommittedSamplers[ShaderTypeInd] = std::max(m_NumCommittedSamplers[ShaderTypeInd], static_cast<Uint8>(NumSamplers));
                }
#ifdef DILIGENT_DEVELOPMENT
                if (m_DebugFlags & D3D11_DEBUG_FLAG_VERIFY_COMMITTED_RESOURCE_RELEVANCE)
                {
                    dbgVerifyCommittedSamplers(pShaderD3D11->GetDesc().ShaderType);
                }
#endif
            }
        }



#ifdef DILIGENT_DEVELOPMENT
        if (CommitResources && (m_DebugFlags & D3D11_DEBUG_FLAG_VERIFY_COMMITTED_SHADER_RESOURCES) != 0)
        {
            // Use full resource layout to verify that all required resources are committed
            pShaderD3D11->GetD3D11Resources()->dvpVerifyCommittedResources(
                m_CommittedD3D11CBs[ShaderTypeInd],
                m_CommittedD3D11SRVs[ShaderTypeInd],
                m_CommittedD3D11SRVResources[ShaderTypeInd],
                m_CommittedD3D11Samplers[ShaderTypeInd],
                m_CommittedD3D11UAVs[ShaderTypeInd],
                m_CommittedD3D11UAVResources[ShaderTypeInd],
                Cache);
        }
#endif
    }
}

void DeviceContextD3D11Impl::TransitionShaderResources(IPipelineState* pPipelineState, IShaderResourceBinding* pShaderResourceBinding)
{
    DEV_CHECK_ERR(pPipelineState != nullptr, "Pipeline state must not be null");
    DEV_CHECK_ERR(pShaderResourceBinding != nullptr, "Shader resource binding must not be null");
    if (m_pActiveRenderPass)
    {
        LOG_ERROR_MESSAGE("State transitions are not allowed inside a render pass.");
        return;
    }

    TransitionAndCommitShaderResources<true, false>(pPipelineState, pShaderResourceBinding, false);
}

void DeviceContextD3D11Impl::CommitShaderResources(IShaderResourceBinding* pShaderResourceBinding, RESOURCE_STATE_TRANSITION_MODE StateTransitionMode)
{
    if (!DeviceContextBase::CommitShaderResources(pShaderResourceBinding, StateTransitionMode, 0 /*Dummy*/))
        return;

    if (StateTransitionMode == RESOURCE_STATE_TRANSITION_MODE_TRANSITION)
        TransitionAndCommitShaderResources<true, true>(m_pPipelineState, pShaderResourceBinding, false);
    else
        TransitionAndCommitShaderResources<false, true>(m_pPipelineState, pShaderResourceBinding, StateTransitionMode == RESOURCE_STATE_TRANSITION_MODE_VERIFY);
}

void DeviceContextD3D11Impl::SetStencilRef(Uint32 StencilRef)
{
    if (TDeviceContextBase::SetStencilRef(StencilRef, 0))
    {
        ID3D11DepthStencilState* pd3d11DSS =
            m_pPipelineState ? m_pPipelineState->GetD3D11DepthStencilState() : nullptr;
        m_pd3d11DeviceContext->OMSetDepthStencilState(pd3d11DSS, m_StencilRef);
    }
}


void DeviceContextD3D11Impl::SetBlendFactors(const float* pBlendFactors)
{
    if (TDeviceContextBase::SetBlendFactors(pBlendFactors, 0))
    {
        Uint32            SampleMask = 0xFFFFFFFF;
        ID3D11BlendState* pd3d11BS   = nullptr;
        if (m_pPipelineState)
        {
            SampleMask = m_pPipelineState->GetDesc().GraphicsPipeline.SampleMask;
            pd3d11BS   = m_pPipelineState->GetD3D11BlendState();
        }
        m_pd3d11DeviceContext->OMSetBlendState(pd3d11BS, m_BlendFactors, SampleMask);
    }
}

void DeviceContextD3D11Impl::CommitD3D11IndexBuffer(VALUE_TYPE IndexType)
{
    if (!m_pIndexBuffer)
    {
        LOG_ERROR_MESSAGE("Index buffer is not set up for indexed draw command");
        return;
    }

    BufferD3D11Impl* pBuffD3D11 = m_pIndexBuffer.RawPtr<BufferD3D11Impl>();
    if (m_CommittedD3D11IndexBuffer != pBuffD3D11->m_pd3d11Buffer ||
        m_CommittedIBFormat != IndexType ||
        m_CommittedD3D11IndexDataStartOffset != m_IndexDataStartOffset)
    {
        DXGI_FORMAT D3D11IndexFmt = DXGI_FORMAT_UNKNOWN;
        if (IndexType == VT_UINT32)
            D3D11IndexFmt = DXGI_FORMAT_R32_UINT;
        else if (IndexType == VT_UINT16)
            D3D11IndexFmt = DXGI_FORMAT_R16_UINT;
        else
        {
            LOG_ERROR_MESSAGE("Unsupported index format. Only R16_UINT and R32_UINT are allowed.");
            return;
        }

        m_CommittedD3D11IndexBuffer          = pBuffD3D11->m_pd3d11Buffer;
        m_CommittedIBFormat                  = IndexType;
        m_CommittedD3D11IndexDataStartOffset = m_IndexDataStartOffset;
        m_pd3d11DeviceContext->IASetIndexBuffer(pBuffD3D11->m_pd3d11Buffer, D3D11IndexFmt, m_IndexDataStartOffset);
    }

    pBuffD3D11->AddState(RESOURCE_STATE_INDEX_BUFFER);
    m_bCommittedD3D11IBUpToDate = true;
}

void DeviceContextD3D11Impl::CommitD3D11VertexBuffers(PipelineStateD3D11Impl* pPipelineStateD3D11)
{
    VERIFY(m_NumVertexStreams <= MAX_BUFFER_SLOTS, "Too many buffers are being set");
    UINT NumBuffersToSet = std::max(m_NumVertexStreams, m_NumCommittedD3D11VBs);

    bool BindVBs = m_NumVertexStreams != m_NumCommittedD3D11VBs;

    for (UINT Slot = 0; Slot < m_NumVertexStreams; ++Slot)
    {
        auto&         CurrStream     = m_VertexStreams[Slot];
        auto*         pBuffD3D11Impl = CurrStream.pBuffer.RawPtr();
        ID3D11Buffer* pd3d11Buffer   = pBuffD3D11Impl ? pBuffD3D11Impl->m_pd3d11Buffer : nullptr;
        auto          Stride         = pPipelineStateD3D11->GetBufferStride(Slot);
        auto          Offset         = CurrStream.Offset;

        // It is safe to perform raw pointer check because device context keeps
        // all buffers alive.
        if (m_CommittedD3D11VertexBuffers[Slot] != pd3d11Buffer ||
            m_CommittedD3D11VBStrides[Slot] != Stride ||
            m_CommittedD3D11VBOffsets[Slot] != Offset)
        {
            BindVBs = true;

            m_CommittedD3D11VertexBuffers[Slot] = pd3d11Buffer;
            m_CommittedD3D11VBStrides[Slot]     = Stride;
            m_CommittedD3D11VBOffsets[Slot]     = Offset;

            if (pBuffD3D11Impl)
                pBuffD3D11Impl->AddState(RESOURCE_STATE_VERTEX_BUFFER);
        }
    }

    // Unbind all buffers at the end
    for (Uint32 Slot = m_NumVertexStreams; Slot < m_NumCommittedD3D11VBs; ++Slot)
    {
        m_CommittedD3D11VertexBuffers[Slot] = nullptr;
        m_CommittedD3D11VBStrides[Slot]     = 0;
        m_CommittedD3D11VBOffsets[Slot]     = 0;
    }

    m_NumCommittedD3D11VBs = m_NumVertexStreams;

    if (BindVBs)
    {
        m_pd3d11DeviceContext->IASetVertexBuffers(0, NumBuffersToSet, m_CommittedD3D11VertexBuffers, m_CommittedD3D11VBStrides, m_CommittedD3D11VBOffsets);
    }

    m_bCommittedD3D11VBsUpToDate = true;
}

void DeviceContextD3D11Impl::PrepareForDraw(DRAW_FLAGS Flags)
{
#ifdef DILIGENT_DEVELOPMENT
    if ((Flags & DRAW_FLAG_VERIFY_RENDER_TARGETS) != 0)
        DvpVerifyRenderTargets();
#endif

    auto* pd3d11InputLayout = m_pPipelineState->GetD3D11InputLayout();
    if (pd3d11InputLayout != nullptr && !m_bCommittedD3D11VBsUpToDate)
    {
        DEV_CHECK_ERR(m_NumVertexStreams >= m_pPipelineState->GetNumBufferSlotsUsed(), "Currently bound pipeline state '", m_pPipelineState->GetDesc().Name, "' expects ", m_pPipelineState->GetNumBufferSlotsUsed(), " input buffer slots, but only ", m_NumVertexStreams, " is bound");
        CommitD3D11VertexBuffers(m_pPipelineState);
    }

#ifdef DILIGENT_DEVELOPMENT
    if ((Flags & DRAW_FLAG_VERIFY_STATES) != 0)
    {
        for (UINT Slot = 0; Slot < m_NumVertexStreams; ++Slot)
        {
            if (auto* pBuffD3D11Impl = m_VertexStreams[Slot].pBuffer.RawPtr())
            {
                if (pBuffD3D11Impl->IsInKnownState() && pBuffD3D11Impl->CheckState(RESOURCE_STATE_UNORDERED_ACCESS))
                {
                    LOG_ERROR_MESSAGE("Buffer '", pBuffD3D11Impl->GetDesc().Name, "' used as vertex buffer at slot ", Slot, " is in RESOURCE_STATE_UNORDERED_ACCESS state. "
                                                                                                                            "Use appropriate transition mode or explicitly transition the buffer to RESOURCE_STATE_VERTEX_BUFFER state.");
                }
            }
        }
    }

    if (m_DebugFlags & D3D11_DEBUG_FLAG_VERIFY_COMMITTED_RESOURCE_RELEVANCE)
    {
        // Verify bindings after all resources are set
        dbgVerifyCommittedSRVs();
        dbgVerifyCommittedUAVs(SHADER_TYPE_COMPUTE);
        dbgVerifyCommittedSamplers();
        dbgVerifyCommittedCBs();
        dbgVerifyCommittedVertexBuffers();
        dbgVerifyCommittedIndexBuffer();
        dbgVerifyCommittedShaders();
    }
#endif
}

void DeviceContextD3D11Impl::PrepareForIndexedDraw(DRAW_FLAGS Flags, VALUE_TYPE IndexType)
{
    if (m_CommittedIBFormat != IndexType)
        m_bCommittedD3D11IBUpToDate = false;
    if (!m_bCommittedD3D11IBUpToDate)
    {
        CommitD3D11IndexBuffer(IndexType);
    }
#ifdef DILIGENT_DEVELOPMENT
    if (Flags & DRAW_FLAG_VERIFY_STATES)
    {
        if (m_pIndexBuffer->IsInKnownState() && m_pIndexBuffer->CheckState(RESOURCE_STATE_UNORDERED_ACCESS))
        {
            LOG_ERROR_MESSAGE("Buffer '", m_pIndexBuffer->GetDesc().Name,
                              "' used as index buffer is in RESOURCE_STATE_UNORDERED_ACCESS state."
                              " Use appropriate state transition mode or explicitly transition the buffer to RESOURCE_STATE_INDEX_BUFFER state.");
        }
    }
#endif
    // We need to commit index buffer first because PrepareForDraw
    // may verify committed resources.
    PrepareForDraw(Flags);
}

void DeviceContextD3D11Impl::Draw(const DrawAttribs& Attribs)
{
    if (!DvpVerifyDrawArguments(Attribs))
        return;

    PrepareForDraw(Attribs.Flags);

    if (Attribs.NumInstances > 1 || Attribs.FirstInstanceLocation != 0)
        m_pd3d11DeviceContext->DrawInstanced(Attribs.NumVertices, Attribs.NumInstances, Attribs.StartVertexLocation, Attribs.FirstInstanceLocation);
    else
        m_pd3d11DeviceContext->Draw(Attribs.NumVertices, Attribs.StartVertexLocation);
}

void DeviceContextD3D11Impl::DrawIndexed(const DrawIndexedAttribs& Attribs)
{
    if (!DvpVerifyDrawIndexedArguments(Attribs))
        return;

    PrepareForIndexedDraw(Attribs.Flags, Attribs.IndexType);

    if (Attribs.NumInstances > 1 || Attribs.FirstInstanceLocation != 0)
        m_pd3d11DeviceContext->DrawIndexedInstanced(Attribs.NumIndices, Attribs.NumInstances, Attribs.FirstIndexLocation, Attribs.BaseVertex, Attribs.FirstInstanceLocation);
    else
        m_pd3d11DeviceContext->DrawIndexed(Attribs.NumIndices, Attribs.FirstIndexLocation, Attribs.BaseVertex);
}

void DeviceContextD3D11Impl::DrawIndirect(const DrawIndirectAttribs& Attribs, IBuffer* pAttribsBuffer)
{
    if (!DvpVerifyDrawIndirectArguments(Attribs, pAttribsBuffer))
        return;

    PrepareForDraw(Attribs.Flags);

    auto*         pIndirectDrawAttribsD3D11 = ValidatedCast<BufferD3D11Impl>(pAttribsBuffer);
    ID3D11Buffer* pd3d11ArgsBuff            = pIndirectDrawAttribsD3D11->m_pd3d11Buffer;
    m_pd3d11DeviceContext->DrawInstancedIndirect(pd3d11ArgsBuff, Attribs.IndirectDrawArgsOffset);
}


void DeviceContextD3D11Impl::DrawIndexedIndirect(const DrawIndexedIndirectAttribs& Attribs, IBuffer* pAttribsBuffer)
{
    if (!DvpVerifyDrawIndexedIndirectArguments(Attribs, pAttribsBuffer))
        return;

    PrepareForIndexedDraw(Attribs.Flags, Attribs.IndexType);

    auto*         pIndirectDrawAttribsD3D11 = ValidatedCast<BufferD3D11Impl>(pAttribsBuffer);
    ID3D11Buffer* pd3d11ArgsBuff            = pIndirectDrawAttribsD3D11->m_pd3d11Buffer;
    m_pd3d11DeviceContext->DrawIndexedInstancedIndirect(pd3d11ArgsBuff, Attribs.IndirectDrawArgsOffset);
}

void DeviceContextD3D11Impl::DispatchCompute(const DispatchComputeAttribs& Attribs)
{
    if (!DvpVerifyDispatchArguments(Attribs))
        return;

#ifdef DILIGENT_DEVELOPMENT
    if (m_DebugFlags & D3D11_DEBUG_FLAG_VERIFY_COMMITTED_RESOURCE_RELEVANCE)
    {
        // Verify bindings
        dbgVerifyCommittedSRVs();
        dbgVerifyCommittedUAVs(SHADER_TYPE_COMPUTE);
        dbgVerifyCommittedSamplers();
        dbgVerifyCommittedCBs();
        dbgVerifyCommittedShaders();
    }
#endif

    m_pd3d11DeviceContext->Dispatch(Attribs.ThreadGroupCountX, Attribs.ThreadGroupCountY, Attribs.ThreadGroupCountZ);
}

void DeviceContextD3D11Impl::DispatchComputeIndirect(const DispatchComputeIndirectAttribs& Attribs, IBuffer* pAttribsBuffer)
{
    if (!DvpVerifyDispatchIndirectArguments(Attribs, pAttribsBuffer))
        return;

#ifdef DILIGENT_DEVELOPMENT
    if (m_DebugFlags & D3D11_DEBUG_FLAG_VERIFY_COMMITTED_RESOURCE_RELEVANCE)
    {
        // Verify bindings
        dbgVerifyCommittedSRVs();
        dbgVerifyCommittedUAVs(SHADER_TYPE_COMPUTE);
        dbgVerifyCommittedSamplers();
        dbgVerifyCommittedCBs();
        dbgVerifyCommittedShaders();
    }
#endif

    auto* pd3d11Buff = ValidatedCast<BufferD3D11Impl>(pAttribsBuffer)->GetD3D11Buffer();
    m_pd3d11DeviceContext->DispatchIndirect(pd3d11Buff, Attribs.DispatchArgsByteOffset);
}


void DeviceContextD3D11Impl::ClearDepthStencil(ITextureView*                  pView,
                                               CLEAR_DEPTH_STENCIL_FLAGS      ClearFlags,
                                               float                          fDepth,
                                               Uint8                          Stencil,
                                               RESOURCE_STATE_TRANSITION_MODE StateTransitionMode)
{
    if (!TDeviceContextBase::ClearDepthStencil(pView))
        return;

    VERIFY_EXPR(pView != nullptr);

    auto* pViewD3D11 = ValidatedCast<TextureViewD3D11Impl>(pView);
    auto* pd3d11DSV  = static_cast<ID3D11DepthStencilView*>(pViewD3D11->GetD3D11View());

    UINT32 d3d11ClearFlags = 0;
    if (ClearFlags & CLEAR_DEPTH_FLAG) d3d11ClearFlags |= D3D11_CLEAR_DEPTH;
    if (ClearFlags & CLEAR_STENCIL_FLAG) d3d11ClearFlags |= D3D11_CLEAR_STENCIL;
    // The full extent of the resource view is always cleared.
    // Viewport and scissor settings are not applied.
    m_pd3d11DeviceContext->ClearDepthStencilView(pd3d11DSV, d3d11ClearFlags, fDepth, Stencil);
}

void DeviceContextD3D11Impl::ClearRenderTarget(ITextureView* pView, const float* RGBA, RESOURCE_STATE_TRANSITION_MODE StateTransitionMode)
{
    if (!TDeviceContextBase::ClearRenderTarget(pView))
        return;

    VERIFY_EXPR(pView != nullptr);

    auto* pViewD3D11 = ValidatedCast<TextureViewD3D11Impl>(pView);
    auto* pd3d11RTV  = static_cast<ID3D11RenderTargetView*>(pViewD3D11->GetD3D11View());

    static const float Zero[4] = {0.f, 0.f, 0.f, 0.f};
    if (RGBA == nullptr)
        RGBA = Zero;

    // The full extent of the resource view is always cleared.
    // Viewport and scissor settings are not applied.
    m_pd3d11DeviceContext->ClearRenderTargetView(pd3d11RTV, RGBA);
}

void DeviceContextD3D11Impl::Flush()
{
    if (m_pActiveRenderPass != nullptr)
    {
        LOG_ERROR_MESSAGE("Flushing device context inside an active render pass.");
    }

    m_pd3d11DeviceContext->Flush();
}

void DeviceContextD3D11Impl::UpdateBuffer(IBuffer*                       pBuffer,
                                          Uint32                         Offset,
                                          Uint32                         Size,
                                          const void*                    pData,
                                          RESOURCE_STATE_TRANSITION_MODE StateTransitionMode)
{
    TDeviceContextBase::UpdateBuffer(pBuffer, Offset, Size, pData, StateTransitionMode);

    auto* pBufferD3D11Impl = ValidatedCast<BufferD3D11Impl>(pBuffer);

    D3D11_BOX DstBox;
    DstBox.left   = Offset;
    DstBox.right  = Offset + Size;
    DstBox.top    = 0;
    DstBox.bottom = 1;
    DstBox.front  = 0;
    DstBox.back   = 1;
    auto* pDstBox = (Offset == 0 && Size == pBufferD3D11Impl->GetDesc().uiSizeInBytes) ? nullptr : &DstBox;
    m_pd3d11DeviceContext->UpdateSubresource(pBufferD3D11Impl->m_pd3d11Buffer, 0, pDstBox, pData, 0, 0);
}

void DeviceContextD3D11Impl::CopyBuffer(IBuffer*                       pSrcBuffer,
                                        Uint32                         SrcOffset,
                                        RESOURCE_STATE_TRANSITION_MODE SrcBufferTransitionMode,
                                        IBuffer*                       pDstBuffer,
                                        Uint32                         DstOffset,
                                        Uint32                         Size,
                                        RESOURCE_STATE_TRANSITION_MODE DstBufferTransitionMode)
{
    TDeviceContextBase::CopyBuffer(pSrcBuffer, SrcOffset, SrcBufferTransitionMode, pDstBuffer, DstOffset, Size, DstBufferTransitionMode);

    auto* pSrcBufferD3D11Impl = ValidatedCast<BufferD3D11Impl>(pSrcBuffer);
    auto* pDstBufferD3D11Impl = ValidatedCast<BufferD3D11Impl>(pDstBuffer);

    D3D11_BOX SrcBox;
    SrcBox.left   = SrcOffset;
    SrcBox.right  = SrcOffset + Size;
    SrcBox.top    = 0;
    SrcBox.bottom = 1;
    SrcBox.front  = 0;
    SrcBox.back   = 1;
    m_pd3d11DeviceContext->CopySubresourceRegion(pDstBufferD3D11Impl->m_pd3d11Buffer, 0, DstOffset, 0, 0, pSrcBufferD3D11Impl->m_pd3d11Buffer, 0, &SrcBox);
}


void DeviceContextD3D11Impl::MapBuffer(IBuffer* pBuffer, MAP_TYPE MapType, MAP_FLAGS MapFlags, PVoid& pMappedData)
{
    TDeviceContextBase::MapBuffer(pBuffer, MapType, MapFlags, pMappedData);

    auto*     pBufferD3D11  = ValidatedCast<BufferD3D11Impl>(pBuffer);
    D3D11_MAP d3d11MapType  = static_cast<D3D11_MAP>(0);
    UINT      d3d11MapFlags = 0;
    MapParamsToD3D11MapParams(MapType, MapFlags, d3d11MapType, d3d11MapFlags);

    D3D11_MAPPED_SUBRESOURCE MappedBuff;

    HRESULT hr = m_pd3d11DeviceContext->Map(pBufferD3D11->m_pd3d11Buffer, 0, d3d11MapType, d3d11MapFlags, &MappedBuff);
    if ((d3d11MapFlags & D3D11_MAP_FLAG_DO_NOT_WAIT) == 0)
    {
        DEV_CHECK_ERR(SUCCEEDED(hr), "Failed to map buffer '", pBufferD3D11->GetDesc().Name, "'");
    }
    pMappedData = SUCCEEDED(hr) ? MappedBuff.pData : nullptr;
}

void DeviceContextD3D11Impl::UnmapBuffer(IBuffer* pBuffer, MAP_TYPE MapType)
{
    TDeviceContextBase::UnmapBuffer(pBuffer, MapType);
    auto* pBufferD3D11 = ValidatedCast<BufferD3D11Impl>(pBuffer);
    m_pd3d11DeviceContext->Unmap(pBufferD3D11->m_pd3d11Buffer, 0);
}

void DeviceContextD3D11Impl::UpdateTexture(ITexture*                      pTexture,
                                           Uint32                         MipLevel,
                                           Uint32                         Slice,
                                           const Box&                     DstBox,
                                           const TextureSubResData&       SubresData,
                                           RESOURCE_STATE_TRANSITION_MODE SrcBufferTransitionMode,
                                           RESOURCE_STATE_TRANSITION_MODE DstTextureTransitionMode)
{
    TDeviceContextBase::UpdateTexture(pTexture, MipLevel, Slice, DstBox, SubresData, SrcBufferTransitionMode, DstTextureTransitionMode);

    auto*       pTexD3D11 = ValidatedCast<TextureBaseD3D11>(pTexture);
    const auto& Desc      = pTexD3D11->GetDesc();

    // OpenGL backend uses UpdateData() to initialize textures, so we can't check the usage in ValidateUpdateTextureParams()
    DEV_CHECK_ERR(Desc.Usage == USAGE_DEFAULT, "Only USAGE_DEFAULT textures should be updated with UpdateData()");

    if (SubresData.pSrcBuffer != nullptr)
    {
        LOG_ERROR("D3D11 does not support updating texture subresource from a GPU buffer");
        return;
    }

    D3D11_BOX D3D11Box;
    D3D11Box.left          = DstBox.MinX;
    D3D11Box.right         = DstBox.MaxX;
    D3D11Box.top           = DstBox.MinY;
    D3D11Box.bottom        = DstBox.MaxY;
    D3D11Box.front         = DstBox.MinZ;
    D3D11Box.back          = DstBox.MaxZ;
    const auto& FmtAttribs = GetTextureFormatAttribs(Desc.Format);
    if (FmtAttribs.ComponentType == COMPONENT_TYPE_COMPRESSED)
    {
        // Align update region by the compressed block size
        VERIFY((D3D11Box.left % FmtAttribs.BlockWidth) == 0, "Update region min X coordinate (", D3D11Box.left, ") must be multiple of a compressed block width (", Uint32{FmtAttribs.BlockWidth}, ")");
        VERIFY((FmtAttribs.BlockWidth & (FmtAttribs.BlockWidth - 1)) == 0, "Compressed block width (", Uint32{FmtAttribs.BlockWidth}, ") is expected to be power of 2");
        D3D11Box.right = (D3D11Box.right + FmtAttribs.BlockWidth - 1) & ~(FmtAttribs.BlockWidth - 1);

        VERIFY((D3D11Box.top % FmtAttribs.BlockHeight) == 0, "Update region min Y coordinate (", D3D11Box.top, ") must be multiple of a compressed block height (", Uint32{FmtAttribs.BlockHeight}, ")");
        VERIFY((FmtAttribs.BlockHeight & (FmtAttribs.BlockHeight - 1)) == 0, "Compressed block height (", Uint32{FmtAttribs.BlockHeight}, ") is expected to be power of 2");
        D3D11Box.bottom = (D3D11Box.bottom + FmtAttribs.BlockHeight - 1) & ~(FmtAttribs.BlockHeight - 1);
    }
    auto SubresIndex = D3D11CalcSubresource(MipLevel, Slice, Desc.MipLevels);
    m_pd3d11DeviceContext->UpdateSubresource(pTexD3D11->GetD3D11Texture(), SubresIndex, &D3D11Box, SubresData.pData, SubresData.Stride, SubresData.DepthStride);
}

void DeviceContextD3D11Impl::CopyTexture(const CopyTextureAttribs& CopyAttribs)
{
    TDeviceContextBase::CopyTexture(CopyAttribs);

    auto* pSrcTexD3D11 = ValidatedCast<TextureBaseD3D11>(CopyAttribs.pSrcTexture);
    auto* pDstTexD3D11 = ValidatedCast<TextureBaseD3D11>(CopyAttribs.pDstTexture);

    D3D11_BOX D3D11SrcBox, *pD3D11SrcBox = nullptr;
    if (const auto* pSrcBox = CopyAttribs.pSrcBox)
    {
        D3D11SrcBox.left   = pSrcBox->MinX;
        D3D11SrcBox.right  = pSrcBox->MaxX;
        D3D11SrcBox.top    = pSrcBox->MinY;
        D3D11SrcBox.bottom = pSrcBox->MaxY;
        D3D11SrcBox.front  = pSrcBox->MinZ;
        D3D11SrcBox.back   = pSrcBox->MaxZ;
        pD3D11SrcBox       = &D3D11SrcBox;
    }
    auto SrcSubRes = D3D11CalcSubresource(CopyAttribs.SrcMipLevel, CopyAttribs.SrcSlice, pSrcTexD3D11->GetDesc().MipLevels);
    auto DstSubRes = D3D11CalcSubresource(CopyAttribs.DstMipLevel, CopyAttribs.DstSlice, pDstTexD3D11->GetDesc().MipLevels);
    m_pd3d11DeviceContext->CopySubresourceRegion(pDstTexD3D11->GetD3D11Texture(), DstSubRes, CopyAttribs.DstX, CopyAttribs.DstY, CopyAttribs.DstZ,
                                                 pSrcTexD3D11->GetD3D11Texture(), SrcSubRes, pD3D11SrcBox);
}


void DeviceContextD3D11Impl::MapTextureSubresource(ITexture*                 pTexture,
                                                   Uint32                    MipLevel,
                                                   Uint32                    ArraySlice,
                                                   MAP_TYPE                  MapType,
                                                   MAP_FLAGS                 MapFlags,
                                                   const Box*                pMapRegion,
                                                   MappedTextureSubresource& MappedData)
{
    TDeviceContextBase::MapTextureSubresource(pTexture, MipLevel, ArraySlice, MapType, MapFlags, pMapRegion, MappedData);

    auto*       pTexD3D11     = ValidatedCast<TextureBaseD3D11>(pTexture);
    const auto& TexDesc       = pTexD3D11->GetDesc();
    D3D11_MAP   d3d11MapType  = static_cast<D3D11_MAP>(0);
    UINT        d3d11MapFlags = 0;
    MapParamsToD3D11MapParams(MapType, MapFlags, d3d11MapType, d3d11MapFlags);

    auto                     Subresource = D3D11CalcSubresource(MipLevel, ArraySlice, TexDesc.MipLevels);
    D3D11_MAPPED_SUBRESOURCE MappedTex;
    auto                     hr = m_pd3d11DeviceContext->Map(pTexD3D11->GetD3D11Texture(), Subresource, d3d11MapType, d3d11MapFlags, &MappedTex);
    if (FAILED(hr))
    {
        VERIFY_EXPR(hr == DXGI_ERROR_WAS_STILL_DRAWING);
        MappedData = MappedTextureSubresource();
    }
    else
    {
        MappedData.pData       = MappedTex.pData;
        MappedData.Stride      = MappedTex.RowPitch;
        MappedData.DepthStride = MappedTex.DepthPitch;
    }
}

void DeviceContextD3D11Impl::UnmapTextureSubresource(ITexture* pTexture, Uint32 MipLevel, Uint32 ArraySlice)
{
    TDeviceContextBase::UnmapTextureSubresource(pTexture, MipLevel, ArraySlice);

    auto*       pTexD3D11   = ValidatedCast<TextureBaseD3D11>(pTexture);
    const auto& TexDesc     = pTexD3D11->GetDesc();
    auto        Subresource = D3D11CalcSubresource(MipLevel, ArraySlice, TexDesc.MipLevels);
    m_pd3d11DeviceContext->Unmap(pTexD3D11->GetD3D11Texture(), Subresource);
}

void DeviceContextD3D11Impl::GenerateMips(ITextureView* pTextureView)
{
    TDeviceContextBase::GenerateMips(pTextureView);
    auto& TexViewD3D11 = *ValidatedCast<TextureViewD3D11Impl>(pTextureView);
    auto* pd3d11SRV    = static_cast<ID3D11ShaderResourceView*>(TexViewD3D11.GetD3D11View());
    m_pd3d11DeviceContext->GenerateMips(pd3d11SRV);
}

void DeviceContextD3D11Impl::FinishFrame()
{
    if (m_ActiveDisjointQuery)
    {
        m_pd3d11DeviceContext->End(m_ActiveDisjointQuery->pd3d11Query);
        m_ActiveDisjointQuery->IsEnded = true;
        m_ActiveDisjointQuery.reset();
    }
}

void DeviceContextD3D11Impl::SetVertexBuffers(Uint32                         StartSlot,
                                              Uint32                         NumBuffersSet,
                                              IBuffer**                      ppBuffers,
                                              Uint32*                        pOffsets,
                                              RESOURCE_STATE_TRANSITION_MODE StateTransitionMode,
                                              SET_VERTEX_BUFFERS_FLAGS       Flags)
{
    TDeviceContextBase::SetVertexBuffers(StartSlot, NumBuffersSet, ppBuffers, pOffsets, StateTransitionMode, Flags);
    for (Uint32 Slot = 0; Slot < m_NumVertexStreams; ++Slot)
    {
        auto& CurrStream = m_VertexStreams[Slot];
        if (auto* pBuffD3D11Impl = CurrStream.pBuffer.RawPtr())
        {
            if (StateTransitionMode == RESOURCE_STATE_TRANSITION_MODE_TRANSITION)
            {
                if (pBuffD3D11Impl->IsInKnownState() && pBuffD3D11Impl->CheckState(RESOURCE_STATE_UNORDERED_ACCESS))
                {
                    UnbindResourceFromUAV(pBuffD3D11Impl, pBuffD3D11Impl->m_pd3d11Buffer);
                    pBuffD3D11Impl->ClearState(RESOURCE_STATE_UNORDERED_ACCESS);
                }
            }
#ifdef DILIGENT_DEVELOPMENT
            else if (StateTransitionMode == RESOURCE_STATE_TRANSITION_MODE_VERIFY)
            {
                if (pBuffD3D11Impl->IsInKnownState() && pBuffD3D11Impl->CheckState(RESOURCE_STATE_UNORDERED_ACCESS))
                {
                    LOG_ERROR_MESSAGE("Buffer '", pBuffD3D11Impl->GetDesc().Name, "' used as vertex buffer at slot ", Slot, " is in RESOURCE_STATE_UNORDERED_ACCESS state. "
                                                                                                                            "Use RESOURCE_STATE_TRANSITION_MODE_TRANSITION mode or explicitly transition the buffer to RESOURCE_STATE_VERTEX_BUFFER state.");
                }
            }
#endif
        }
    }

    m_bCommittedD3D11VBsUpToDate = false;
}

void DeviceContextD3D11Impl::SetIndexBuffer(IBuffer* pIndexBuffer, Uint32 ByteOffset, RESOURCE_STATE_TRANSITION_MODE StateTransitionMode)
{
    TDeviceContextBase::SetIndexBuffer(pIndexBuffer, ByteOffset, StateTransitionMode);

    if (m_pIndexBuffer)
    {
        if (StateTransitionMode == RESOURCE_STATE_TRANSITION_MODE_TRANSITION)
        {
            if (m_pIndexBuffer->IsInKnownState() && m_pIndexBuffer->CheckState(RESOURCE_STATE_UNORDERED_ACCESS))
            {
                UnbindResourceFromUAV(m_pIndexBuffer, m_pIndexBuffer->m_pd3d11Buffer);
                m_pIndexBuffer->ClearState(RESOURCE_STATE_UNORDERED_ACCESS);
            }
        }
#ifdef DILIGENT_DEVELOPMENT
        else if (StateTransitionMode == RESOURCE_STATE_TRANSITION_MODE_VERIFY)
        {
            if (m_pIndexBuffer->IsInKnownState() && m_pIndexBuffer->CheckState(RESOURCE_STATE_UNORDERED_ACCESS))
            {
                LOG_ERROR_MESSAGE("Buffer '", m_pIndexBuffer->GetDesc().Name, "' used as index buffer is in RESOURCE_STATE_UNORDERED_ACCESS state."
                                                                              " Use RESOURCE_STATE_TRANSITION_MODE_TRANSITION mode or explicitly transition the buffer to RESOURCE_STATE_INDEX_BUFFER state.");
            }
        }
#endif
    }

    m_bCommittedD3D11IBUpToDate = false;
}

void DeviceContextD3D11Impl::SetViewports(Uint32 NumViewports, const Viewport* pViewports, Uint32 RTWidth, Uint32 RTHeight)
{
    static_assert(MAX_VIEWPORTS >= D3D11_VIEWPORT_AND_SCISSORRECT_OBJECT_COUNT_PER_PIPELINE, "MaxViewports constant must be greater than D3D11_VIEWPORT_AND_SCISSORRECT_OBJECT_COUNT_PER_PIPELINE");
    TDeviceContextBase::SetViewports(NumViewports, pViewports, RTWidth, RTHeight);

    D3D11_VIEWPORT d3d11Viewports[MAX_VIEWPORTS];
    VERIFY(NumViewports == m_NumViewports, "Unexpected number of viewports");
    for (Uint32 vp = 0; vp < m_NumViewports; ++vp)
    {
        d3d11Viewports[vp].TopLeftX = m_Viewports[vp].TopLeftX;
        d3d11Viewports[vp].TopLeftY = m_Viewports[vp].TopLeftY;
        d3d11Viewports[vp].Width    = m_Viewports[vp].Width;
        d3d11Viewports[vp].Height   = m_Viewports[vp].Height;
        d3d11Viewports[vp].MinDepth = m_Viewports[vp].MinDepth;
        d3d11Viewports[vp].MaxDepth = m_Viewports[vp].MaxDepth;
    }
    // All viewports must be set atomically as one operation.
    // Any viewports not defined by the call are disabled.
    m_pd3d11DeviceContext->RSSetViewports(NumViewports, d3d11Viewports);
}

void DeviceContextD3D11Impl::SetScissorRects(Uint32 NumRects, const Rect* pRects, Uint32 RTWidth, Uint32 RTHeight)
{
    static_assert(MAX_VIEWPORTS >= D3D11_VIEWPORT_AND_SCISSORRECT_OBJECT_COUNT_PER_PIPELINE, "MaxViewports constant must be greater than D3D11_VIEWPORT_AND_SCISSORRECT_OBJECT_COUNT_PER_PIPELINE");
    TDeviceContextBase::SetScissorRects(NumRects, pRects, RTWidth, RTHeight);

    D3D11_RECT d3d11ScissorRects[MAX_VIEWPORTS];
    VERIFY(NumRects == m_NumScissorRects, "Unexpected number of scissor rects");
    for (Uint32 sr = 0; sr < NumRects; ++sr)
    {
        d3d11ScissorRects[sr].left   = m_ScissorRects[sr].left;
        d3d11ScissorRects[sr].top    = m_ScissorRects[sr].top;
        d3d11ScissorRects[sr].right  = m_ScissorRects[sr].right;
        d3d11ScissorRects[sr].bottom = m_ScissorRects[sr].bottom;
    }

    // All scissor rects must be set atomically as one operation.
    // Any scissor rects not defined by the call are disabled.
    m_pd3d11DeviceContext->RSSetScissorRects(NumRects, d3d11ScissorRects);
}

void DeviceContextD3D11Impl::CommitRenderTargets()
{
    const Uint32 MaxD3D11RTs      = D3D11_SIMULTANEOUS_RENDER_TARGET_COUNT;
    Uint32       NumRenderTargets = m_NumBoundRenderTargets;
    VERIFY(NumRenderTargets <= MaxD3D11RTs, "D3D11 only allows 8 simultaneous render targets");
    NumRenderTargets = std::min(MaxD3D11RTs, NumRenderTargets);

    // Do not waste time setting RTVs to null
    ID3D11RenderTargetView* pd3d11RTs[MaxD3D11RTs];
    ID3D11DepthStencilView* pd3d11DSV = nullptr;

    for (Uint32 rt = 0; rt < NumRenderTargets; ++rt)
    {
        auto* pViewD3D11 = m_pBoundRenderTargets[rt].RawPtr();
        pd3d11RTs[rt]    = pViewD3D11 != nullptr ? static_cast<ID3D11RenderTargetView*>(pViewD3D11->GetD3D11View()) : nullptr;
    }

    if (m_pBoundDepthStencil != nullptr)
    {
        pd3d11DSV = static_cast<ID3D11DepthStencilView*>(m_pBoundDepthStencil->GetD3D11View());
    }

    auto& NumCommittedPixelShaderUAVs = m_NumCommittedUAVs[PSInd];
    if (NumCommittedPixelShaderUAVs > 0)
    {
        m_pd3d11DeviceContext->OMSetRenderTargetsAndUnorderedAccessViews(NumRenderTargets, NumRenderTargets > 0 ? pd3d11RTs : nullptr, pd3d11DSV,
                                                                         0, D3D11_KEEP_UNORDERED_ACCESS_VIEWS, nullptr, nullptr);

        auto CommittedD3D11UAVs   = m_CommittedD3D11UAVs[PSInd];
        auto CommittedD3D11UAVRes = m_CommittedD3D11UAVResources[PSInd];
        for (Uint32 slot = 0; slot < NumRenderTargets; ++slot)
        {
            CommittedD3D11UAVs[slot]   = nullptr;
            CommittedD3D11UAVRes[slot] = nullptr;
        }
        if (NumRenderTargets >= NumCommittedPixelShaderUAVs)
            NumCommittedPixelShaderUAVs = 0;
    }
    else
    {
        m_pd3d11DeviceContext->OMSetRenderTargets(NumRenderTargets, NumRenderTargets > 0 ? pd3d11RTs : nullptr, pd3d11DSV);
    }
}


void UnbindView(ID3D11DeviceContext* pContext, TSetShaderResourcesType SetSRVMethod, UINT Slot)
{
    ID3D11ShaderResourceView* ppNullView[] = {nullptr};
    (pContext->*SetSRVMethod)(Slot, 1, ppNullView);
}

void UnbindView(ID3D11DeviceContext* pContext, TSetUnorderedAccessViewsType SetUAVMethod, UINT Slot)
{
    ID3D11UnorderedAccessView* ppNullView[] = {nullptr};
    (pContext->*SetUAVMethod)(Slot, 1, ppNullView, nullptr);
}

template <typename TD3D11ResourceViewType, typename TSetD3D11View>
bool UnbindPixelShaderUAV(ID3D11DeviceContext*    pDeviceCtx,
                          TD3D11ResourceViewType* CommittedD3D11Resources[],
                          Uint32                  NumCommittedSlots,
                          Uint32                  NumCommittedRenderTargets,
                          TSetD3D11View           SetD3D11ViewMethod)
{
    // For other resource view types do nothing
    return false;
}

template <>
bool UnbindPixelShaderUAV<ID3D11UnorderedAccessView, TSetUnorderedAccessViewsType>(
    ID3D11DeviceContext*         pDeviceCtx,
    ID3D11UnorderedAccessView*   CommittedD3D11UAVs[],
    Uint32                       NumCommittedUAVs,
    Uint32                       NumCommittedRenderTargets,
    TSetUnorderedAccessViewsType SetD3D11UAVMethod)
{
    if (SetD3D11UAVMethod == reinterpret_cast<TSetUnorderedAccessViewsType>(&ID3D11DeviceContext::OMSetRenderTargetsAndUnorderedAccessViews))
    {
        // Pixel shader UAVs are bound in a special way simulatneously with the render targets
        auto UAVStartSlot = NumCommittedRenderTargets;
        // UAVs cannot be set independently; they all need to be set at the same time.
        // https://docs.microsoft.com/en-us/windows/desktop/api/d3d11/nf-d3d11-id3d11devicecontext-omsetrendertargetsandunorderedaccessviews#remarks

        // There is potential problem here: since device context does not keep strong references to
        // UAVs, there is no guarantee the objects are alive
        pDeviceCtx->OMSetRenderTargetsAndUnorderedAccessViews(D3D11_KEEP_RENDER_TARGETS_AND_DEPTH_STENCIL, nullptr, nullptr,
                                                              UAVStartSlot, NumCommittedUAVs - UAVStartSlot,
                                                              CommittedD3D11UAVs + UAVStartSlot, nullptr);
        return true;
    }

    return false;
}



/// \tparam TD3D11ResourceViewType - Type of the D3D11 resource view (ID3D11ShaderResourceView or ID3D11UnorderedAccessView)
/// \tparam TSetD3D11View - Type of the D3D11 device context method used to set the D3D11 view
/// \param CommittedResourcesArr - Pointer to the array of strong references to currently bound
///                            shader resources, for each shader stage
/// \param CommittedD3D11ResourcesArr - Pointer to the array of currently bound D3D11
///                                 shader resources, for each shader stage
/// \param pd3d11ResToUndind   - D3D11 resource to unbind
/// \param SetD3D11ViewMethods - Array of pointers to device context methods used to set the view,
///                              for every shader stage
template <typename TD3D11ResourceViewType,
          typename TSetD3D11View,
          size_t NumSlots>
void DeviceContextD3D11Impl::UnbindResourceView(TD3D11ResourceViewType CommittedD3D11ViewsArr[][NumSlots],
                                                ID3D11Resource*        CommittedD3D11ResourcesArr[][NumSlots],
                                                Uint8                  NumCommittedResourcesArr[],
                                                ID3D11Resource*        pd3d11ResToUndind,
                                                TSetD3D11View          SetD3D11ViewMethods[])
{
    for (Int32 ShaderTypeInd = 0; ShaderTypeInd < NumShaderTypes; ++ShaderTypeInd)
    {
        auto* CommittedD3D11Views     = CommittedD3D11ViewsArr[ShaderTypeInd];
        auto* CommittedD3D11Resources = CommittedD3D11ResourcesArr[ShaderTypeInd];
        auto& NumCommittedSlots       = NumCommittedResourcesArr[ShaderTypeInd];

        for (Uint32 Slot = 0; Slot < NumCommittedSlots; ++Slot)
        {
            if (CommittedD3D11Resources[Slot] == pd3d11ResToUndind)
            {
                CommittedD3D11Resources[Slot] = nullptr;
                CommittedD3D11Views[Slot]     = nullptr;

                auto SetViewMethod = SetD3D11ViewMethods[ShaderTypeInd];
                VERIFY(SetViewMethod != nullptr, "No appropriate ID3D11DeviceContext method");

                // Pixel shader UAVs require special handling
                if (!UnbindPixelShaderUAV(m_pd3d11DeviceContext, CommittedD3D11Views, NumCommittedSlots, m_NumBoundRenderTargets, SetViewMethod))
                {
                    UnbindView(m_pd3d11DeviceContext, SetViewMethod, Slot);
                }
            }
        }

        // Pop null resources from the end of arrays
        while (NumCommittedSlots > 0 && CommittedD3D11Resources[NumCommittedSlots - 1] == nullptr)
        {
            VERIFY(CommittedD3D11Views[NumSlots - 1] == nullptr, "Unexpected non-null resource view");
            --NumCommittedSlots;
        }
    }
}

void DeviceContextD3D11Impl::UnbindTextureFromInput(TextureBaseD3D11* pTexture, ID3D11Resource* pd3d11Resource)
{
    VERIFY(pTexture, "Null texture provided");
    if (!pTexture) return;

    UnbindResourceView(m_CommittedD3D11SRVs, m_CommittedD3D11SRVResources, m_NumCommittedSRVs, pd3d11Resource, SetSRVMethods);
    pTexture->ClearState(RESOURCE_STATE_SHADER_RESOURCE | RESOURCE_STATE_INPUT_ATTACHMENT);
}

void DeviceContextD3D11Impl::UnbindBufferFromInput(BufferD3D11Impl* pBuffer, ID3D11Resource* pd3d11Buffer)
{
    VERIFY(pBuffer, "Null buffer provided");
    if (!pBuffer || !pBuffer->IsInKnownState()) return;

    if (pBuffer->CheckState(RESOURCE_STATE_SHADER_RESOURCE))
    {
        UnbindResourceView(m_CommittedD3D11SRVs, m_CommittedD3D11SRVResources, m_NumCommittedSRVs, pd3d11Buffer, SetSRVMethods);
        pBuffer->ClearState(RESOURCE_STATE_SHADER_RESOURCE);
    }

    if (pBuffer->CheckState(RESOURCE_STATE_INDEX_BUFFER))
    {
        auto pd3d11IndBuffer = ValidatedCast<BufferD3D11Impl>(pBuffer)->GetD3D11Buffer();
        if (pd3d11IndBuffer == m_CommittedD3D11IndexBuffer)
        {
            // Only unbind D3D11 buffer from the context!
            // m_pIndexBuffer.Release();
            m_CommittedD3D11IndexBuffer.Release();
            m_CommittedIBFormat                  = VT_UNDEFINED;
            m_CommittedD3D11IndexDataStartOffset = 0;
            m_bCommittedD3D11IBUpToDate          = false;
            m_pd3d11DeviceContext->IASetIndexBuffer(nullptr, DXGI_FORMAT_R32_UINT, m_CommittedD3D11IndexDataStartOffset);
        }
#ifdef DILIGENT_DEVELOPMENT
        if (m_DebugFlags & D3D11_DEBUG_FLAG_VERIFY_COMMITTED_RESOURCE_RELEVANCE)
        {
            dbgVerifyCommittedIndexBuffer();
        }
#endif
        pBuffer->ClearState(RESOURCE_STATE_INDEX_BUFFER);
    }

    if (pBuffer->CheckState(RESOURCE_STATE_VERTEX_BUFFER))
    {
        auto pd3d11VB = ValidatedCast<BufferD3D11Impl>(pBuffer)->GetD3D11Buffer();
        for (Uint32 Slot = 0; Slot < m_NumCommittedD3D11VBs; ++Slot)
        {
            auto& CommittedD3D11VB = m_CommittedD3D11VertexBuffers[Slot];
            if (CommittedD3D11VB == pd3d11VB)
            {
                // Unbind only D3D11 buffer
                //*VertStream = VertexStreamInfo();
                ID3D11Buffer* ppNullBuffer[]        = {nullptr};
                const UINT    Zero[]                = {0};
                m_CommittedD3D11VertexBuffers[Slot] = nullptr;
                m_CommittedD3D11VBStrides[Slot]     = 0;
                m_CommittedD3D11VBOffsets[Slot]     = 0;
                m_bCommittedD3D11VBsUpToDate        = false;
                m_pd3d11DeviceContext->IASetVertexBuffers(Slot, _countof(ppNullBuffer), ppNullBuffer, Zero, Zero);
            }
        }
#ifdef DILIGENT_DEVELOPMENT
        if (m_DebugFlags & D3D11_DEBUG_FLAG_VERIFY_COMMITTED_RESOURCE_RELEVANCE)
        {
            dbgVerifyCommittedVertexBuffers();
        }
#endif
        pBuffer->ClearState(RESOURCE_STATE_VERTEX_BUFFER);
    }

    if (pBuffer->CheckState(RESOURCE_STATE_CONSTANT_BUFFER))
    {
        for (Int32 ShaderTypeInd = 0; ShaderTypeInd < NumShaderTypes; ++ShaderTypeInd)
        {
            auto* CommittedD3D11CBs = m_CommittedD3D11CBs[ShaderTypeInd];
            auto  NumSlots          = m_NumCommittedCBs[ShaderTypeInd];
            for (Uint32 Slot = 0; Slot < NumSlots; ++Slot)
            {
                if (CommittedD3D11CBs[Slot] == pd3d11Buffer)
                {
                    CommittedD3D11CBs[Slot]      = nullptr;
                    auto          SetCBMethod    = SetCBMethods[ShaderTypeInd];
                    ID3D11Buffer* ppNullBuffer[] = {nullptr};
                    (m_pd3d11DeviceContext->*SetCBMethod)(Slot, 1, ppNullBuffer);
                }
            }
        }
#ifdef DILIGENT_DEVELOPMENT
        if (m_DebugFlags & D3D11_DEBUG_FLAG_VERIFY_COMMITTED_RESOURCE_RELEVANCE)
        {
            dbgVerifyCommittedCBs();
        }
#endif
        pBuffer->ClearState(RESOURCE_STATE_CONSTANT_BUFFER);
    }
}

void DeviceContextD3D11Impl::UnbindResourceFromUAV(IDeviceObject* pResource, ID3D11Resource* pd3d11Resource)
{
    VERIFY(pResource, "Null resource provided");
    if (!pResource) return;

    UnbindResourceView(m_CommittedD3D11UAVs, m_CommittedD3D11UAVResources, m_NumCommittedUAVs, pd3d11Resource, SetUAVMethods);
}

void DeviceContextD3D11Impl::UnbindTextureFromRenderTarget(TextureBaseD3D11* pTexture)
{
    VERIFY(pTexture, "Null resource provided");
    if (!pTexture) return;

    bool bCommitRenderTargets = false;
    for (Uint32 rt = 0; rt < m_NumBoundRenderTargets; ++rt)
    {
        if (auto* pTexView = m_pBoundRenderTargets[rt].RawPtr())
        {
            if (pTexView->GetTexture() == pTexture)
            {
                m_pBoundRenderTargets[rt].Release();
                bCommitRenderTargets = true;
            }
        }
    }

    if (bCommitRenderTargets)
    {
        while (m_NumBoundRenderTargets > 0 && !m_pBoundRenderTargets[m_NumBoundRenderTargets - 1])
            --m_NumBoundRenderTargets;

        CommitRenderTargets();
    }

    pTexture->ClearState(RESOURCE_STATE_RENDER_TARGET);
}

void DeviceContextD3D11Impl::UnbindTextureFromDepthStencil(TextureBaseD3D11* pTexD3D11)
{
    VERIFY(pTexD3D11, "Null resource provided");
    if (!pTexD3D11) return;

    if (m_pBoundDepthStencil && m_pBoundDepthStencil->GetTexture() == pTexD3D11)
    {
        m_pBoundDepthStencil.Release();
        CommitRenderTargets();
    }
    pTexD3D11->ClearState(RESOURCE_STATE_DEPTH_WRITE);
}

void DeviceContextD3D11Impl::ResetRenderTargets()
{
    TDeviceContextBase::ResetRenderTargets();
    m_pd3d11DeviceContext->OMSetRenderTargets(0, nullptr, nullptr);
}

void DeviceContextD3D11Impl::SetRenderTargets(Uint32                         NumRenderTargets,
                                              ITextureView*                  ppRenderTargets[],
                                              ITextureView*                  pDepthStencil,
                                              RESOURCE_STATE_TRANSITION_MODE StateTransitionMode)
{
#ifdef DILIGENT_DEVELOPMENT
    if (m_pActiveRenderPass != nullptr)
    {
        LOG_ERROR_MESSAGE("Calling SetRenderTargets inside active render pass is invalid. End the render pass first");
        return;
    }
#endif

    if (TDeviceContextBase::SetRenderTargets(NumRenderTargets, ppRenderTargets, pDepthStencil))
    {
        for (Uint32 RT = 0; RT < NumRenderTargets; ++RT)
        {
            if (ppRenderTargets[RT])
            {
                auto* pTex = ValidatedCast<TextureBaseD3D11>(ppRenderTargets[RT]->GetTexture());
                if (StateTransitionMode == RESOURCE_STATE_TRANSITION_MODE_TRANSITION)
                {
                    UnbindTextureFromInput(pTex, pTex->GetD3D11Texture());
                    if (pTex->IsInKnownState())
                        pTex->SetState(RESOURCE_STATE_RENDER_TARGET);
                }
#ifdef DILIGENT_DEVELOPMENT
                else if (StateTransitionMode == RESOURCE_STATE_TRANSITION_MODE_VERIFY)
                {
                    DvpVerifyTextureState(*pTex, RESOURCE_STATE_RENDER_TARGET, "Setting render targets (DeviceContextD3D11Impl::SetRenderTargets)");
                }
#endif
            }
        }

        if (pDepthStencil)
        {
            auto* pTex = ValidatedCast<TextureBaseD3D11>(pDepthStencil->GetTexture());
            if (StateTransitionMode == RESOURCE_STATE_TRANSITION_MODE_TRANSITION)
            {
                UnbindTextureFromInput(pTex, pTex->GetD3D11Texture());
                if (pTex->IsInKnownState())
                    pTex->SetState(RESOURCE_STATE_DEPTH_WRITE);
            }
#ifdef DILIGENT_DEVELOPMENT
            else if (StateTransitionMode == RESOURCE_STATE_TRANSITION_MODE_VERIFY)
            {
                DvpVerifyTextureState(*pTex, RESOURCE_STATE_DEPTH_WRITE, "Setting depth-stencil buffer (DeviceContextD3D11Impl::SetRenderTargets)");
            }
#endif
        }

        CommitRenderTargets();

        // Set the viewport to match the render target size
        SetViewports(1, nullptr, 0, 0);
    }
}

void DeviceContextD3D11Impl::BeginSubpass()
{
    VERIFY_EXPR(m_pActiveRenderPass);
    const auto& RPDesc = m_pActiveRenderPass->GetDesc();
    VERIFY_EXPR(m_SubpassIndex < RPDesc.SubpassCount);
    const auto& Subpass = RPDesc.pSubpasses[m_SubpassIndex];
    const auto& FBDesc  = m_pBoundFramebuffer->GetDesc();

    // Unbind these attachments that will be used for output by the subpass.
    // There is no need to unbind textures from output as the new subpass atachments
    // will be committed as render target/depth stencil anyway, so these that can be used for
    // input will be unbound.

    auto UnbindAttachmentFromInput = [&](const AttachmentReference& AttachmentRef) //
    {
        if (AttachmentRef.AttachmentIndex != ATTACHMENT_UNUSED)
        {
            if (auto* pTexView = FBDesc.ppAttachments[AttachmentRef.AttachmentIndex])
            {
                auto* pTexD3D11 = ValidatedCast<TextureBaseD3D11>(pTexView->GetTexture());
                UnbindResourceView(m_CommittedD3D11SRVs, m_CommittedD3D11SRVResources, m_NumCommittedSRVs, pTexD3D11->GetD3D11Texture(), SetSRVMethods);
            }
        }
    };

    for (Uint32 rt = 0; rt < Subpass.RenderTargetAttachmentCount; ++rt)
    {
        UnbindAttachmentFromInput(Subpass.pRenderTargetAttachments[rt]);
        if (Subpass.pResolveAttachments != nullptr)
        {
            UnbindAttachmentFromInput(Subpass.pResolveAttachments[rt]);
        }
    }

    if (Subpass.pDepthStencilAttachment != nullptr)
    {
        UnbindAttachmentFromInput(*Subpass.pDepthStencilAttachment);
    }

    CommitRenderTargets();

    for (Uint32 rt = 0; rt < Subpass.RenderTargetAttachmentCount; ++rt)
    {
        const auto& AttachmentRef   = Subpass.pRenderTargetAttachments[rt];
        const auto  RTAttachmentIdx = AttachmentRef.AttachmentIndex;
        if (RTAttachmentIdx != ATTACHMENT_UNUSED)
        {
            const auto AttachmentFirstUse = m_pActiveRenderPass->GetAttachmentFirstLastUse(RTAttachmentIdx).first;
            if (AttachmentFirstUse == m_SubpassIndex && RPDesc.pAttachments[RTAttachmentIdx].LoadOp == ATTACHMENT_LOAD_OP_CLEAR)
            {
                if (auto* pTexView = FBDesc.ppAttachments[RTAttachmentIdx])
                {
                    auto* const pViewD3D11 = ValidatedCast<TextureViewD3D11Impl>(pTexView);
                    auto* const pd3d11RTV  = static_cast<ID3D11RenderTargetView*>(pViewD3D11->GetD3D11View());
                    const auto& ClearValue = m_AttachmentClearValues[RTAttachmentIdx];
                    m_pd3d11DeviceContext->ClearRenderTargetView(pd3d11RTV, ClearValue.Color);
                }
            }
        }
    }

    if (Subpass.pDepthStencilAttachment)
    {
        auto DSAttachmentIdx = Subpass.pDepthStencilAttachment->AttachmentIndex;
        if (DSAttachmentIdx != ATTACHMENT_UNUSED)
        {
            const auto AttachmentFirstUse = m_pActiveRenderPass->GetAttachmentFirstLastUse(DSAttachmentIdx).first;
            if (AttachmentFirstUse == m_SubpassIndex && RPDesc.pAttachments[DSAttachmentIdx].LoadOp == ATTACHMENT_LOAD_OP_CLEAR)
            {
                if (auto* pTexView = FBDesc.ppAttachments[DSAttachmentIdx])
                {
                    auto* const pViewD3D11 = ValidatedCast<TextureViewD3D11Impl>(pTexView);
                    auto* const pd3d11DSV  = static_cast<ID3D11DepthStencilView*>(pViewD3D11->GetD3D11View());
                    const auto& ClearValue = m_AttachmentClearValues[DSAttachmentIdx];
                    m_pd3d11DeviceContext->ClearDepthStencilView(pd3d11DSV, D3D11_CLEAR_DEPTH | D3D11_CLEAR_STENCIL, ClearValue.DepthStencil.Depth, ClearValue.DepthStencil.Stencil);
                }
            }
        }
    }
}

void DeviceContextD3D11Impl::EndSubpass()
{
    VERIFY_EXPR(m_pActiveRenderPass);
    const auto& RPDesc = m_pActiveRenderPass->GetDesc();
    VERIFY_EXPR(m_SubpassIndex < RPDesc.SubpassCount);
    const auto& Subpass = RPDesc.pSubpasses[m_SubpassIndex];
    const auto& FBDesc  = m_pBoundFramebuffer->GetDesc();

    if (Subpass.pResolveAttachments != nullptr)
    {
        for (Uint32 rt = 0; rt < Subpass.RenderTargetAttachmentCount; ++rt)
        {
            const auto& RslvAttachmentRef = Subpass.pResolveAttachments[rt];
            if (RslvAttachmentRef.AttachmentIndex != ATTACHMENT_UNUSED)
            {
                const auto& RTAttachmentRef = Subpass.pRenderTargetAttachments[rt];
                VERIFY_EXPR(RTAttachmentRef.AttachmentIndex != ATTACHMENT_UNUSED);
                auto* pSrcView     = FBDesc.ppAttachments[RTAttachmentRef.AttachmentIndex];
                auto* pDstView     = FBDesc.ppAttachments[RslvAttachmentRef.AttachmentIndex];
                auto* pSrcTexD3D11 = ValidatedCast<TextureBaseD3D11>(pSrcView->GetTexture());
                auto* pDstTexD3D11 = ValidatedCast<TextureBaseD3D11>(pDstView->GetTexture());

                const auto& SrcViewDesc = pSrcView->GetDesc();
                const auto& DstViewDesc = pDstView->GetDesc();
                const auto& SrcTexDesc  = pSrcTexD3D11->GetDesc();
                const auto& DstTexDesc  = pDstTexD3D11->GetDesc();

                auto DXGIFmt        = TexFormatToDXGI_Format(RPDesc.pAttachments[RTAttachmentRef.AttachmentIndex].Format);
                auto SrcSubresIndex = D3D11CalcSubresource(SrcViewDesc.MostDetailedMip, SrcViewDesc.FirstArraySlice, SrcTexDesc.MipLevels);
                auto DstSubresIndex = D3D11CalcSubresource(DstViewDesc.MostDetailedMip, DstViewDesc.FirstArraySlice, DstTexDesc.MipLevels);
                m_pd3d11DeviceContext->ResolveSubresource(pDstTexD3D11->GetD3D11Texture(), DstSubresIndex, pSrcTexD3D11->GetD3D11Texture(), SrcSubresIndex, DXGIFmt);
            }
        }
    }
}

void DeviceContextD3D11Impl::BeginRenderPass(const BeginRenderPassAttribs& Attribs)
{
    TDeviceContextBase::BeginRenderPass(Attribs);
    // BeginRenderPass() transitions resources to required states

    m_AttachmentClearValues.resize(Attribs.ClearValueCount);
    for (Uint32 i = 0; i < Attribs.ClearValueCount; ++i)
        m_AttachmentClearValues[i] = Attribs.pClearValues[i];

    BeginSubpass();

    // Set the viewport to match the framebuffer size
    SetViewports(1, nullptr, 0, 0);
}

void DeviceContextD3D11Impl::NextSubpass()
{
    EndSubpass();

    TDeviceContextBase::NextSubpass();

    BeginSubpass();
}

void DeviceContextD3D11Impl::EndRenderPass()
{
    EndSubpass();
    TDeviceContextBase::EndRenderPass();
    m_AttachmentClearValues.clear();
}


template <typename TD3D11ResourceType, typename TSetD3D11ResMethodType>
void SetD3D11ResourcesHelper(ID3D11DeviceContext*   pDeviceCtx,
                             TSetD3D11ResMethodType SetD3D11ResMethod,
                             UINT                   StartSlot,
                             UINT                   NumSlots,
                             TD3D11ResourceType**   ppResources)
{
    (pDeviceCtx->*SetD3D11ResMethod)(StartSlot, NumSlots, ppResources);
}

template <>
void SetD3D11ResourcesHelper(ID3D11DeviceContext*         pDeviceCtx,
                             TSetUnorderedAccessViewsType SetD3D11UAVMethod,
                             UINT                         StartSlot,
                             UINT                         NumSlots,
                             ID3D11UnorderedAccessView**  ppUAVs)
{
    (pDeviceCtx->*SetD3D11UAVMethod)(StartSlot, NumSlots, ppUAVs, nullptr);
}

template <typename TD3D11ResourceType, typename TSetD3D11ResMethodType>
void ReleaseCommittedShaderResourcesHelper(TD3D11ResourceType     CommittedD3D11Res[],
                                           Uint8                  NumCommittedResources,
                                           TSetD3D11ResMethodType SetD3D11ResMethod,
                                           ID3D11DeviceContext*   pDeviceCtx)
{
    if (NumCommittedResources > 0)
    {
        memset(CommittedD3D11Res, 0, NumCommittedResources * sizeof(CommittedD3D11Res[0]));
        SetD3D11ResourcesHelper(pDeviceCtx, SetD3D11ResMethod, 0, NumCommittedResources, CommittedD3D11Res);
    }
}

void ReleaseCommittedPSUAVs(ID3D11UnorderedAccessView* CommittedD3D11UAVs[],
                            Uint8                      NumCommittedResources,
                            ID3D11DeviceContext*       pDeviceCtx)
{
    if (NumCommittedResources > 0)
    {
        memset(CommittedD3D11UAVs, 0, NumCommittedResources * sizeof(CommittedD3D11UAVs[0]));
        pDeviceCtx->OMSetRenderTargetsAndUnorderedAccessViews(
            D3D11_KEEP_RENDER_TARGETS_AND_DEPTH_STENCIL, nullptr, nullptr,
            0, 0, nullptr, nullptr);
    }
}

void DeviceContextD3D11Impl::ReleaseCommittedShaderResources()
{
    for (int ShaderType = 0; ShaderType < NumShaderTypes; ++ShaderType)
    {
        // clang-format off
        ReleaseCommittedShaderResourcesHelper(m_CommittedD3D11CBs[ShaderType],      m_NumCommittedCBs[ShaderType],      SetCBMethods[ShaderType],      m_pd3d11DeviceContext);
        ReleaseCommittedShaderResourcesHelper(m_CommittedD3D11SRVs[ShaderType],     m_NumCommittedSRVs[ShaderType],     SetSRVMethods[ShaderType],     m_pd3d11DeviceContext);
        ReleaseCommittedShaderResourcesHelper(m_CommittedD3D11Samplers[ShaderType], m_NumCommittedSamplers[ShaderType], SetSamplerMethods[ShaderType], m_pd3d11DeviceContext);
        // clang-format on

        if (ShaderType == PSInd)
            ReleaseCommittedPSUAVs(m_CommittedD3D11UAVs[ShaderType], m_NumCommittedUAVs[ShaderType], m_pd3d11DeviceContext);
        else
            ReleaseCommittedShaderResourcesHelper(m_CommittedD3D11UAVs[ShaderType], m_NumCommittedUAVs[ShaderType], SetUAVMethods[ShaderType], m_pd3d11DeviceContext);

        memset(m_CommittedD3D11SRVResources[ShaderType], 0, sizeof(m_CommittedD3D11SRVResources[ShaderType][0]) * m_NumCommittedSRVs[ShaderType]);
        memset(m_CommittedD3D11UAVResources[ShaderType], 0, sizeof(m_CommittedD3D11UAVResources[ShaderType][0]) * m_NumCommittedUAVs[ShaderType]);
        m_NumCommittedCBs[ShaderType]      = 0;
        m_NumCommittedSRVs[ShaderType]     = 0;
        m_NumCommittedSamplers[ShaderType] = 0;
        m_NumCommittedUAVs[ShaderType]     = 0;
    }

#ifdef DILIGENT_DEVELOPMENT
    if (m_DebugFlags & D3D11_DEBUG_FLAG_VERIFY_COMMITTED_RESOURCE_RELEVANCE)
    {
        dbgVerifyCommittedSRVs();
        dbgVerifyCommittedUAVs(SHADER_TYPE_COMPUTE);
        dbgVerifyCommittedSamplers();
        dbgVerifyCommittedCBs();
    }
#endif
    // We do not unbind vertex buffers and index buffer as this can explicitly
    // be done by the user
}


void DeviceContextD3D11Impl::FinishCommandList(ICommandList** ppCommandList)
{
    VERIFY(m_pActiveRenderPass == nullptr, "Finishing command list inside an active render pass.");

    CComPtr<ID3D11CommandList> pd3d11CmdList;
    m_pd3d11DeviceContext->FinishCommandList(
        FALSE, // A Boolean flag that determines whether the runtime saves deferred context state before it
               // executes FinishCommandList and restores it afterwards.
               // * TRUE indicates that the runtime needs to save and restore the state.
               // * FALSE indicates that the runtime will not save or restore any state.
               //   In this case, the deferred context will return to its default state
               //   after the call to FinishCommandList() completes as if
               //   ID3D11DeviceContext::ClearState() was called.
        &pd3d11CmdList);

    CommandListD3D11Impl* pCmdListD3D11(NEW_RC_OBJ(m_CmdListAllocator, "CommandListD3D11Impl instance", CommandListD3D11Impl)(m_pDevice, pd3d11CmdList));
    pCmdListD3D11->QueryInterface(IID_CommandList, reinterpret_cast<IObject**>(ppCommandList));

    // Device context is now in default state
    InvalidateState();

#ifdef DILIGENT_DEVELOPMENT
    if (m_DebugFlags & D3D11_DEBUG_FLAG_VERIFY_COMMITTED_RESOURCE_RELEVANCE)
    {
        // Verify bindings
        dbgVerifyCommittedSRVs();
        dbgVerifyCommittedUAVs(SHADER_TYPE_COMPUTE);
        dbgVerifyCommittedSamplers();
        dbgVerifyCommittedCBs();
        dbgVerifyCommittedVertexBuffers();
        dbgVerifyCommittedIndexBuffer();
        dbgVerifyCommittedShaders();
    }
#endif
}

void DeviceContextD3D11Impl::ExecuteCommandList(ICommandList* pCommandList)
{
    if (m_bIsDeferred)
    {
        LOG_ERROR("Only immediate context can execute command list");
        return;
    }

    CommandListD3D11Impl* pCmdListD3D11 = ValidatedCast<CommandListD3D11Impl>(pCommandList);
    auto*                 pd3d11CmdList = pCmdListD3D11->GetD3D11CommandList();
    m_pd3d11DeviceContext->ExecuteCommandList(pd3d11CmdList,
                                              FALSE // A Boolean flag that determines whether the target context state is
                                                    // saved prior to and restored after the execution of a command list.
                                                    // * TRUE indicates that the runtime needs to save and restore the state.
                                                    // * FALSE indicate that no state shall be saved or restored, which causes the
                                                    //   target context to return to its default state after the command list executes as if
                                                    //   ID3D11DeviceContext::ClearState() was called.
    );

    // Device context is now in default state
    InvalidateState();

#ifdef DILIGENT_DEVELOPMENT
    if (m_DebugFlags & D3D11_DEBUG_FLAG_VERIFY_COMMITTED_RESOURCE_RELEVANCE)
    {
        // Verify bindings
        dbgVerifyCommittedSRVs();
        dbgVerifyCommittedUAVs(SHADER_TYPE_COMPUTE);
        dbgVerifyCommittedSamplers();
        dbgVerifyCommittedCBs();
        dbgVerifyCommittedVertexBuffers();
        dbgVerifyCommittedIndexBuffer();
        dbgVerifyCommittedShaders();
    }
#endif
}


static CComPtr<ID3D11Query> CreateD3D11QueryEvent(ID3D11Device* pd3d11Device)
{
    D3D11_QUERY_DESC QueryDesc = {};
    QueryDesc.Query            = D3D11_QUERY_EVENT; // Determines whether or not the GPU is finished processing commands.
                                                    // When the GPU is finished processing commands ID3D11DeviceContext::GetData will
                                                    // return S_OK, and pData will point to a BOOL with a value of TRUE. When using this
                                                    // type of query, ID3D11DeviceContext::Begin is disabled.
    QueryDesc.MiscFlags = 0;

    CComPtr<ID3D11Query> pd3d11Query;
    auto                 hr = pd3d11Device->CreateQuery(&QueryDesc, &pd3d11Query);
    DEV_CHECK_ERR(SUCCEEDED(hr), "Failed to create D3D11 query");
    VERIFY_EXPR(pd3d11Query);
    return pd3d11Query;
}

void DeviceContextD3D11Impl::SignalFence(IFence* pFence, Uint64 Value)
{
    VERIFY(!m_bIsDeferred, "Fence can only be signaled from immediate context");
    auto*                pd3d11Device = m_pDevice->GetD3D11Device();
    CComPtr<ID3D11Query> pd3d11Query  = CreateD3D11QueryEvent(pd3d11Device);
    m_pd3d11DeviceContext->End(pd3d11Query);
    auto* pFenceD3D11Impl = ValidatedCast<FenceD3D11Impl>(pFence);
    pFenceD3D11Impl->AddPendingQuery(m_pd3d11DeviceContext, std::move(pd3d11Query), Value);
}

void DeviceContextD3D11Impl::WaitForFence(IFence* pFence, Uint64 Value, bool FlushContext)
{
    VERIFY(!m_bIsDeferred, "Fence can only be waited from immediate context");
    if (FlushContext)
        Flush();
    auto* pFenceD3D11Impl = ValidatedCast<FenceD3D11Impl>(pFence);
    pFenceD3D11Impl->Wait(Value, FlushContext);
}

void DeviceContextD3D11Impl::WaitForIdle()
{
    VERIFY(!m_bIsDeferred, "Only immediate contexts can be idled");
    Flush();
    auto*                pd3d11Device = m_pDevice->GetD3D11Device();
    CComPtr<ID3D11Query> pd3d11Query  = CreateD3D11QueryEvent(pd3d11Device);
    m_pd3d11DeviceContext->End(pd3d11Query);
    BOOL Data;
    while (m_pd3d11DeviceContext->GetData(pd3d11Query, &Data, sizeof(Data), 0) != S_OK)
        std::this_thread::yield();
}

std::shared_ptr<DisjointQueryPool::DisjointQueryWrapper> DeviceContextD3D11Impl::BeginDisjointQuery()
{
    if (!m_ActiveDisjointQuery)
    {
        m_ActiveDisjointQuery = m_DisjointQueryPool.GetDisjointQuery(m_pDevice->GetD3D11Device());
        // Disjoint timestamp queries should only be invoked once per frame or less.
        m_pd3d11DeviceContext->Begin(m_ActiveDisjointQuery->pd3d11Query);
        m_ActiveDisjointQuery->IsEnded = false;
    }
    return m_ActiveDisjointQuery;
}

void DeviceContextD3D11Impl::BeginQuery(IQuery* pQuery)
{
    if (!TDeviceContextBase::BeginQuery(pQuery, 0))
        return;

    auto* const pQueryD3D11Impl = ValidatedCast<QueryD3D11Impl>(pQuery);
    if (pQueryD3D11Impl->GetDesc().Type == QUERY_TYPE_DURATION)
    {
        pQueryD3D11Impl->SetDisjointQuery(BeginDisjointQuery());
        m_pd3d11DeviceContext->End(pQueryD3D11Impl->GetD3D11Query(0));
    }
    else
    {
        m_pd3d11DeviceContext->Begin(pQueryD3D11Impl->GetD3D11Query(0));
    }
}

void DeviceContextD3D11Impl::EndQuery(IQuery* pQuery)
{
    if (!TDeviceContextBase::EndQuery(pQuery, 0))
        return;

    auto* const pQueryD3D11Impl = ValidatedCast<QueryD3D11Impl>(pQuery);

    const auto QueryType = pQueryD3D11Impl->GetDesc().Type;
    VERIFY(QueryType != QUERY_TYPE_DURATION || m_ActiveDisjointQuery,
           "There is no active disjoint query. Did you forget to call BeginQuery for the duration query?");
    if (QueryType == QUERY_TYPE_TIMESTAMP)
    {
        pQueryD3D11Impl->SetDisjointQuery(BeginDisjointQuery());
    }
    m_pd3d11DeviceContext->End(pQueryD3D11Impl->GetD3D11Query(QueryType == QUERY_TYPE_DURATION ? 1 : 0));
}

void DeviceContextD3D11Impl::ClearStateCache()
{
    TDeviceContextBase::ClearStateCache();

    for (int ShaderType = 0; ShaderType < NumShaderTypes; ++ShaderType)
    {
        // clang-format off
        memset(m_CommittedD3D11CBs[ShaderType],          0, sizeof(m_CommittedD3D11CBs[ShaderType][0])          * m_NumCommittedCBs[ShaderType]);
        memset(m_CommittedD3D11SRVs[ShaderType],         0, sizeof(m_CommittedD3D11SRVs[ShaderType][0])         * m_NumCommittedSRVs[ShaderType]);
        memset(m_CommittedD3D11Samplers[ShaderType],     0, sizeof(m_CommittedD3D11Samplers[ShaderType][0])     * m_NumCommittedSamplers[ShaderType]);
        memset(m_CommittedD3D11UAVs[ShaderType],         0, sizeof(m_CommittedD3D11UAVs[ShaderType][0])         * m_NumCommittedUAVs[ShaderType]);
        memset(m_CommittedD3D11SRVResources[ShaderType], 0, sizeof(m_CommittedD3D11SRVResources[ShaderType][0]) * m_NumCommittedSRVs[ShaderType]);
        memset(m_CommittedD3D11UAVResources[ShaderType], 0, sizeof(m_CommittedD3D11UAVResources[ShaderType][0]) * m_NumCommittedUAVs[ShaderType]);
        // clang-format on

        m_NumCommittedCBs[ShaderType]      = 0;
        m_NumCommittedSRVs[ShaderType]     = 0;
        m_NumCommittedSamplers[ShaderType] = 0;
        m_NumCommittedUAVs[ShaderType]     = 0;

        m_CommittedD3DShaders[ShaderType].Release();
    }

    for (Uint32 vb = 0; vb < m_NumCommittedD3D11VBs; ++vb)
    {
        m_CommittedD3D11VertexBuffers[vb] = nullptr;
        m_CommittedD3D11VBStrides[vb]     = 0;
        m_CommittedD3D11VBOffsets[vb]     = 0;
    }
    m_NumCommittedD3D11VBs       = 0;
    m_bCommittedD3D11VBsUpToDate = false;

    m_CommittedD3D11InputLayout = nullptr;

    m_CommittedD3D11IndexBuffer.Release();
    m_CommittedIBFormat                  = VT_UNDEFINED;
    m_CommittedD3D11IndexDataStartOffset = 0;
    m_bCommittedD3D11IBUpToDate          = false;

    m_CommittedD3D11PrimTopology = D3D_PRIMITIVE_TOPOLOGY_UNDEFINED;
    m_CommittedPrimitiveTopology = PRIMITIVE_TOPOLOGY_UNDEFINED;
}

void DeviceContextD3D11Impl::InvalidateState()
{
    TDeviceContextBase::InvalidateState();

    ReleaseCommittedShaderResources();
    for (int ShaderType = 0; ShaderType < NumShaderTypes; ++ShaderType)
        m_CommittedD3DShaders[ShaderType].Release();
    m_pd3d11DeviceContext->VSSetShader(nullptr, nullptr, 0);
    m_pd3d11DeviceContext->GSSetShader(nullptr, nullptr, 0);
    m_pd3d11DeviceContext->PSSetShader(nullptr, nullptr, 0);
    m_pd3d11DeviceContext->HSSetShader(nullptr, nullptr, 0);
    m_pd3d11DeviceContext->DSSetShader(nullptr, nullptr, 0);
    m_pd3d11DeviceContext->CSSetShader(nullptr, nullptr, 0);
    ID3D11RenderTargetView* d3d11NullRTV[] = {nullptr};
    m_pd3d11DeviceContext->OMSetRenderTargets(1, d3d11NullRTV, nullptr);

    if (m_NumCommittedD3D11VBs > 0)
    {
        for (Uint32 vb = 0; vb < m_NumCommittedD3D11VBs; ++vb)
        {
            m_CommittedD3D11VertexBuffers[vb] = nullptr;
            m_CommittedD3D11VBStrides[vb]     = 0;
            m_CommittedD3D11VBOffsets[vb]     = 0;
        }
        m_pd3d11DeviceContext->IASetVertexBuffers(0, m_NumCommittedD3D11VBs, m_CommittedD3D11VertexBuffers, m_CommittedD3D11VBStrides, m_CommittedD3D11VBOffsets);
        m_NumCommittedD3D11VBs = 0;
    }

    m_bCommittedD3D11VBsUpToDate = false;

    if (m_CommittedD3D11InputLayout != nullptr)
    {
        m_pd3d11DeviceContext->IASetInputLayout(nullptr);
        m_CommittedD3D11InputLayout = nullptr;
    }

    if (m_CommittedD3D11IndexBuffer)
    {
        m_pd3d11DeviceContext->IASetIndexBuffer(nullptr, DXGI_FORMAT_R32_UINT, 0);
        m_CommittedD3D11IndexBuffer.Release();
    }

    m_CommittedIBFormat                  = VT_UNDEFINED;
    m_CommittedD3D11IndexDataStartOffset = 0;
    m_bCommittedD3D11IBUpToDate          = false;

    m_CommittedD3D11PrimTopology = D3D_PRIMITIVE_TOPOLOGY_UNDEFINED;
    m_CommittedPrimitiveTopology = PRIMITIVE_TOPOLOGY_UNDEFINED;
}

void DeviceContextD3D11Impl::TransitionResourceStates(Uint32 BarrierCount, StateTransitionDesc* pResourceBarriers)
{
    VERIFY(m_pActiveRenderPass == nullptr, "State transitions are not allowed inside a render pass");

    for (Uint32 i = 0; i < BarrierCount; ++i)
    {
        const auto& Barrier = pResourceBarriers[i];
#ifdef DILIGENT_DEVELOPMENT
        DvpVerifyStateTransitionDesc(Barrier);
#endif
        DEV_CHECK_ERR((Barrier.pTexture != nullptr) ^ (Barrier.pBuffer != nullptr), "Exactly one of pTexture or pBuffer must not be null");
        DEV_CHECK_ERR(Barrier.NewState != RESOURCE_STATE_UNKNOWN, "New resource state can't be unknown");

        if (Barrier.TransitionType == STATE_TRANSITION_TYPE_BEGIN)
        {
            // Skip begin-split barriers
            VERIFY(!Barrier.UpdateResourceState, "Resource state can't be updated in begin-split barrier");
            continue;
        }
        VERIFY(Barrier.TransitionType == STATE_TRANSITION_TYPE_IMMEDIATE || Barrier.TransitionType == STATE_TRANSITION_TYPE_END, "Unexpected barrier type");

        if (Barrier.pTexture)
        {
            auto* pTextureD3D11Impl = ValidatedCast<TextureBaseD3D11>(Barrier.pTexture);
            auto  OldState          = Barrier.OldState;
            if (OldState == RESOURCE_STATE_UNKNOWN)
            {
                if (pTextureD3D11Impl->IsInKnownState())
                {
                    OldState = pTextureD3D11Impl->GetState();
                }
                else
                {
                    LOG_ERROR_MESSAGE("Failed to transition the state of texture '", pTextureD3D11Impl->GetDesc().Name, "' because the buffer state is unknown and is not explicitly specified");
                    continue;
                }
            }
            else
            {
                if (pTextureD3D11Impl->IsInKnownState() && pTextureD3D11Impl->GetState() != OldState)
                {
                    LOG_ERROR_MESSAGE("The state ", GetResourceStateString(pTextureD3D11Impl->GetState()), " of texture '",
                                      pTextureD3D11Impl->GetDesc().Name, "' does not match the old state ", GetResourceStateString(OldState),
                                      " specified by the barrier");
                }
            }

            if ((Barrier.NewState & RESOURCE_STATE_UNORDERED_ACCESS) != 0)
            {
                DEV_CHECK_ERR((Barrier.NewState & (RESOURCE_STATE_GENERIC_READ | RESOURCE_STATE_INPUT_ATTACHMENT)) == 0, "Unordered access state is not compatible with any input state");
                UnbindTextureFromInput(pTextureD3D11Impl, pTextureD3D11Impl->GetD3D11Texture());
            }

            if ((Barrier.NewState & (RESOURCE_STATE_GENERIC_READ | RESOURCE_STATE_INPUT_ATTACHMENT)) != 0)
            {
                if ((OldState & RESOURCE_STATE_RENDER_TARGET) != 0)
                    UnbindTextureFromRenderTarget(pTextureD3D11Impl);

                if ((OldState & RESOURCE_STATE_DEPTH_WRITE) != 0)
                    UnbindTextureFromDepthStencil(pTextureD3D11Impl);

                if ((OldState & RESOURCE_STATE_UNORDERED_ACCESS) != 0)
                {
                    UnbindResourceFromUAV(pTextureD3D11Impl, pTextureD3D11Impl->GetD3D11Texture());
                    pTextureD3D11Impl->ClearState(RESOURCE_STATE_UNORDERED_ACCESS);
                }
            }

            if (Barrier.UpdateResourceState)
            {
                pTextureD3D11Impl->SetState(Barrier.NewState);
            }
        }
        else
        {
            VERIFY_EXPR(Barrier.pBuffer);
            auto* pBufferD3D11Impl = ValidatedCast<BufferD3D11Impl>(Barrier.pBuffer);
            auto  OldState         = Barrier.OldState;
            if (OldState == RESOURCE_STATE_UNKNOWN)
            {
                if (pBufferD3D11Impl->IsInKnownState())
                {
                    OldState = pBufferD3D11Impl->GetState();
                }
                else
                {
                    LOG_ERROR_MESSAGE("Failed to transition the state of buffer '", pBufferD3D11Impl->GetDesc().Name, "' because the buffer state is unknown and is not explicitly specified");
                    continue;
                }
            }
            else
            {
                if (pBufferD3D11Impl->IsInKnownState() && pBufferD3D11Impl->GetState() != OldState)
                {
                    LOG_ERROR_MESSAGE("The state ", GetResourceStateString(pBufferD3D11Impl->GetState()), " of buffer '",
                                      pBufferD3D11Impl->GetDesc().Name, "' does not match the old state ", GetResourceStateString(OldState),
                                      " specified by the barrier");
                }
            }

            if ((Barrier.NewState & RESOURCE_STATE_UNORDERED_ACCESS) != 0)
            {
                DEV_CHECK_ERR((Barrier.NewState & RESOURCE_STATE_GENERIC_READ) == 0, "Unordered access state is not compatible with any input state");
                UnbindBufferFromInput(pBufferD3D11Impl, pBufferD3D11Impl->m_pd3d11Buffer);
            }

            if ((Barrier.NewState & RESOURCE_STATE_GENERIC_READ) != 0)
            {
                UnbindResourceFromUAV(pBufferD3D11Impl, pBufferD3D11Impl->m_pd3d11Buffer);
            }

            if (Barrier.UpdateResourceState)
            {
                pBufferD3D11Impl->SetState(Barrier.NewState);
            }
        }
    }
}

void DeviceContextD3D11Impl::ResolveTextureSubresource(ITexture*                               pSrcTexture,
                                                       ITexture*                               pDstTexture,
                                                       const ResolveTextureSubresourceAttribs& ResolveAttribs)
{
    TDeviceContextBase::ResolveTextureSubresource(pSrcTexture, pDstTexture, ResolveAttribs);

    auto*       pSrcTexD3D11 = ValidatedCast<TextureBaseD3D11>(pSrcTexture);
    auto*       pDstTexD3D11 = ValidatedCast<TextureBaseD3D11>(pDstTexture);
    const auto& SrcTexDesc   = pSrcTexD3D11->GetDesc();
    const auto& DstTexDesc   = pDstTexD3D11->GetDesc();

    auto Format = ResolveAttribs.Format;
    if (Format == TEX_FORMAT_UNKNOWN)
    {
        const auto& SrcFmtAttribs = GetTextureFormatAttribs(SrcTexDesc.Format);
        if (!SrcFmtAttribs.IsTypeless)
        {
            Format = SrcTexDesc.Format;
        }
        else
        {
            const auto& DstFmtAttribs = GetTextureFormatAttribs(DstTexDesc.Format);
            DEV_CHECK_ERR(!DstFmtAttribs.IsTypeless, "Resolve operation format can't be typeless when both source and destination textures are typeless");
            Format = DstFmtAttribs.Format;
        }
    }

    auto DXGIFmt        = TexFormatToDXGI_Format(Format);
    auto SrcSubresIndex = D3D11CalcSubresource(ResolveAttribs.SrcMipLevel, ResolveAttribs.SrcSlice, SrcTexDesc.MipLevels);
    auto DstSubresIndex = D3D11CalcSubresource(ResolveAttribs.DstMipLevel, ResolveAttribs.DstSlice, DstTexDesc.MipLevels);
    m_pd3d11DeviceContext->ResolveSubresource(pDstTexD3D11->GetD3D11Texture(), DstSubresIndex, pSrcTexD3D11->GetD3D11Texture(), SrcSubresIndex, DXGIFmt);
}

// clang-format off
#ifdef VERIFY_CONTEXT_BINDINGS
    DEFINE_D3D11CTX_FUNC_POINTERS(GetCBMethods,      GetConstantBuffers)
    DEFINE_D3D11CTX_FUNC_POINTERS(GetSRVMethods,     GetShaderResources)
    DEFINE_D3D11CTX_FUNC_POINTERS(GetSamplerMethods, GetSamplers)

    typedef decltype (&ID3D11DeviceContext::CSGetUnorderedAccessViews) TGetUnorderedAccessViewsType;
    static const TGetUnorderedAccessViewsType GetUAVMethods[] =
    {
        nullptr, 
        nullptr, 
        nullptr, 
        nullptr, 
        nullptr, 
        &ID3D11DeviceContext::CSGetUnorderedAccessViews
    };
// clang-format on

/// \tparam MaxResources - Maximum number of resources that can be bound to D3D11 context
/// \tparam TD3D11ResourceType - Type of D3D11 resource being checked (ID3D11ShaderResourceView,
///                              ID3D11UnorderedAccessView, ID3D11Buffer or ID3D11SamplerState).
/// \tparam TGetD3D11ResourcesType - Type of the device context method used to get the bound
///                                  resources
/// \param CommittedD3D11ResourcesArr - Pointer to the array of currently bound D3D11
///                                 resources, for each shader stage
/// \param GetD3D11ResMethods - Pointer to the array of device context methods to get the bound
///                             resources, for each shader stage
/// \param ResourceName - Resource name
/// \param ShaderType - Shader type for which to check the resources. If Diligent::SHADER_TYPE_UNKNOWN
///                     is provided, all shader stages will be checked
template <UINT MaxResources,
          typename TD3D11ResourceType,
          typename TGetD3D11ResourcesType>
void DeviceContextD3D11Impl::dbgVerifyCommittedResources(TD3D11ResourceType     CommittedD3D11ResourcesArr[][MaxResources],
                                                         Uint8                  NumCommittedResourcesArr[],
                                                         TGetD3D11ResourcesType GetD3D11ResMethods[],
                                                         const Char*            ResourceName,
                                                         SHADER_TYPE            ShaderType)
{
    int iStartInd = 0, iEndInd = NumShaderTypes;
    if (ShaderType != SHADER_TYPE_UNKNOWN)
    {
        iStartInd = GetShaderTypeIndex(ShaderType);
        iEndInd   = iStartInd + 1;
    }
    for (int iShaderTypeInd = iStartInd; iShaderTypeInd < iEndInd; ++iShaderTypeInd)
    {
        const auto         ShaderName                  = GetShaderTypeLiteralName(GetShaderTypeFromIndex(iShaderTypeInd));
        TD3D11ResourceType pctxResources[MaxResources] = {};
        auto               GetResMethod                = GetD3D11ResMethods[iShaderTypeInd];
        if (GetResMethod)
        {
            (m_pd3d11DeviceContext->*GetResMethod)(0, _countof(pctxResources), pctxResources);
        }
        const auto* CommittedResources    = CommittedD3D11ResourcesArr[iShaderTypeInd];
        auto        NumCommittedResources = NumCommittedResourcesArr[iShaderTypeInd];
        for (Uint32 Slot = 0; Slot < _countof(pctxResources); ++Slot)
        {
            if (Slot < NumCommittedResources)
            {
                VERIFY(CommittedResources[Slot] == pctxResources[Slot], ResourceName, " binding mismatch found for ", ShaderName, " shader type at slot ", Slot);
            }
            else
            {
                VERIFY(pctxResources[Slot] == nullptr, ResourceName, " binding mismatch found for ", ShaderName, " shader type at slot ", Slot);
                VERIFY(CommittedResources[Slot] == nullptr, ResourceName, " unexpected non-null resource found for ", ShaderName, " shader type at slot ", Slot);
            }

            if (pctxResources[Slot])
                pctxResources[Slot]->Release();
        }
    }
}

template <UINT MaxResources, typename TD3D11ViewType>
void DeviceContextD3D11Impl::dbgVerifyViewConsistency(TD3D11ViewType  CommittedD3D11ViewArr[][MaxResources],
                                                      ID3D11Resource* CommittedD3D11ResourcesArr[][MaxResources],
                                                      Uint8           NumCommittedResourcesArr[],
                                                      const Char*     ResourceName,
                                                      SHADER_TYPE     ShaderType)
{
    int iStartInd = 0, iEndInd = NumShaderTypes;
    if (ShaderType != SHADER_TYPE_UNKNOWN)
    {
        iStartInd = GetShaderTypeIndex(ShaderType);
        iEndInd   = iStartInd + 1;
    }
    for (int iShaderTypeInd = iStartInd; iShaderTypeInd < iEndInd; ++iShaderTypeInd)
    {
        const auto ShaderName            = GetShaderTypeLiteralName(GetShaderTypeFromIndex(iShaderTypeInd));
        auto*      Views                 = CommittedD3D11ViewArr[iShaderTypeInd];
        auto*      Resources             = CommittedD3D11ResourcesArr[iShaderTypeInd];
        auto       NumCommittedResources = NumCommittedResourcesArr[iShaderTypeInd];
        for (Uint32 Slot = 0; Slot < NumCommittedResources; ++Slot)
        {
            if (Views[Slot] != nullptr)
            {
                CComPtr<ID3D11Resource> pRefRes;
                Views[Slot]->GetResource(&pRefRes);
                VERIFY(pRefRes == Resources[Slot], "Inconsistent ", ResourceName, " detected at slot ", Slot, " in shader ", ShaderName, ". The resource in the view does not match cached D3D11 resource");
            }
        }
    }
}

void DeviceContextD3D11Impl::dbgVerifyCommittedSRVs(SHADER_TYPE ShaderType)
{
    dbgVerifyCommittedResources<D3D11_COMMONSHADER_INPUT_RESOURCE_SLOT_COUNT>(m_CommittedD3D11SRVs, m_NumCommittedSRVs, GetSRVMethods, "SRV", ShaderType);
    dbgVerifyViewConsistency<D3D11_COMMONSHADER_INPUT_RESOURCE_SLOT_COUNT>(m_CommittedD3D11SRVs, m_CommittedD3D11SRVResources, m_NumCommittedSRVs, "SRV", ShaderType);
}

void DeviceContextD3D11Impl::dbgVerifyCommittedUAVs(SHADER_TYPE ShaderType)
{
    dbgVerifyCommittedResources<D3D11_PS_CS_UAV_REGISTER_COUNT>(m_CommittedD3D11UAVs, m_NumCommittedUAVs, GetUAVMethods, "UAV", ShaderType);
    dbgVerifyViewConsistency<D3D11_PS_CS_UAV_REGISTER_COUNT>(m_CommittedD3D11UAVs, m_CommittedD3D11UAVResources, m_NumCommittedUAVs, "UAV", ShaderType);
}

void DeviceContextD3D11Impl::dbgVerifyCommittedSamplers(SHADER_TYPE ShaderType)
{
    dbgVerifyCommittedResources<D3D11_COMMONSHADER_SAMPLER_SLOT_COUNT>(m_CommittedD3D11Samplers, m_NumCommittedSamplers, GetSamplerMethods, "Sampler", ShaderType);
}

void DeviceContextD3D11Impl::dbgVerifyCommittedCBs(SHADER_TYPE ShaderType)
{
    dbgVerifyCommittedResources<D3D11_COMMONSHADER_CONSTANT_BUFFER_API_SLOT_COUNT>(m_CommittedD3D11CBs, m_NumCommittedCBs, GetCBMethods, "Constant buffer", ShaderType);
}

void DeviceContextD3D11Impl::dbgVerifyCommittedIndexBuffer()
{
    RefCntAutoPtr<ID3D11Buffer> pctxIndexBuffer;
    DXGI_FORMAT                 Fmt    = DXGI_FORMAT_UNKNOWN;
    UINT                        Offset = 0;
    m_pd3d11DeviceContext->IAGetIndexBuffer(&pctxIndexBuffer, &Fmt, &Offset);
    if (m_CommittedD3D11IndexBuffer && !pctxIndexBuffer)
        UNEXPECTED("D3D11 index buffer is not bound to the context");
    if (!m_CommittedD3D11IndexBuffer && pctxIndexBuffer)
        UNEXPECTED("Unexpected D3D11 index buffer is bound to the context");

    if (m_CommittedD3D11IndexBuffer && pctxIndexBuffer)
    {
        VERIFY(m_CommittedD3D11IndexBuffer == pctxIndexBuffer, "Index buffer binding mismatch detected");
        if (Fmt == DXGI_FORMAT_R32_UINT)
        {
            VERIFY(m_CommittedIBFormat == VT_UINT32, "Index buffer format mismatch detected");
        }
        else if (Fmt == DXGI_FORMAT_R16_UINT)
        {
            VERIFY(m_CommittedIBFormat == VT_UINT16, "Index buffer format mismatch detected");
        }
        VERIFY(m_CommittedD3D11IndexDataStartOffset == Offset, "Index buffer offset mismatch detected");
    }
}

void DeviceContextD3D11Impl::dbgVerifyCommittedVertexBuffers()
{
    CComPtr<ID3D11InputLayout> pInputLayout;
    m_pd3d11DeviceContext->IAGetInputLayout(&pInputLayout);
    VERIFY(pInputLayout == m_CommittedD3D11InputLayout, "Inconsistent input layout");

    const Uint32  MaxVBs = D3D11_IA_VERTEX_INPUT_RESOURCE_SLOT_COUNT;
    ID3D11Buffer* pVBs[MaxVBs];
    UINT          Strides[MaxVBs];
    UINT          Offsets[MaxVBs];
    m_pd3d11DeviceContext->IAGetVertexBuffers(0, MaxVBs, pVBs, Strides, Offsets);
    auto NumBoundVBs = m_NumCommittedD3D11VBs;
    for (Uint32 Slot = 0; Slot < MaxVBs; ++Slot)
    {
        if (Slot < NumBoundVBs)
        {
            const auto& BoundD3D11VB  = m_CommittedD3D11VertexBuffers[Slot];
            auto        BoundVBStride = m_CommittedD3D11VBStrides[Slot];
            auto        BoundVBOffset = m_CommittedD3D11VBOffsets[Slot];
            if (BoundD3D11VB && !pVBs[Slot])
                VERIFY(pVBs[Slot] == nullptr, "Missing D3D11 buffer detected at slot ", Slot);
            if (!BoundD3D11VB && pVBs[Slot])
                VERIFY(pVBs[Slot] == nullptr, "Unexpected D3D11 buffer detected at slot ", Slot);
            if (BoundD3D11VB && pVBs[Slot])
            {
                VERIFY(BoundD3D11VB == pVBs[Slot], "Vertex buffer mismatch detected at slot ", Slot);
                VERIFY(BoundVBOffset == Offsets[Slot], "Offset mismatch detected at slot ", Slot);
                VERIFY(BoundVBStride == Strides[Slot], "Stride mismatch detected at slot ", Slot);
            }
        }
        else
        {
            VERIFY(pVBs[Slot] == nullptr, "Unexpected D3D11 buffer detected at slot ", Slot);
        }

        if (pVBs[Slot])
            pVBs[Slot]->Release();
    }
}

template <typename TD3D11ShaderType, typename TGetShaderMethodType>
void dbgVerifyCommittedShadersHelper(SHADER_TYPE                      ShaderType,
                                     const CComPtr<ID3D11DeviceChild> BoundD3DShaders[],
                                     ID3D11DeviceContext*             pCtx,
                                     TGetShaderMethodType             GetShaderMethod)
{
    RefCntAutoPtr<TD3D11ShaderType> pctxShader;
    (pCtx->*GetShaderMethod)(&pctxShader, nullptr, nullptr);
    const auto& BoundShader = BoundD3DShaders[GetShaderTypeIndex(ShaderType)];
    VERIFY(BoundShader == pctxShader, GetShaderTypeLiteralName(ShaderType), " binding mismatch detected");
}
void DeviceContextD3D11Impl::dbgVerifyCommittedShaders()
{
#    define VERIFY_SHADER(NAME, Name, N) dbgVerifyCommittedShadersHelper<ID3D11##Name##Shader>(SHADER_TYPE_##NAME, m_CommittedD3DShaders, m_pd3d11DeviceContext, &ID3D11DeviceContext::N##SGetShader)
    // These shaders which are not set will be unbound from the D3D11 device context
    VERIFY_SHADER(VERTEX, Vertex, V);
    VERIFY_SHADER(PIXEL, Pixel, P);
    VERIFY_SHADER(GEOMETRY, Geometry, G);
    VERIFY_SHADER(DOMAIN, Domain, D);
    VERIFY_SHADER(HULL, Hull, H);
    VERIFY_SHADER(COMPUTE, Compute, C);
}

#endif // VERIFY_CONTEXT_BINDINGS
} // namespace Diligent
>>>>>>> 8d27da44
<|MERGE_RESOLUTION|>--- conflicted
+++ resolved
@@ -1,4 +1,3 @@
-<<<<<<< HEAD
 /*
  *  Copyright 2019-2020 Diligent Graphics LLC
  *  Copyright 2015-2019 Egor Yusov
@@ -2001,13 +2000,33 @@
         std::this_thread::yield();
 }
 
+std::shared_ptr<DisjointQueryPool::DisjointQueryWrapper> DeviceContextD3D11Impl::BeginDisjointQuery()
+{
+    if (!m_ActiveDisjointQuery)
+    {
+        m_ActiveDisjointQuery = m_DisjointQueryPool.GetDisjointQuery(m_pDevice->GetD3D11Device());
+        // Disjoint timestamp queries should only be invoked once per frame or less.
+        m_pd3d11DeviceContext->Begin(m_ActiveDisjointQuery->pd3d11Query);
+        m_ActiveDisjointQuery->IsEnded = false;
+    }
+    return m_ActiveDisjointQuery;
+}
+
 void DeviceContextD3D11Impl::BeginQuery(IQuery* pQuery)
 {
     if (!TDeviceContextBase::BeginQuery(pQuery, 0))
         return;
 
-    auto* pQueryD3D11Impl = ValidatedCast<QueryD3D11Impl>(pQuery);
-    m_pd3d11DeviceContext->Begin(pQueryD3D11Impl->GetD3D11Query());
+    auto* const pQueryD3D11Impl = ValidatedCast<QueryD3D11Impl>(pQuery);
+    if (pQueryD3D11Impl->GetDesc().Type == QUERY_TYPE_DURATION)
+    {
+        pQueryD3D11Impl->SetDisjointQuery(BeginDisjointQuery());
+        m_pd3d11DeviceContext->End(pQueryD3D11Impl->GetD3D11Query(0));
+    }
+    else
+    {
+        m_pd3d11DeviceContext->Begin(pQueryD3D11Impl->GetD3D11Query(0));
+    }
 }
 
 void DeviceContextD3D11Impl::EndQuery(IQuery* pQuery)
@@ -2015,20 +2034,16 @@
     if (!TDeviceContextBase::EndQuery(pQuery, 0))
         return;
 
-    auto* pQueryD3D11Impl = ValidatedCast<QueryD3D11Impl>(pQuery);
-    if (pQueryD3D11Impl->GetDesc().Type == QUERY_TYPE_TIMESTAMP)
-    {
-        if (!m_ActiveDisjointQuery)
-        {
-            m_ActiveDisjointQuery = m_DisjointQueryPool.GetDisjointQuery(m_pDevice->GetD3D11Device());
-            // Disjoint timestamp queries should only be invoked once per frame or less.
-            m_pd3d11DeviceContext->Begin(m_ActiveDisjointQuery->pd3d11Query);
-            m_ActiveDisjointQuery->IsEnded = false;
-        }
-        pQueryD3D11Impl->SetDisjointQuery(m_ActiveDisjointQuery);
-    }
-
-    m_pd3d11DeviceContext->End(pQueryD3D11Impl->GetD3D11Query());
+    auto* const pQueryD3D11Impl = ValidatedCast<QueryD3D11Impl>(pQuery);
+
+    const auto QueryType = pQueryD3D11Impl->GetDesc().Type;
+    VERIFY(QueryType != QUERY_TYPE_DURATION || m_ActiveDisjointQuery,
+           "There is no active disjoint query. Did you forget to call BeginQuery for the duration query?");
+    if (QueryType == QUERY_TYPE_TIMESTAMP)
+    {
+        pQueryD3D11Impl->SetDisjointQuery(BeginDisjointQuery());
+    }
+    m_pd3d11DeviceContext->End(pQueryD3D11Impl->GetD3D11Query(QueryType == QUERY_TYPE_DURATION ? 1 : 0));
 }
 
 void DeviceContextD3D11Impl::ClearStateCache()
@@ -2493,2507 +2508,4 @@
 }
 
 #endif // VERIFY_CONTEXT_BINDINGS
-} // namespace Diligent
-=======
-/*
- *  Copyright 2019-2020 Diligent Graphics LLC
- *  Copyright 2015-2019 Egor Yusov
- *  
- *  Licensed under the Apache License, Version 2.0 (the "License");
- *  you may not use this file except in compliance with the License.
- *  You may obtain a copy of the License at
- *  
- *      http://www.apache.org/licenses/LICENSE-2.0
- *  
- *  Unless required by applicable law or agreed to in writing, software
- *  distributed under the License is distributed on an "AS IS" BASIS,
- *  WITHOUT WARRANTIES OR CONDITIONS OF ANY KIND, either express or implied.
- *  See the License for the specific language governing permissions and
- *  limitations under the License.
- *
- *  In no event and under no legal theory, whether in tort (including negligence), 
- *  contract, or otherwise, unless required by applicable law (such as deliberate 
- *  and grossly negligent acts) or agreed to in writing, shall any Contributor be
- *  liable for any damages, including any direct, indirect, special, incidental, 
- *  or consequential damages of any character arising as a result of this License or 
- *  out of the use or inability to use the software (including but not limited to damages 
- *  for loss of goodwill, work stoppage, computer failure or malfunction, or any and 
- *  all other commercial damages or losses), even if such Contributor has been advised 
- *  of the possibility of such damages.
- */
-
-#include "pch.h"
-#include "DeviceContextD3D11Impl.hpp"
-#include "BufferD3D11Impl.hpp"
-#include "ShaderD3D11Impl.hpp"
-#include "Texture1D_D3D11.hpp"
-#include "Texture2D_D3D11.hpp"
-#include "Texture3D_D3D11.hpp"
-#include "SamplerD3D11Impl.hpp"
-#include "D3D11TypeConversions.hpp"
-#include "TextureViewD3D11Impl.hpp"
-#include "PipelineStateD3D11Impl.hpp"
-#include "ShaderResourceBindingD3D11Impl.hpp"
-#include "EngineD3D11Defines.h"
-#include "CommandListD3D11Impl.hpp"
-#include "RenderDeviceD3D11Impl.hpp"
-#include "FenceD3D11Impl.hpp"
-#include "QueryD3D11Impl.hpp"
-
-namespace Diligent
-{
-DeviceContextD3D11Impl::DeviceContextD3D11Impl(IReferenceCounters*                 pRefCounters,
-                                               IMemoryAllocator&                   Allocator,
-                                               RenderDeviceD3D11Impl*              pDevice,
-                                               ID3D11DeviceContext*                pd3d11DeviceContext,
-                                               const struct EngineD3D11CreateInfo& EngineAttribs,
-                                               bool                                bIsDeferred) :
-    // clang-format off
-    TDeviceContextBase
-    {
-        pRefCounters,
-        pDevice,
-        bIsDeferred
-    },
-    m_pd3d11DeviceContext{pd3d11DeviceContext        },
-    m_DebugFlags         {EngineAttribs.DebugFlags   },
-    m_CmdListAllocator   {GetRawAllocator(), sizeof(CommandListD3D11Impl), 64}
-// clang-format on
-{
-}
-
-IMPLEMENT_QUERY_INTERFACE(DeviceContextD3D11Impl, IID_DeviceContextD3D11, TDeviceContextBase)
-
-void DeviceContextD3D11Impl::SetPipelineState(IPipelineState* pPipelineState)
-{
-    auto* pPipelineStateD3D11 = ValidatedCast<PipelineStateD3D11Impl>(pPipelineState);
-    if (PipelineStateD3D11Impl::IsSameObject(m_pPipelineState, pPipelineStateD3D11))
-        return;
-
-    TDeviceContextBase::SetPipelineState(pPipelineStateD3D11, 0 /*Dummy*/);
-    auto& Desc = pPipelineStateD3D11->GetDesc();
-    if (Desc.IsComputePipeline)
-    {
-        auto* pd3d11CS = pPipelineStateD3D11->GetD3D11ComputeShader();
-        if (pd3d11CS == nullptr)
-        {
-            LOG_ERROR("Compute shader is not set in the pipeline");
-            return;
-        }
-
-#define COMMIT_SHADER(SN, ShaderName)                                       \
-    do                                                                      \
-    {                                                                       \
-        auto* pd3d11Shader = pPipelineStateD3D11->GetD3D11##ShaderName();   \
-        if (m_CommittedD3DShaders[SN##Ind] != pd3d11Shader)                 \
-        {                                                                   \
-            m_CommittedD3DShaders[SN##Ind] = pd3d11Shader;                  \
-            m_pd3d11DeviceContext->SN##SetShader(pd3d11Shader, nullptr, 0); \
-        }                                                                   \
-    } while (false)
-
-        COMMIT_SHADER(CS, ComputeShader);
-    }
-    else
-    {
-        COMMIT_SHADER(VS, VertexShader);
-        COMMIT_SHADER(PS, PixelShader);
-        COMMIT_SHADER(GS, GeometryShader);
-        COMMIT_SHADER(HS, HullShader);
-        COMMIT_SHADER(DS, DomainShader);
-#undef COMMIT_SHADER
-
-        m_pd3d11DeviceContext->OMSetBlendState(pPipelineStateD3D11->GetD3D11BlendState(), m_BlendFactors, Desc.GraphicsPipeline.SampleMask);
-        m_pd3d11DeviceContext->RSSetState(pPipelineStateD3D11->GetD3D11RasterizerState());
-        m_pd3d11DeviceContext->OMSetDepthStencilState(pPipelineStateD3D11->GetD3D11DepthStencilState(), m_StencilRef);
-
-        auto* pd3d11InputLayout = pPipelineStateD3D11->GetD3D11InputLayout();
-        // It is safe to perform raw pointer comparison as the device context
-        // keeps bound input layout alive
-        if (m_CommittedD3D11InputLayout != pd3d11InputLayout)
-        {
-            m_pd3d11DeviceContext->IASetInputLayout(pd3d11InputLayout);
-            m_CommittedD3D11InputLayout = pd3d11InputLayout;
-        }
-
-        auto PrimTopology = Desc.GraphicsPipeline.PrimitiveTopology;
-        if (m_CommittedPrimitiveTopology != PrimTopology)
-        {
-            m_CommittedPrimitiveTopology = PrimTopology;
-            m_CommittedD3D11PrimTopology = TopologyToD3D11Topology(PrimTopology);
-            m_pd3d11DeviceContext->IASetPrimitiveTopology(m_CommittedD3D11PrimTopology);
-        }
-    }
-}
-
-// clang-format off
-
-/// Helper macro used to create an array of device context methods to
-/// set particular resource for every shader stage
-#define DEFINE_D3D11CTX_FUNC_POINTERS(ArrayName, FuncName) \
-    typedef decltype (&ID3D11DeviceContext::VS##FuncName) T##FuncName##Type;  \
-    static const T##FuncName##Type ArrayName[] =    \
-    {                                           \
-        &ID3D11DeviceContext::VS##FuncName,  \
-        &ID3D11DeviceContext::PS##FuncName,  \
-        &ID3D11DeviceContext::GS##FuncName,  \
-        &ID3D11DeviceContext::HS##FuncName,  \
-        &ID3D11DeviceContext::DS##FuncName,  \
-        &ID3D11DeviceContext::CS##FuncName   \
-    };
-
-    DEFINE_D3D11CTX_FUNC_POINTERS(SetCBMethods,      SetConstantBuffers)
-    DEFINE_D3D11CTX_FUNC_POINTERS(SetSRVMethods,     SetShaderResources)
-    DEFINE_D3D11CTX_FUNC_POINTERS(SetSamplerMethods, SetSamplers)
-
-    typedef decltype (&ID3D11DeviceContext::CSSetUnorderedAccessViews) TSetUnorderedAccessViewsType;
-    static const TSetUnorderedAccessViewsType SetUAVMethods[] =
-    {
-        nullptr, // VS
-        reinterpret_cast<TSetUnorderedAccessViewsType>(&ID3D11DeviceContext::OMSetRenderTargetsAndUnorderedAccessViews),  // Little hack for PS
-        nullptr, // GS
-        nullptr, // HS
-        nullptr, // DS
-        &ID3D11DeviceContext::CSSetUnorderedAccessViews // CS
-    };
-
-// clang-format on
-
-// http://diligentgraphics.com/diligent-engine/architecture/d3d11/committing-shader-resources-to-the-gpu-pipeline/
-template <bool TransitionResources, bool CommitResources>
-void DeviceContextD3D11Impl::TransitionAndCommitShaderResources(IPipelineState* pPSO, IShaderResourceBinding* pShaderResourceBinding, bool VerifyStates)
-{
-    VERIFY_EXPR(pPSO != nullptr);
-    static_assert(TransitionResources || CommitResources, "At least one of TransitionResources or CommitResources flags is expected to be true");
-
-    auto* pPipelineStateD3D11 = ValidatedCast<PipelineStateD3D11Impl>(pPSO);
-
-    if (pShaderResourceBinding == nullptr)
-    {
-#ifdef DILIGENT_DEVELOPMENT
-        bool ResourcesPresent = false;
-        for (Uint32 s = 0; s < pPipelineStateD3D11->GetNumShaders(); ++s)
-        {
-            auto* pShaderD3D11 = pPipelineStateD3D11->GetShader<ShaderD3D11Impl>(s);
-            if (pShaderD3D11->GetD3D11Resources()->GetTotalResources() > 0)
-                ResourcesPresent = true;
-        }
-
-        if (ResourcesPresent)
-        {
-            LOG_ERROR_MESSAGE("Pipeline state '", pPSO->GetDesc().Name, "' requires shader resource binding object to ",
-                              (CommitResources ? "commit" : "transition"), " resources, but none is provided.");
-        }
-#endif
-        return;
-    }
-
-
-    auto pShaderResBindingD3D11 = ValidatedCast<ShaderResourceBindingD3D11Impl>(pShaderResourceBinding);
-#ifdef DILIGENT_DEVELOPMENT
-    if (pPipelineStateD3D11->IsIncompatibleWith(pShaderResourceBinding->GetPipelineState()))
-    {
-        LOG_ERROR_MESSAGE("Shader resource binding does not match Pipeline State");
-        return;
-    }
-#endif
-
-    auto NumShaders = pShaderResBindingD3D11->GetNumActiveShaders();
-    VERIFY(NumShaders == pPipelineStateD3D11->GetNumShaders(), "Number of active shaders in shader resource binding is not consistent with the number of shaders in the pipeline state");
-
-#ifdef DILIGENT_DEVELOPMENT
-    {
-        bool StaticResourcesPresent = false;
-        for (Uint32 s = 0; s < NumShaders; ++s)
-        {
-            const auto& StaticResLayout = pPipelineStateD3D11->GetStaticResourceLayout(s);
-            if (StaticResLayout.GetTotalResourceCount() > 0)
-                StaticResourcesPresent = true;
-        }
-        // Static resource bindings are verified in BindStaticShaderResources()
-        if (StaticResourcesPresent && !pShaderResBindingD3D11->IsStaticResourcesBound())
-        {
-            LOG_ERROR_MESSAGE("Static resources have not been initialized in the shader resource binding object being committed for PSO '", pPSO->GetDesc().Name, "'. Please call IShaderResourceBinding::InitializeStaticResources().");
-        }
-    }
-#endif
-
-    bool ClearPixelShaderUAVs = m_NumCommittedUAVs[PSInd] > 0;
-    // First, commit all UAVs for all shader stages. This will unbind them from input
-    for (Uint32 s = 0; s < NumShaders; ++s)
-    {
-        auto ShaderTypeInd = pShaderResBindingD3D11->GetActiveShaderTypeIndex(s);
-
-#ifdef DILIGENT_DEVELOPMENT
-        auto* pShaderD3D11 = pPipelineStateD3D11->GetShader<ShaderD3D11Impl>(s);
-        VERIFY_EXPR(ShaderTypeInd == static_cast<Int32>(GetShaderTypeIndex(pShaderD3D11->GetDesc().ShaderType)));
-#endif
-
-        auto& Cache   = pShaderResBindingD3D11->GetResourceCache(s);
-        auto  NumUAVs = Cache.GetUAVCount();
-        if (NumUAVs)
-        {
-            ShaderResourceCacheD3D11::CachedResource* CachedUAVResources;
-            ID3D11UnorderedAccessView**               d3d11UAVs;
-            Cache.GetUAVArrays(CachedUAVResources, d3d11UAVs);
-
-            auto* CommittedD3D11UAVs   = m_CommittedD3D11UAVs[ShaderTypeInd];
-            auto* CommittedD3D11UAVRes = m_CommittedD3D11UAVResources[ShaderTypeInd];
-
-            if (ShaderTypeInd == PSInd)
-                ClearPixelShaderUAVs = false;
-
-            UINT MinSlot = UINT_MAX;
-            UINT MaxSlot = 0;
-
-            for (Uint32 uav = 0; uav < NumUAVs; ++uav)
-            {
-                VERIFY_EXPR(uav < Cache.GetUAVCount());
-                auto& UAVRes = CachedUAVResources[uav];
-                // WARNING! This code is not thread-safe. It is up to the application to make
-                // sure that multiple threads do not modify the texture state simultaneously.
-                if (TransitionResources)
-                {
-                    if (auto* pTexture = ValidatedCast<TextureBaseD3D11>(UAVRes.pTexture))
-                    {
-                        if (pTexture->IsInKnownState() && !pTexture->CheckState(RESOURCE_STATE_UNORDERED_ACCESS))
-                        {
-                            if (pTexture->CheckAnyState(RESOURCE_STATE_SHADER_RESOURCE | RESOURCE_STATE_INPUT_ATTACHMENT))
-                                UnbindTextureFromInput(pTexture, UAVRes.pd3d11Resource);
-                            pTexture->SetState(RESOURCE_STATE_UNORDERED_ACCESS);
-                        }
-                    }
-                    else if (auto* pBuffer = ValidatedCast<BufferD3D11Impl>(UAVRes.pBuffer))
-                    {
-                        if (pBuffer->IsInKnownState() && !pBuffer->CheckState(RESOURCE_STATE_UNORDERED_ACCESS))
-                        {
-                            if ((pBuffer->GetState() & RESOURCE_STATE_GENERIC_READ) != 0)
-                                UnbindBufferFromInput(pBuffer, UAVRes.pd3d11Resource);
-                            pBuffer->SetState(RESOURCE_STATE_UNORDERED_ACCESS);
-                        }
-                    }
-                }
-#ifdef DILIGENT_DEVELOPMENT
-                else if (VerifyStates)
-                {
-                    if (const auto* pTexture = ValidatedCast<TextureBaseD3D11>(UAVRes.pTexture))
-                    {
-                        if (pTexture->IsInKnownState() && !pTexture->CheckState(RESOURCE_STATE_UNORDERED_ACCESS))
-                        {
-                            LOG_ERROR_MESSAGE("Texture '", pTexture->GetDesc().Name, "' has not been transitioned to Unordered Access state. Call TransitionShaderResources(), use RESOURCE_STATE_TRANSITION_MODE_TRANSITION mode or explicitly transition the texture to required state.");
-                        }
-                    }
-                    else if (const auto* pBuffer = ValidatedCast<BufferD3D11Impl>(UAVRes.pBuffer))
-                    {
-                        if (pBuffer->IsInKnownState() && !pBuffer->CheckState(RESOURCE_STATE_UNORDERED_ACCESS))
-                        {
-                            LOG_ERROR_MESSAGE("Buffer '", pBuffer->GetDesc().Name, "' has not been transitioned to Unordered Access state. Call TransitionShaderResources(), use RESOURCE_STATE_TRANSITION_MODE_TRANSITION mode or explicitly transition the buffer to required state.");
-                        }
-                    }
-                }
-#endif
-                if (CommitResources)
-                {
-                    bool IsNewUAV = CommittedD3D11UAVs[uav] != d3d11UAVs[uav];
-                    MinSlot       = IsNewUAV ? std::min(MinSlot, uav) : MinSlot;
-                    MaxSlot       = IsNewUAV ? uav : MaxSlot;
-
-                    CommittedD3D11UAVRes[uav] = UAVRes.pd3d11Resource;
-                    CommittedD3D11UAVs[uav]   = d3d11UAVs[uav];
-                }
-            }
-
-            if (CommitResources)
-            {
-                if (MinSlot != UINT_MAX || ShaderTypeInd == PSInd && m_NumCommittedUAVs[PSInd] != NumUAVs)
-                {
-                    // Something has changed
-                    if (ShaderTypeInd == PSInd)
-                    {
-                        // Pixel shader UAVs cannot be set independently; they all need to be set at the same time.
-                        // https://docs.microsoft.com/en-us/windows/desktop/api/d3d11/nf-d3d11-id3d11devicecontext-omsetrendertargetsandunorderedaccessviews#remarks
-                        auto StartUAVSlot = m_NumBoundRenderTargets;
-                        VERIFY(NumUAVs > StartUAVSlot, "Number of UAVs must be greater than the render target count");
-                        m_pd3d11DeviceContext->OMSetRenderTargetsAndUnorderedAccessViews(
-                            D3D11_KEEP_RENDER_TARGETS_AND_DEPTH_STENCIL, nullptr, nullptr,
-                            StartUAVSlot, NumUAVs - StartUAVSlot, CommittedD3D11UAVs + StartUAVSlot, nullptr);
-                        // Clear previously bound UAVs, but do not clear lower slots as if
-                        // render target count reduces, we will bind these UAVs in CommitRenderTargets()
-                        for (Uint32 uav = NumUAVs; uav < m_NumCommittedUAVs[ShaderTypeInd]; ++uav)
-                        {
-                            CommittedD3D11UAVRes[uav] = nullptr;
-                            CommittedD3D11UAVs[uav]   = nullptr;
-                        }
-                        m_NumCommittedUAVs[ShaderTypeInd] = static_cast<Uint8>(NumUAVs);
-                    }
-                    else
-                    {
-                        // This can only be CS
-                        auto SetUAVMethod = SetUAVMethods[ShaderTypeInd];
-                        (m_pd3d11DeviceContext->*SetUAVMethod)(MinSlot, MaxSlot - MinSlot + 1, CommittedD3D11UAVs + MinSlot, nullptr);
-                        m_NumCommittedUAVs[ShaderTypeInd] = std::max(m_NumCommittedUAVs[ShaderTypeInd], static_cast<Uint8>(NumUAVs));
-                    }
-                }
-
-#ifdef DILIGENT_DEVELOPMENT
-                if ((m_DebugFlags & D3D11_DEBUG_FLAG_VERIFY_COMMITTED_RESOURCE_RELEVANCE) != 0 && ShaderTypeInd == CSInd)
-                {
-                    dbgVerifyCommittedUAVs(pShaderD3D11->GetDesc().ShaderType);
-                }
-#endif
-            }
-        }
-    }
-
-    if (ClearPixelShaderUAVs)
-    {
-        // If pixel shader stage is inactive or does not use UAVs, unbind all committed UAVs.
-        // This is important as UnbindPixelShaderUAV<> function may need to rebind
-        // existing UAVs and the UAVs pointed to by CommittedD3D11UAVRes must be alive
-        // (we do not keep strong references to d3d11 UAVs)
-        auto* CommittedD3D11UAVs          = m_CommittedD3D11UAVs[PSInd];
-        auto* CommittedD3D11UAVRes        = m_CommittedD3D11UAVResources[PSInd];
-        auto& NumCommittedPixelShaderUAVs = m_NumCommittedUAVs[PSInd];
-        for (Uint32 uav = 0; uav < NumCommittedPixelShaderUAVs; ++uav)
-        {
-            CommittedD3D11UAVRes[uav] = nullptr;
-            CommittedD3D11UAVs[uav]   = nullptr;
-        }
-        m_pd3d11DeviceContext->OMSetRenderTargetsAndUnorderedAccessViews(
-            D3D11_KEEP_RENDER_TARGETS_AND_DEPTH_STENCIL, nullptr, nullptr,
-            0, 0, nullptr, nullptr);
-        NumCommittedPixelShaderUAVs = 0;
-    }
-
-    // Commit input resources (CBs, SRVs and Samplers)
-    for (Uint32 s = 0; s < NumShaders; ++s)
-    {
-        auto ShaderTypeInd = pShaderResBindingD3D11->GetActiveShaderTypeIndex(s);
-
-#ifdef DILIGENT_DEVELOPMENT
-        auto* pShaderD3D11 = pPipelineStateD3D11->GetShader<ShaderD3D11Impl>(s);
-        VERIFY_EXPR(ShaderTypeInd == static_cast<Int32>(GetShaderTypeIndex(pShaderD3D11->GetDesc().ShaderType)));
-#endif
-
-        auto& Cache = pShaderResBindingD3D11->GetResourceCache(s);
-
-        // Transition and commit Constant Buffers
-        auto NumCBs = Cache.GetCBCount();
-        if (NumCBs)
-        {
-            ShaderResourceCacheD3D11::CachedCB* CachedCBs;
-            ID3D11Buffer**                      d3d11CBs;
-            Cache.GetCBArrays(CachedCBs, d3d11CBs);
-
-            auto* CommittedD3D11CBs = m_CommittedD3D11CBs[ShaderTypeInd];
-            UINT  MinSlot           = UINT_MAX;
-            UINT  MaxSlot           = 0;
-            for (Uint32 cb = 0; cb < NumCBs; ++cb)
-            {
-                VERIFY_EXPR(cb < Cache.GetCBCount());
-
-                if (TransitionResources)
-                {
-                    auto& CB = CachedCBs[cb];
-                    if (auto* pBuff = CB.pBuff.RawPtr<BufferD3D11Impl>())
-                    {
-                        // WARNING! This code is not thread-safe. It is up to the application to make
-                        // sure that multiple threads do not modify the buffer state simultaneously.
-                        if (pBuff->IsInKnownState() && !pBuff->CheckState(RESOURCE_STATE_CONSTANT_BUFFER))
-                        {
-                            if (pBuff->CheckState(RESOURCE_STATE_UNORDERED_ACCESS))
-                            {
-                                // Even though we have unbound resources from UAV, we only checked shader
-                                // stages active in current PSO, so we still may need to unbind the resource
-                                // from UAV (for instance, unbind resource from CS UAV when running draw command).
-                                UnbindResourceFromUAV(pBuff, d3d11CBs[cb]);
-                                pBuff->ClearState(RESOURCE_STATE_UNORDERED_ACCESS);
-                            }
-                            pBuff->AddState(RESOURCE_STATE_CONSTANT_BUFFER);
-                        }
-                    }
-                }
-#ifdef DILIGENT_DEVELOPMENT
-                else if (VerifyStates)
-                {
-                    VERIFY_EXPR(CommitResources);
-                    const auto& CB = CachedCBs[cb];
-                    if (auto* pBuff = CB.pBuff.RawPtr<const BufferD3D11Impl>())
-                    {
-                        if (pBuff->IsInKnownState() && !pBuff->CheckState(RESOURCE_STATE_CONSTANT_BUFFER))
-                        {
-                            LOG_ERROR_MESSAGE("Buffer '", pBuff->GetDesc().Name, "' has not been transitioned to Constant Buffer state. Call TransitionShaderResources(), use RESOURCE_STATE_TRANSITION_MODE_TRANSITION mode or explicitly transition the buffer to required state.");
-                        }
-                    }
-                }
-#endif
-
-                if (CommitResources)
-                {
-                    bool IsNewCB          = CommittedD3D11CBs[cb] != d3d11CBs[cb];
-                    MinSlot               = IsNewCB ? std::min(MinSlot, cb) : MinSlot;
-                    MaxSlot               = IsNewCB ? cb : MaxSlot;
-                    CommittedD3D11CBs[cb] = d3d11CBs[cb];
-                }
-            }
-
-            if (CommitResources)
-            {
-                if (MinSlot != UINT_MAX)
-                {
-                    auto SetCBMethod = SetCBMethods[ShaderTypeInd];
-                    (m_pd3d11DeviceContext->*SetCBMethod)(MinSlot, MaxSlot - MinSlot + 1, CommittedD3D11CBs + MinSlot);
-                    m_NumCommittedCBs[ShaderTypeInd] = std::max(m_NumCommittedCBs[ShaderTypeInd], static_cast<Uint8>(NumCBs));
-                }
-#ifdef DILIGENT_DEVELOPMENT
-                if (m_DebugFlags & D3D11_DEBUG_FLAG_VERIFY_COMMITTED_RESOURCE_RELEVANCE)
-                {
-                    dbgVerifyCommittedCBs(pShaderD3D11->GetDesc().ShaderType);
-                }
-#endif
-            }
-        }
-
-
-        // Transition and commit Shader Resource Views
-        auto NumSRVs = Cache.GetSRVCount();
-        if (NumSRVs)
-        {
-            ShaderResourceCacheD3D11::CachedResource* CachedSRVResources;
-            ID3D11ShaderResourceView**                d3d11SRVs;
-            Cache.GetSRVArrays(CachedSRVResources, d3d11SRVs);
-
-            auto* CommittedD3D11SRVs   = m_CommittedD3D11SRVs[ShaderTypeInd];
-            auto* CommittedD3D11SRVRes = m_CommittedD3D11SRVResources[ShaderTypeInd];
-
-            UINT MinSlot = UINT_MAX;
-            UINT MaxSlot = 0;
-
-            for (Uint32 srv = 0; srv < NumSRVs; ++srv)
-            {
-                VERIFY_EXPR(srv < Cache.GetSRVCount());
-                auto& SRVRes = CachedSRVResources[srv];
-                // WARNING! This code is not thread-safe. It is up to the application to make
-                // sure that multiple threads do not modify the texture state simultaneously.
-                if (TransitionResources)
-                {
-                    if (auto* pTexture = ValidatedCast<TextureBaseD3D11>(SRVRes.pTexture))
-                    {
-                        if (pTexture->IsInKnownState() && !pTexture->CheckAnyState(RESOURCE_STATE_SHADER_RESOURCE | RESOURCE_STATE_INPUT_ATTACHMENT))
-                        {
-                            if (pTexture->CheckState(RESOURCE_STATE_UNORDERED_ACCESS))
-                            {
-                                // Even though we have unbound resources from UAV, we only checked shader
-                                // stages active in current PSO, so we still may need to unbind the resource
-                                // from UAV (for instance, unbind resource from CS UAV when running draw command).
-                                UnbindResourceFromUAV(pTexture, SRVRes.pd3d11Resource);
-                                pTexture->ClearState(RESOURCE_STATE_UNORDERED_ACCESS);
-                            }
-
-                            if (pTexture->CheckState(RESOURCE_STATE_RENDER_TARGET))
-                                UnbindTextureFromRenderTarget(pTexture);
-
-                            if (pTexture->CheckState(RESOURCE_STATE_DEPTH_WRITE))
-                                UnbindTextureFromDepthStencil(pTexture);
-
-                            pTexture->SetState(RESOURCE_STATE_SHADER_RESOURCE);
-                        }
-                    }
-                    else if (auto* pBuffer = ValidatedCast<BufferD3D11Impl>(SRVRes.pBuffer))
-                    {
-                        if (pBuffer->IsInKnownState() && !pBuffer->CheckState(RESOURCE_STATE_SHADER_RESOURCE))
-                        {
-                            if (pBuffer->CheckState(RESOURCE_STATE_UNORDERED_ACCESS))
-                            {
-                                UnbindResourceFromUAV(pBuffer, SRVRes.pd3d11Resource);
-                                pBuffer->ClearState(RESOURCE_STATE_UNORDERED_ACCESS);
-                            }
-                            pBuffer->AddState(RESOURCE_STATE_SHADER_RESOURCE);
-                        }
-                    }
-                }
-#ifdef DILIGENT_DEVELOPMENT
-                else if (VerifyStates)
-                {
-                    VERIFY_EXPR(CommitResources);
-                    if (const auto* pTexture = ValidatedCast<TextureBaseD3D11>(SRVRes.pTexture))
-                    {
-                        if (pTexture->IsInKnownState() &&
-                            !(pTexture->CheckState(RESOURCE_STATE_SHADER_RESOURCE) || m_pActiveRenderPass != nullptr && pTexture->CheckState(RESOURCE_STATE_INPUT_ATTACHMENT)))
-                        {
-                            LOG_ERROR_MESSAGE("Texture '", pTexture->GetDesc().Name, "' has not been transitioned to Shader Resource state. Call TransitionShaderResources(), use RESOURCE_STATE_TRANSITION_MODE_TRANSITION mode or explicitly transition the texture to required state.");
-                        }
-                    }
-                    else if (const auto* pBuffer = ValidatedCast<BufferD3D11Impl>(SRVRes.pBuffer))
-                    {
-                        if (pBuffer->IsInKnownState() && !pBuffer->CheckState(RESOURCE_STATE_SHADER_RESOURCE))
-                        {
-                            LOG_ERROR_MESSAGE("Buffer '", pBuffer->GetDesc().Name, "' has not been transitioned to Shader Resource state. Call TransitionShaderResources(), use RESOURCE_STATE_TRANSITION_MODE_TRANSITION mode or explicitly transition the buffer to required state.");
-                        }
-                    }
-                }
-#endif
-
-                if (CommitResources)
-                {
-                    bool IsNewSRV = CommittedD3D11SRVs[srv] != d3d11SRVs[srv];
-                    MinSlot       = IsNewSRV ? std::min(MinSlot, srv) : MinSlot;
-                    MaxSlot       = IsNewSRV ? srv : MaxSlot;
-
-                    CommittedD3D11SRVRes[srv] = SRVRes.pd3d11Resource;
-                    CommittedD3D11SRVs[srv]   = d3d11SRVs[srv];
-                }
-            }
-
-            if (CommitResources)
-            {
-                if (MinSlot != UINT_MAX)
-                {
-                    auto SetSRVMethod = SetSRVMethods[ShaderTypeInd];
-                    (m_pd3d11DeviceContext->*SetSRVMethod)(MinSlot, MaxSlot - MinSlot + 1, CommittedD3D11SRVs + MinSlot);
-                    m_NumCommittedSRVs[ShaderTypeInd] = std::max(m_NumCommittedSRVs[ShaderTypeInd], static_cast<Uint8>(NumSRVs));
-                }
-#ifdef DILIGENT_DEVELOPMENT
-                if (m_DebugFlags & D3D11_DEBUG_FLAG_VERIFY_COMMITTED_RESOURCE_RELEVANCE)
-                {
-                    dbgVerifyCommittedSRVs(pShaderD3D11->GetDesc().ShaderType);
-                }
-#endif
-            }
-        }
-
-
-        // Commit samplers (no transitions for samplers)
-        if (CommitResources)
-        {
-            auto NumSamplers = Cache.GetSamplerCount();
-            if (NumSamplers)
-            {
-                ShaderResourceCacheD3D11::CachedSampler* CachedSamplers;
-                ID3D11SamplerState**                     d3d11Samplers;
-                Cache.GetSamplerArrays(CachedSamplers, d3d11Samplers);
-
-                auto* CommittedD3D11Samplers = m_CommittedD3D11Samplers[ShaderTypeInd];
-                UINT  MinSlot                = std::numeric_limits<UINT>::max();
-                UINT  MaxSlot                = 0;
-                for (Uint32 sam = 0; sam < NumSamplers; ++sam)
-                {
-                    VERIFY_EXPR(sam < Cache.GetSamplerCount());
-
-                    bool IsNewSam = CommittedD3D11Samplers[sam] != d3d11Samplers[sam];
-                    MinSlot       = IsNewSam ? std::min(MinSlot, sam) : MinSlot;
-                    MaxSlot       = IsNewSam ? sam : MaxSlot;
-
-                    CommittedD3D11Samplers[sam] = d3d11Samplers[sam];
-                }
-
-                if (MinSlot != UINT_MAX)
-                {
-                    auto SetSamplerMethod = SetSamplerMethods[ShaderTypeInd];
-                    (m_pd3d11DeviceContext->*SetSamplerMethod)(MinSlot, MaxSlot - MinSlot + 1, CommittedD3D11Samplers + MinSlot);
-                    m_NumCommittedSamplers[ShaderTypeInd] = std::max(m_NumCommittedSamplers[ShaderTypeInd], static_cast<Uint8>(NumSamplers));
-                }
-#ifdef DILIGENT_DEVELOPMENT
-                if (m_DebugFlags & D3D11_DEBUG_FLAG_VERIFY_COMMITTED_RESOURCE_RELEVANCE)
-                {
-                    dbgVerifyCommittedSamplers(pShaderD3D11->GetDesc().ShaderType);
-                }
-#endif
-            }
-        }
-
-
-
-#ifdef DILIGENT_DEVELOPMENT
-        if (CommitResources && (m_DebugFlags & D3D11_DEBUG_FLAG_VERIFY_COMMITTED_SHADER_RESOURCES) != 0)
-        {
-            // Use full resource layout to verify that all required resources are committed
-            pShaderD3D11->GetD3D11Resources()->dvpVerifyCommittedResources(
-                m_CommittedD3D11CBs[ShaderTypeInd],
-                m_CommittedD3D11SRVs[ShaderTypeInd],
-                m_CommittedD3D11SRVResources[ShaderTypeInd],
-                m_CommittedD3D11Samplers[ShaderTypeInd],
-                m_CommittedD3D11UAVs[ShaderTypeInd],
-                m_CommittedD3D11UAVResources[ShaderTypeInd],
-                Cache);
-        }
-#endif
-    }
-}
-
-void DeviceContextD3D11Impl::TransitionShaderResources(IPipelineState* pPipelineState, IShaderResourceBinding* pShaderResourceBinding)
-{
-    DEV_CHECK_ERR(pPipelineState != nullptr, "Pipeline state must not be null");
-    DEV_CHECK_ERR(pShaderResourceBinding != nullptr, "Shader resource binding must not be null");
-    if (m_pActiveRenderPass)
-    {
-        LOG_ERROR_MESSAGE("State transitions are not allowed inside a render pass.");
-        return;
-    }
-
-    TransitionAndCommitShaderResources<true, false>(pPipelineState, pShaderResourceBinding, false);
-}
-
-void DeviceContextD3D11Impl::CommitShaderResources(IShaderResourceBinding* pShaderResourceBinding, RESOURCE_STATE_TRANSITION_MODE StateTransitionMode)
-{
-    if (!DeviceContextBase::CommitShaderResources(pShaderResourceBinding, StateTransitionMode, 0 /*Dummy*/))
-        return;
-
-    if (StateTransitionMode == RESOURCE_STATE_TRANSITION_MODE_TRANSITION)
-        TransitionAndCommitShaderResources<true, true>(m_pPipelineState, pShaderResourceBinding, false);
-    else
-        TransitionAndCommitShaderResources<false, true>(m_pPipelineState, pShaderResourceBinding, StateTransitionMode == RESOURCE_STATE_TRANSITION_MODE_VERIFY);
-}
-
-void DeviceContextD3D11Impl::SetStencilRef(Uint32 StencilRef)
-{
-    if (TDeviceContextBase::SetStencilRef(StencilRef, 0))
-    {
-        ID3D11DepthStencilState* pd3d11DSS =
-            m_pPipelineState ? m_pPipelineState->GetD3D11DepthStencilState() : nullptr;
-        m_pd3d11DeviceContext->OMSetDepthStencilState(pd3d11DSS, m_StencilRef);
-    }
-}
-
-
-void DeviceContextD3D11Impl::SetBlendFactors(const float* pBlendFactors)
-{
-    if (TDeviceContextBase::SetBlendFactors(pBlendFactors, 0))
-    {
-        Uint32            SampleMask = 0xFFFFFFFF;
-        ID3D11BlendState* pd3d11BS   = nullptr;
-        if (m_pPipelineState)
-        {
-            SampleMask = m_pPipelineState->GetDesc().GraphicsPipeline.SampleMask;
-            pd3d11BS   = m_pPipelineState->GetD3D11BlendState();
-        }
-        m_pd3d11DeviceContext->OMSetBlendState(pd3d11BS, m_BlendFactors, SampleMask);
-    }
-}
-
-void DeviceContextD3D11Impl::CommitD3D11IndexBuffer(VALUE_TYPE IndexType)
-{
-    if (!m_pIndexBuffer)
-    {
-        LOG_ERROR_MESSAGE("Index buffer is not set up for indexed draw command");
-        return;
-    }
-
-    BufferD3D11Impl* pBuffD3D11 = m_pIndexBuffer.RawPtr<BufferD3D11Impl>();
-    if (m_CommittedD3D11IndexBuffer != pBuffD3D11->m_pd3d11Buffer ||
-        m_CommittedIBFormat != IndexType ||
-        m_CommittedD3D11IndexDataStartOffset != m_IndexDataStartOffset)
-    {
-        DXGI_FORMAT D3D11IndexFmt = DXGI_FORMAT_UNKNOWN;
-        if (IndexType == VT_UINT32)
-            D3D11IndexFmt = DXGI_FORMAT_R32_UINT;
-        else if (IndexType == VT_UINT16)
-            D3D11IndexFmt = DXGI_FORMAT_R16_UINT;
-        else
-        {
-            LOG_ERROR_MESSAGE("Unsupported index format. Only R16_UINT and R32_UINT are allowed.");
-            return;
-        }
-
-        m_CommittedD3D11IndexBuffer          = pBuffD3D11->m_pd3d11Buffer;
-        m_CommittedIBFormat                  = IndexType;
-        m_CommittedD3D11IndexDataStartOffset = m_IndexDataStartOffset;
-        m_pd3d11DeviceContext->IASetIndexBuffer(pBuffD3D11->m_pd3d11Buffer, D3D11IndexFmt, m_IndexDataStartOffset);
-    }
-
-    pBuffD3D11->AddState(RESOURCE_STATE_INDEX_BUFFER);
-    m_bCommittedD3D11IBUpToDate = true;
-}
-
-void DeviceContextD3D11Impl::CommitD3D11VertexBuffers(PipelineStateD3D11Impl* pPipelineStateD3D11)
-{
-    VERIFY(m_NumVertexStreams <= MAX_BUFFER_SLOTS, "Too many buffers are being set");
-    UINT NumBuffersToSet = std::max(m_NumVertexStreams, m_NumCommittedD3D11VBs);
-
-    bool BindVBs = m_NumVertexStreams != m_NumCommittedD3D11VBs;
-
-    for (UINT Slot = 0; Slot < m_NumVertexStreams; ++Slot)
-    {
-        auto&         CurrStream     = m_VertexStreams[Slot];
-        auto*         pBuffD3D11Impl = CurrStream.pBuffer.RawPtr();
-        ID3D11Buffer* pd3d11Buffer   = pBuffD3D11Impl ? pBuffD3D11Impl->m_pd3d11Buffer : nullptr;
-        auto          Stride         = pPipelineStateD3D11->GetBufferStride(Slot);
-        auto          Offset         = CurrStream.Offset;
-
-        // It is safe to perform raw pointer check because device context keeps
-        // all buffers alive.
-        if (m_CommittedD3D11VertexBuffers[Slot] != pd3d11Buffer ||
-            m_CommittedD3D11VBStrides[Slot] != Stride ||
-            m_CommittedD3D11VBOffsets[Slot] != Offset)
-        {
-            BindVBs = true;
-
-            m_CommittedD3D11VertexBuffers[Slot] = pd3d11Buffer;
-            m_CommittedD3D11VBStrides[Slot]     = Stride;
-            m_CommittedD3D11VBOffsets[Slot]     = Offset;
-
-            if (pBuffD3D11Impl)
-                pBuffD3D11Impl->AddState(RESOURCE_STATE_VERTEX_BUFFER);
-        }
-    }
-
-    // Unbind all buffers at the end
-    for (Uint32 Slot = m_NumVertexStreams; Slot < m_NumCommittedD3D11VBs; ++Slot)
-    {
-        m_CommittedD3D11VertexBuffers[Slot] = nullptr;
-        m_CommittedD3D11VBStrides[Slot]     = 0;
-        m_CommittedD3D11VBOffsets[Slot]     = 0;
-    }
-
-    m_NumCommittedD3D11VBs = m_NumVertexStreams;
-
-    if (BindVBs)
-    {
-        m_pd3d11DeviceContext->IASetVertexBuffers(0, NumBuffersToSet, m_CommittedD3D11VertexBuffers, m_CommittedD3D11VBStrides, m_CommittedD3D11VBOffsets);
-    }
-
-    m_bCommittedD3D11VBsUpToDate = true;
-}
-
-void DeviceContextD3D11Impl::PrepareForDraw(DRAW_FLAGS Flags)
-{
-#ifdef DILIGENT_DEVELOPMENT
-    if ((Flags & DRAW_FLAG_VERIFY_RENDER_TARGETS) != 0)
-        DvpVerifyRenderTargets();
-#endif
-
-    auto* pd3d11InputLayout = m_pPipelineState->GetD3D11InputLayout();
-    if (pd3d11InputLayout != nullptr && !m_bCommittedD3D11VBsUpToDate)
-    {
-        DEV_CHECK_ERR(m_NumVertexStreams >= m_pPipelineState->GetNumBufferSlotsUsed(), "Currently bound pipeline state '", m_pPipelineState->GetDesc().Name, "' expects ", m_pPipelineState->GetNumBufferSlotsUsed(), " input buffer slots, but only ", m_NumVertexStreams, " is bound");
-        CommitD3D11VertexBuffers(m_pPipelineState);
-    }
-
-#ifdef DILIGENT_DEVELOPMENT
-    if ((Flags & DRAW_FLAG_VERIFY_STATES) != 0)
-    {
-        for (UINT Slot = 0; Slot < m_NumVertexStreams; ++Slot)
-        {
-            if (auto* pBuffD3D11Impl = m_VertexStreams[Slot].pBuffer.RawPtr())
-            {
-                if (pBuffD3D11Impl->IsInKnownState() && pBuffD3D11Impl->CheckState(RESOURCE_STATE_UNORDERED_ACCESS))
-                {
-                    LOG_ERROR_MESSAGE("Buffer '", pBuffD3D11Impl->GetDesc().Name, "' used as vertex buffer at slot ", Slot, " is in RESOURCE_STATE_UNORDERED_ACCESS state. "
-                                                                                                                            "Use appropriate transition mode or explicitly transition the buffer to RESOURCE_STATE_VERTEX_BUFFER state.");
-                }
-            }
-        }
-    }
-
-    if (m_DebugFlags & D3D11_DEBUG_FLAG_VERIFY_COMMITTED_RESOURCE_RELEVANCE)
-    {
-        // Verify bindings after all resources are set
-        dbgVerifyCommittedSRVs();
-        dbgVerifyCommittedUAVs(SHADER_TYPE_COMPUTE);
-        dbgVerifyCommittedSamplers();
-        dbgVerifyCommittedCBs();
-        dbgVerifyCommittedVertexBuffers();
-        dbgVerifyCommittedIndexBuffer();
-        dbgVerifyCommittedShaders();
-    }
-#endif
-}
-
-void DeviceContextD3D11Impl::PrepareForIndexedDraw(DRAW_FLAGS Flags, VALUE_TYPE IndexType)
-{
-    if (m_CommittedIBFormat != IndexType)
-        m_bCommittedD3D11IBUpToDate = false;
-    if (!m_bCommittedD3D11IBUpToDate)
-    {
-        CommitD3D11IndexBuffer(IndexType);
-    }
-#ifdef DILIGENT_DEVELOPMENT
-    if (Flags & DRAW_FLAG_VERIFY_STATES)
-    {
-        if (m_pIndexBuffer->IsInKnownState() && m_pIndexBuffer->CheckState(RESOURCE_STATE_UNORDERED_ACCESS))
-        {
-            LOG_ERROR_MESSAGE("Buffer '", m_pIndexBuffer->GetDesc().Name,
-                              "' used as index buffer is in RESOURCE_STATE_UNORDERED_ACCESS state."
-                              " Use appropriate state transition mode or explicitly transition the buffer to RESOURCE_STATE_INDEX_BUFFER state.");
-        }
-    }
-#endif
-    // We need to commit index buffer first because PrepareForDraw
-    // may verify committed resources.
-    PrepareForDraw(Flags);
-}
-
-void DeviceContextD3D11Impl::Draw(const DrawAttribs& Attribs)
-{
-    if (!DvpVerifyDrawArguments(Attribs))
-        return;
-
-    PrepareForDraw(Attribs.Flags);
-
-    if (Attribs.NumInstances > 1 || Attribs.FirstInstanceLocation != 0)
-        m_pd3d11DeviceContext->DrawInstanced(Attribs.NumVertices, Attribs.NumInstances, Attribs.StartVertexLocation, Attribs.FirstInstanceLocation);
-    else
-        m_pd3d11DeviceContext->Draw(Attribs.NumVertices, Attribs.StartVertexLocation);
-}
-
-void DeviceContextD3D11Impl::DrawIndexed(const DrawIndexedAttribs& Attribs)
-{
-    if (!DvpVerifyDrawIndexedArguments(Attribs))
-        return;
-
-    PrepareForIndexedDraw(Attribs.Flags, Attribs.IndexType);
-
-    if (Attribs.NumInstances > 1 || Attribs.FirstInstanceLocation != 0)
-        m_pd3d11DeviceContext->DrawIndexedInstanced(Attribs.NumIndices, Attribs.NumInstances, Attribs.FirstIndexLocation, Attribs.BaseVertex, Attribs.FirstInstanceLocation);
-    else
-        m_pd3d11DeviceContext->DrawIndexed(Attribs.NumIndices, Attribs.FirstIndexLocation, Attribs.BaseVertex);
-}
-
-void DeviceContextD3D11Impl::DrawIndirect(const DrawIndirectAttribs& Attribs, IBuffer* pAttribsBuffer)
-{
-    if (!DvpVerifyDrawIndirectArguments(Attribs, pAttribsBuffer))
-        return;
-
-    PrepareForDraw(Attribs.Flags);
-
-    auto*         pIndirectDrawAttribsD3D11 = ValidatedCast<BufferD3D11Impl>(pAttribsBuffer);
-    ID3D11Buffer* pd3d11ArgsBuff            = pIndirectDrawAttribsD3D11->m_pd3d11Buffer;
-    m_pd3d11DeviceContext->DrawInstancedIndirect(pd3d11ArgsBuff, Attribs.IndirectDrawArgsOffset);
-}
-
-
-void DeviceContextD3D11Impl::DrawIndexedIndirect(const DrawIndexedIndirectAttribs& Attribs, IBuffer* pAttribsBuffer)
-{
-    if (!DvpVerifyDrawIndexedIndirectArguments(Attribs, pAttribsBuffer))
-        return;
-
-    PrepareForIndexedDraw(Attribs.Flags, Attribs.IndexType);
-
-    auto*         pIndirectDrawAttribsD3D11 = ValidatedCast<BufferD3D11Impl>(pAttribsBuffer);
-    ID3D11Buffer* pd3d11ArgsBuff            = pIndirectDrawAttribsD3D11->m_pd3d11Buffer;
-    m_pd3d11DeviceContext->DrawIndexedInstancedIndirect(pd3d11ArgsBuff, Attribs.IndirectDrawArgsOffset);
-}
-
-void DeviceContextD3D11Impl::DispatchCompute(const DispatchComputeAttribs& Attribs)
-{
-    if (!DvpVerifyDispatchArguments(Attribs))
-        return;
-
-#ifdef DILIGENT_DEVELOPMENT
-    if (m_DebugFlags & D3D11_DEBUG_FLAG_VERIFY_COMMITTED_RESOURCE_RELEVANCE)
-    {
-        // Verify bindings
-        dbgVerifyCommittedSRVs();
-        dbgVerifyCommittedUAVs(SHADER_TYPE_COMPUTE);
-        dbgVerifyCommittedSamplers();
-        dbgVerifyCommittedCBs();
-        dbgVerifyCommittedShaders();
-    }
-#endif
-
-    m_pd3d11DeviceContext->Dispatch(Attribs.ThreadGroupCountX, Attribs.ThreadGroupCountY, Attribs.ThreadGroupCountZ);
-}
-
-void DeviceContextD3D11Impl::DispatchComputeIndirect(const DispatchComputeIndirectAttribs& Attribs, IBuffer* pAttribsBuffer)
-{
-    if (!DvpVerifyDispatchIndirectArguments(Attribs, pAttribsBuffer))
-        return;
-
-#ifdef DILIGENT_DEVELOPMENT
-    if (m_DebugFlags & D3D11_DEBUG_FLAG_VERIFY_COMMITTED_RESOURCE_RELEVANCE)
-    {
-        // Verify bindings
-        dbgVerifyCommittedSRVs();
-        dbgVerifyCommittedUAVs(SHADER_TYPE_COMPUTE);
-        dbgVerifyCommittedSamplers();
-        dbgVerifyCommittedCBs();
-        dbgVerifyCommittedShaders();
-    }
-#endif
-
-    auto* pd3d11Buff = ValidatedCast<BufferD3D11Impl>(pAttribsBuffer)->GetD3D11Buffer();
-    m_pd3d11DeviceContext->DispatchIndirect(pd3d11Buff, Attribs.DispatchArgsByteOffset);
-}
-
-
-void DeviceContextD3D11Impl::ClearDepthStencil(ITextureView*                  pView,
-                                               CLEAR_DEPTH_STENCIL_FLAGS      ClearFlags,
-                                               float                          fDepth,
-                                               Uint8                          Stencil,
-                                               RESOURCE_STATE_TRANSITION_MODE StateTransitionMode)
-{
-    if (!TDeviceContextBase::ClearDepthStencil(pView))
-        return;
-
-    VERIFY_EXPR(pView != nullptr);
-
-    auto* pViewD3D11 = ValidatedCast<TextureViewD3D11Impl>(pView);
-    auto* pd3d11DSV  = static_cast<ID3D11DepthStencilView*>(pViewD3D11->GetD3D11View());
-
-    UINT32 d3d11ClearFlags = 0;
-    if (ClearFlags & CLEAR_DEPTH_FLAG) d3d11ClearFlags |= D3D11_CLEAR_DEPTH;
-    if (ClearFlags & CLEAR_STENCIL_FLAG) d3d11ClearFlags |= D3D11_CLEAR_STENCIL;
-    // The full extent of the resource view is always cleared.
-    // Viewport and scissor settings are not applied.
-    m_pd3d11DeviceContext->ClearDepthStencilView(pd3d11DSV, d3d11ClearFlags, fDepth, Stencil);
-}
-
-void DeviceContextD3D11Impl::ClearRenderTarget(ITextureView* pView, const float* RGBA, RESOURCE_STATE_TRANSITION_MODE StateTransitionMode)
-{
-    if (!TDeviceContextBase::ClearRenderTarget(pView))
-        return;
-
-    VERIFY_EXPR(pView != nullptr);
-
-    auto* pViewD3D11 = ValidatedCast<TextureViewD3D11Impl>(pView);
-    auto* pd3d11RTV  = static_cast<ID3D11RenderTargetView*>(pViewD3D11->GetD3D11View());
-
-    static const float Zero[4] = {0.f, 0.f, 0.f, 0.f};
-    if (RGBA == nullptr)
-        RGBA = Zero;
-
-    // The full extent of the resource view is always cleared.
-    // Viewport and scissor settings are not applied.
-    m_pd3d11DeviceContext->ClearRenderTargetView(pd3d11RTV, RGBA);
-}
-
-void DeviceContextD3D11Impl::Flush()
-{
-    if (m_pActiveRenderPass != nullptr)
-    {
-        LOG_ERROR_MESSAGE("Flushing device context inside an active render pass.");
-    }
-
-    m_pd3d11DeviceContext->Flush();
-}
-
-void DeviceContextD3D11Impl::UpdateBuffer(IBuffer*                       pBuffer,
-                                          Uint32                         Offset,
-                                          Uint32                         Size,
-                                          const void*                    pData,
-                                          RESOURCE_STATE_TRANSITION_MODE StateTransitionMode)
-{
-    TDeviceContextBase::UpdateBuffer(pBuffer, Offset, Size, pData, StateTransitionMode);
-
-    auto* pBufferD3D11Impl = ValidatedCast<BufferD3D11Impl>(pBuffer);
-
-    D3D11_BOX DstBox;
-    DstBox.left   = Offset;
-    DstBox.right  = Offset + Size;
-    DstBox.top    = 0;
-    DstBox.bottom = 1;
-    DstBox.front  = 0;
-    DstBox.back   = 1;
-    auto* pDstBox = (Offset == 0 && Size == pBufferD3D11Impl->GetDesc().uiSizeInBytes) ? nullptr : &DstBox;
-    m_pd3d11DeviceContext->UpdateSubresource(pBufferD3D11Impl->m_pd3d11Buffer, 0, pDstBox, pData, 0, 0);
-}
-
-void DeviceContextD3D11Impl::CopyBuffer(IBuffer*                       pSrcBuffer,
-                                        Uint32                         SrcOffset,
-                                        RESOURCE_STATE_TRANSITION_MODE SrcBufferTransitionMode,
-                                        IBuffer*                       pDstBuffer,
-                                        Uint32                         DstOffset,
-                                        Uint32                         Size,
-                                        RESOURCE_STATE_TRANSITION_MODE DstBufferTransitionMode)
-{
-    TDeviceContextBase::CopyBuffer(pSrcBuffer, SrcOffset, SrcBufferTransitionMode, pDstBuffer, DstOffset, Size, DstBufferTransitionMode);
-
-    auto* pSrcBufferD3D11Impl = ValidatedCast<BufferD3D11Impl>(pSrcBuffer);
-    auto* pDstBufferD3D11Impl = ValidatedCast<BufferD3D11Impl>(pDstBuffer);
-
-    D3D11_BOX SrcBox;
-    SrcBox.left   = SrcOffset;
-    SrcBox.right  = SrcOffset + Size;
-    SrcBox.top    = 0;
-    SrcBox.bottom = 1;
-    SrcBox.front  = 0;
-    SrcBox.back   = 1;
-    m_pd3d11DeviceContext->CopySubresourceRegion(pDstBufferD3D11Impl->m_pd3d11Buffer, 0, DstOffset, 0, 0, pSrcBufferD3D11Impl->m_pd3d11Buffer, 0, &SrcBox);
-}
-
-
-void DeviceContextD3D11Impl::MapBuffer(IBuffer* pBuffer, MAP_TYPE MapType, MAP_FLAGS MapFlags, PVoid& pMappedData)
-{
-    TDeviceContextBase::MapBuffer(pBuffer, MapType, MapFlags, pMappedData);
-
-    auto*     pBufferD3D11  = ValidatedCast<BufferD3D11Impl>(pBuffer);
-    D3D11_MAP d3d11MapType  = static_cast<D3D11_MAP>(0);
-    UINT      d3d11MapFlags = 0;
-    MapParamsToD3D11MapParams(MapType, MapFlags, d3d11MapType, d3d11MapFlags);
-
-    D3D11_MAPPED_SUBRESOURCE MappedBuff;
-
-    HRESULT hr = m_pd3d11DeviceContext->Map(pBufferD3D11->m_pd3d11Buffer, 0, d3d11MapType, d3d11MapFlags, &MappedBuff);
-    if ((d3d11MapFlags & D3D11_MAP_FLAG_DO_NOT_WAIT) == 0)
-    {
-        DEV_CHECK_ERR(SUCCEEDED(hr), "Failed to map buffer '", pBufferD3D11->GetDesc().Name, "'");
-    }
-    pMappedData = SUCCEEDED(hr) ? MappedBuff.pData : nullptr;
-}
-
-void DeviceContextD3D11Impl::UnmapBuffer(IBuffer* pBuffer, MAP_TYPE MapType)
-{
-    TDeviceContextBase::UnmapBuffer(pBuffer, MapType);
-    auto* pBufferD3D11 = ValidatedCast<BufferD3D11Impl>(pBuffer);
-    m_pd3d11DeviceContext->Unmap(pBufferD3D11->m_pd3d11Buffer, 0);
-}
-
-void DeviceContextD3D11Impl::UpdateTexture(ITexture*                      pTexture,
-                                           Uint32                         MipLevel,
-                                           Uint32                         Slice,
-                                           const Box&                     DstBox,
-                                           const TextureSubResData&       SubresData,
-                                           RESOURCE_STATE_TRANSITION_MODE SrcBufferTransitionMode,
-                                           RESOURCE_STATE_TRANSITION_MODE DstTextureTransitionMode)
-{
-    TDeviceContextBase::UpdateTexture(pTexture, MipLevel, Slice, DstBox, SubresData, SrcBufferTransitionMode, DstTextureTransitionMode);
-
-    auto*       pTexD3D11 = ValidatedCast<TextureBaseD3D11>(pTexture);
-    const auto& Desc      = pTexD3D11->GetDesc();
-
-    // OpenGL backend uses UpdateData() to initialize textures, so we can't check the usage in ValidateUpdateTextureParams()
-    DEV_CHECK_ERR(Desc.Usage == USAGE_DEFAULT, "Only USAGE_DEFAULT textures should be updated with UpdateData()");
-
-    if (SubresData.pSrcBuffer != nullptr)
-    {
-        LOG_ERROR("D3D11 does not support updating texture subresource from a GPU buffer");
-        return;
-    }
-
-    D3D11_BOX D3D11Box;
-    D3D11Box.left          = DstBox.MinX;
-    D3D11Box.right         = DstBox.MaxX;
-    D3D11Box.top           = DstBox.MinY;
-    D3D11Box.bottom        = DstBox.MaxY;
-    D3D11Box.front         = DstBox.MinZ;
-    D3D11Box.back          = DstBox.MaxZ;
-    const auto& FmtAttribs = GetTextureFormatAttribs(Desc.Format);
-    if (FmtAttribs.ComponentType == COMPONENT_TYPE_COMPRESSED)
-    {
-        // Align update region by the compressed block size
-        VERIFY((D3D11Box.left % FmtAttribs.BlockWidth) == 0, "Update region min X coordinate (", D3D11Box.left, ") must be multiple of a compressed block width (", Uint32{FmtAttribs.BlockWidth}, ")");
-        VERIFY((FmtAttribs.BlockWidth & (FmtAttribs.BlockWidth - 1)) == 0, "Compressed block width (", Uint32{FmtAttribs.BlockWidth}, ") is expected to be power of 2");
-        D3D11Box.right = (D3D11Box.right + FmtAttribs.BlockWidth - 1) & ~(FmtAttribs.BlockWidth - 1);
-
-        VERIFY((D3D11Box.top % FmtAttribs.BlockHeight) == 0, "Update region min Y coordinate (", D3D11Box.top, ") must be multiple of a compressed block height (", Uint32{FmtAttribs.BlockHeight}, ")");
-        VERIFY((FmtAttribs.BlockHeight & (FmtAttribs.BlockHeight - 1)) == 0, "Compressed block height (", Uint32{FmtAttribs.BlockHeight}, ") is expected to be power of 2");
-        D3D11Box.bottom = (D3D11Box.bottom + FmtAttribs.BlockHeight - 1) & ~(FmtAttribs.BlockHeight - 1);
-    }
-    auto SubresIndex = D3D11CalcSubresource(MipLevel, Slice, Desc.MipLevels);
-    m_pd3d11DeviceContext->UpdateSubresource(pTexD3D11->GetD3D11Texture(), SubresIndex, &D3D11Box, SubresData.pData, SubresData.Stride, SubresData.DepthStride);
-}
-
-void DeviceContextD3D11Impl::CopyTexture(const CopyTextureAttribs& CopyAttribs)
-{
-    TDeviceContextBase::CopyTexture(CopyAttribs);
-
-    auto* pSrcTexD3D11 = ValidatedCast<TextureBaseD3D11>(CopyAttribs.pSrcTexture);
-    auto* pDstTexD3D11 = ValidatedCast<TextureBaseD3D11>(CopyAttribs.pDstTexture);
-
-    D3D11_BOX D3D11SrcBox, *pD3D11SrcBox = nullptr;
-    if (const auto* pSrcBox = CopyAttribs.pSrcBox)
-    {
-        D3D11SrcBox.left   = pSrcBox->MinX;
-        D3D11SrcBox.right  = pSrcBox->MaxX;
-        D3D11SrcBox.top    = pSrcBox->MinY;
-        D3D11SrcBox.bottom = pSrcBox->MaxY;
-        D3D11SrcBox.front  = pSrcBox->MinZ;
-        D3D11SrcBox.back   = pSrcBox->MaxZ;
-        pD3D11SrcBox       = &D3D11SrcBox;
-    }
-    auto SrcSubRes = D3D11CalcSubresource(CopyAttribs.SrcMipLevel, CopyAttribs.SrcSlice, pSrcTexD3D11->GetDesc().MipLevels);
-    auto DstSubRes = D3D11CalcSubresource(CopyAttribs.DstMipLevel, CopyAttribs.DstSlice, pDstTexD3D11->GetDesc().MipLevels);
-    m_pd3d11DeviceContext->CopySubresourceRegion(pDstTexD3D11->GetD3D11Texture(), DstSubRes, CopyAttribs.DstX, CopyAttribs.DstY, CopyAttribs.DstZ,
-                                                 pSrcTexD3D11->GetD3D11Texture(), SrcSubRes, pD3D11SrcBox);
-}
-
-
-void DeviceContextD3D11Impl::MapTextureSubresource(ITexture*                 pTexture,
-                                                   Uint32                    MipLevel,
-                                                   Uint32                    ArraySlice,
-                                                   MAP_TYPE                  MapType,
-                                                   MAP_FLAGS                 MapFlags,
-                                                   const Box*                pMapRegion,
-                                                   MappedTextureSubresource& MappedData)
-{
-    TDeviceContextBase::MapTextureSubresource(pTexture, MipLevel, ArraySlice, MapType, MapFlags, pMapRegion, MappedData);
-
-    auto*       pTexD3D11     = ValidatedCast<TextureBaseD3D11>(pTexture);
-    const auto& TexDesc       = pTexD3D11->GetDesc();
-    D3D11_MAP   d3d11MapType  = static_cast<D3D11_MAP>(0);
-    UINT        d3d11MapFlags = 0;
-    MapParamsToD3D11MapParams(MapType, MapFlags, d3d11MapType, d3d11MapFlags);
-
-    auto                     Subresource = D3D11CalcSubresource(MipLevel, ArraySlice, TexDesc.MipLevels);
-    D3D11_MAPPED_SUBRESOURCE MappedTex;
-    auto                     hr = m_pd3d11DeviceContext->Map(pTexD3D11->GetD3D11Texture(), Subresource, d3d11MapType, d3d11MapFlags, &MappedTex);
-    if (FAILED(hr))
-    {
-        VERIFY_EXPR(hr == DXGI_ERROR_WAS_STILL_DRAWING);
-        MappedData = MappedTextureSubresource();
-    }
-    else
-    {
-        MappedData.pData       = MappedTex.pData;
-        MappedData.Stride      = MappedTex.RowPitch;
-        MappedData.DepthStride = MappedTex.DepthPitch;
-    }
-}
-
-void DeviceContextD3D11Impl::UnmapTextureSubresource(ITexture* pTexture, Uint32 MipLevel, Uint32 ArraySlice)
-{
-    TDeviceContextBase::UnmapTextureSubresource(pTexture, MipLevel, ArraySlice);
-
-    auto*       pTexD3D11   = ValidatedCast<TextureBaseD3D11>(pTexture);
-    const auto& TexDesc     = pTexD3D11->GetDesc();
-    auto        Subresource = D3D11CalcSubresource(MipLevel, ArraySlice, TexDesc.MipLevels);
-    m_pd3d11DeviceContext->Unmap(pTexD3D11->GetD3D11Texture(), Subresource);
-}
-
-void DeviceContextD3D11Impl::GenerateMips(ITextureView* pTextureView)
-{
-    TDeviceContextBase::GenerateMips(pTextureView);
-    auto& TexViewD3D11 = *ValidatedCast<TextureViewD3D11Impl>(pTextureView);
-    auto* pd3d11SRV    = static_cast<ID3D11ShaderResourceView*>(TexViewD3D11.GetD3D11View());
-    m_pd3d11DeviceContext->GenerateMips(pd3d11SRV);
-}
-
-void DeviceContextD3D11Impl::FinishFrame()
-{
-    if (m_ActiveDisjointQuery)
-    {
-        m_pd3d11DeviceContext->End(m_ActiveDisjointQuery->pd3d11Query);
-        m_ActiveDisjointQuery->IsEnded = true;
-        m_ActiveDisjointQuery.reset();
-    }
-}
-
-void DeviceContextD3D11Impl::SetVertexBuffers(Uint32                         StartSlot,
-                                              Uint32                         NumBuffersSet,
-                                              IBuffer**                      ppBuffers,
-                                              Uint32*                        pOffsets,
-                                              RESOURCE_STATE_TRANSITION_MODE StateTransitionMode,
-                                              SET_VERTEX_BUFFERS_FLAGS       Flags)
-{
-    TDeviceContextBase::SetVertexBuffers(StartSlot, NumBuffersSet, ppBuffers, pOffsets, StateTransitionMode, Flags);
-    for (Uint32 Slot = 0; Slot < m_NumVertexStreams; ++Slot)
-    {
-        auto& CurrStream = m_VertexStreams[Slot];
-        if (auto* pBuffD3D11Impl = CurrStream.pBuffer.RawPtr())
-        {
-            if (StateTransitionMode == RESOURCE_STATE_TRANSITION_MODE_TRANSITION)
-            {
-                if (pBuffD3D11Impl->IsInKnownState() && pBuffD3D11Impl->CheckState(RESOURCE_STATE_UNORDERED_ACCESS))
-                {
-                    UnbindResourceFromUAV(pBuffD3D11Impl, pBuffD3D11Impl->m_pd3d11Buffer);
-                    pBuffD3D11Impl->ClearState(RESOURCE_STATE_UNORDERED_ACCESS);
-                }
-            }
-#ifdef DILIGENT_DEVELOPMENT
-            else if (StateTransitionMode == RESOURCE_STATE_TRANSITION_MODE_VERIFY)
-            {
-                if (pBuffD3D11Impl->IsInKnownState() && pBuffD3D11Impl->CheckState(RESOURCE_STATE_UNORDERED_ACCESS))
-                {
-                    LOG_ERROR_MESSAGE("Buffer '", pBuffD3D11Impl->GetDesc().Name, "' used as vertex buffer at slot ", Slot, " is in RESOURCE_STATE_UNORDERED_ACCESS state. "
-                                                                                                                            "Use RESOURCE_STATE_TRANSITION_MODE_TRANSITION mode or explicitly transition the buffer to RESOURCE_STATE_VERTEX_BUFFER state.");
-                }
-            }
-#endif
-        }
-    }
-
-    m_bCommittedD3D11VBsUpToDate = false;
-}
-
-void DeviceContextD3D11Impl::SetIndexBuffer(IBuffer* pIndexBuffer, Uint32 ByteOffset, RESOURCE_STATE_TRANSITION_MODE StateTransitionMode)
-{
-    TDeviceContextBase::SetIndexBuffer(pIndexBuffer, ByteOffset, StateTransitionMode);
-
-    if (m_pIndexBuffer)
-    {
-        if (StateTransitionMode == RESOURCE_STATE_TRANSITION_MODE_TRANSITION)
-        {
-            if (m_pIndexBuffer->IsInKnownState() && m_pIndexBuffer->CheckState(RESOURCE_STATE_UNORDERED_ACCESS))
-            {
-                UnbindResourceFromUAV(m_pIndexBuffer, m_pIndexBuffer->m_pd3d11Buffer);
-                m_pIndexBuffer->ClearState(RESOURCE_STATE_UNORDERED_ACCESS);
-            }
-        }
-#ifdef DILIGENT_DEVELOPMENT
-        else if (StateTransitionMode == RESOURCE_STATE_TRANSITION_MODE_VERIFY)
-        {
-            if (m_pIndexBuffer->IsInKnownState() && m_pIndexBuffer->CheckState(RESOURCE_STATE_UNORDERED_ACCESS))
-            {
-                LOG_ERROR_MESSAGE("Buffer '", m_pIndexBuffer->GetDesc().Name, "' used as index buffer is in RESOURCE_STATE_UNORDERED_ACCESS state."
-                                                                              " Use RESOURCE_STATE_TRANSITION_MODE_TRANSITION mode or explicitly transition the buffer to RESOURCE_STATE_INDEX_BUFFER state.");
-            }
-        }
-#endif
-    }
-
-    m_bCommittedD3D11IBUpToDate = false;
-}
-
-void DeviceContextD3D11Impl::SetViewports(Uint32 NumViewports, const Viewport* pViewports, Uint32 RTWidth, Uint32 RTHeight)
-{
-    static_assert(MAX_VIEWPORTS >= D3D11_VIEWPORT_AND_SCISSORRECT_OBJECT_COUNT_PER_PIPELINE, "MaxViewports constant must be greater than D3D11_VIEWPORT_AND_SCISSORRECT_OBJECT_COUNT_PER_PIPELINE");
-    TDeviceContextBase::SetViewports(NumViewports, pViewports, RTWidth, RTHeight);
-
-    D3D11_VIEWPORT d3d11Viewports[MAX_VIEWPORTS];
-    VERIFY(NumViewports == m_NumViewports, "Unexpected number of viewports");
-    for (Uint32 vp = 0; vp < m_NumViewports; ++vp)
-    {
-        d3d11Viewports[vp].TopLeftX = m_Viewports[vp].TopLeftX;
-        d3d11Viewports[vp].TopLeftY = m_Viewports[vp].TopLeftY;
-        d3d11Viewports[vp].Width    = m_Viewports[vp].Width;
-        d3d11Viewports[vp].Height   = m_Viewports[vp].Height;
-        d3d11Viewports[vp].MinDepth = m_Viewports[vp].MinDepth;
-        d3d11Viewports[vp].MaxDepth = m_Viewports[vp].MaxDepth;
-    }
-    // All viewports must be set atomically as one operation.
-    // Any viewports not defined by the call are disabled.
-    m_pd3d11DeviceContext->RSSetViewports(NumViewports, d3d11Viewports);
-}
-
-void DeviceContextD3D11Impl::SetScissorRects(Uint32 NumRects, const Rect* pRects, Uint32 RTWidth, Uint32 RTHeight)
-{
-    static_assert(MAX_VIEWPORTS >= D3D11_VIEWPORT_AND_SCISSORRECT_OBJECT_COUNT_PER_PIPELINE, "MaxViewports constant must be greater than D3D11_VIEWPORT_AND_SCISSORRECT_OBJECT_COUNT_PER_PIPELINE");
-    TDeviceContextBase::SetScissorRects(NumRects, pRects, RTWidth, RTHeight);
-
-    D3D11_RECT d3d11ScissorRects[MAX_VIEWPORTS];
-    VERIFY(NumRects == m_NumScissorRects, "Unexpected number of scissor rects");
-    for (Uint32 sr = 0; sr < NumRects; ++sr)
-    {
-        d3d11ScissorRects[sr].left   = m_ScissorRects[sr].left;
-        d3d11ScissorRects[sr].top    = m_ScissorRects[sr].top;
-        d3d11ScissorRects[sr].right  = m_ScissorRects[sr].right;
-        d3d11ScissorRects[sr].bottom = m_ScissorRects[sr].bottom;
-    }
-
-    // All scissor rects must be set atomically as one operation.
-    // Any scissor rects not defined by the call are disabled.
-    m_pd3d11DeviceContext->RSSetScissorRects(NumRects, d3d11ScissorRects);
-}
-
-void DeviceContextD3D11Impl::CommitRenderTargets()
-{
-    const Uint32 MaxD3D11RTs      = D3D11_SIMULTANEOUS_RENDER_TARGET_COUNT;
-    Uint32       NumRenderTargets = m_NumBoundRenderTargets;
-    VERIFY(NumRenderTargets <= MaxD3D11RTs, "D3D11 only allows 8 simultaneous render targets");
-    NumRenderTargets = std::min(MaxD3D11RTs, NumRenderTargets);
-
-    // Do not waste time setting RTVs to null
-    ID3D11RenderTargetView* pd3d11RTs[MaxD3D11RTs];
-    ID3D11DepthStencilView* pd3d11DSV = nullptr;
-
-    for (Uint32 rt = 0; rt < NumRenderTargets; ++rt)
-    {
-        auto* pViewD3D11 = m_pBoundRenderTargets[rt].RawPtr();
-        pd3d11RTs[rt]    = pViewD3D11 != nullptr ? static_cast<ID3D11RenderTargetView*>(pViewD3D11->GetD3D11View()) : nullptr;
-    }
-
-    if (m_pBoundDepthStencil != nullptr)
-    {
-        pd3d11DSV = static_cast<ID3D11DepthStencilView*>(m_pBoundDepthStencil->GetD3D11View());
-    }
-
-    auto& NumCommittedPixelShaderUAVs = m_NumCommittedUAVs[PSInd];
-    if (NumCommittedPixelShaderUAVs > 0)
-    {
-        m_pd3d11DeviceContext->OMSetRenderTargetsAndUnorderedAccessViews(NumRenderTargets, NumRenderTargets > 0 ? pd3d11RTs : nullptr, pd3d11DSV,
-                                                                         0, D3D11_KEEP_UNORDERED_ACCESS_VIEWS, nullptr, nullptr);
-
-        auto CommittedD3D11UAVs   = m_CommittedD3D11UAVs[PSInd];
-        auto CommittedD3D11UAVRes = m_CommittedD3D11UAVResources[PSInd];
-        for (Uint32 slot = 0; slot < NumRenderTargets; ++slot)
-        {
-            CommittedD3D11UAVs[slot]   = nullptr;
-            CommittedD3D11UAVRes[slot] = nullptr;
-        }
-        if (NumRenderTargets >= NumCommittedPixelShaderUAVs)
-            NumCommittedPixelShaderUAVs = 0;
-    }
-    else
-    {
-        m_pd3d11DeviceContext->OMSetRenderTargets(NumRenderTargets, NumRenderTargets > 0 ? pd3d11RTs : nullptr, pd3d11DSV);
-    }
-}
-
-
-void UnbindView(ID3D11DeviceContext* pContext, TSetShaderResourcesType SetSRVMethod, UINT Slot)
-{
-    ID3D11ShaderResourceView* ppNullView[] = {nullptr};
-    (pContext->*SetSRVMethod)(Slot, 1, ppNullView);
-}
-
-void UnbindView(ID3D11DeviceContext* pContext, TSetUnorderedAccessViewsType SetUAVMethod, UINT Slot)
-{
-    ID3D11UnorderedAccessView* ppNullView[] = {nullptr};
-    (pContext->*SetUAVMethod)(Slot, 1, ppNullView, nullptr);
-}
-
-template <typename TD3D11ResourceViewType, typename TSetD3D11View>
-bool UnbindPixelShaderUAV(ID3D11DeviceContext*    pDeviceCtx,
-                          TD3D11ResourceViewType* CommittedD3D11Resources[],
-                          Uint32                  NumCommittedSlots,
-                          Uint32                  NumCommittedRenderTargets,
-                          TSetD3D11View           SetD3D11ViewMethod)
-{
-    // For other resource view types do nothing
-    return false;
-}
-
-template <>
-bool UnbindPixelShaderUAV<ID3D11UnorderedAccessView, TSetUnorderedAccessViewsType>(
-    ID3D11DeviceContext*         pDeviceCtx,
-    ID3D11UnorderedAccessView*   CommittedD3D11UAVs[],
-    Uint32                       NumCommittedUAVs,
-    Uint32                       NumCommittedRenderTargets,
-    TSetUnorderedAccessViewsType SetD3D11UAVMethod)
-{
-    if (SetD3D11UAVMethod == reinterpret_cast<TSetUnorderedAccessViewsType>(&ID3D11DeviceContext::OMSetRenderTargetsAndUnorderedAccessViews))
-    {
-        // Pixel shader UAVs are bound in a special way simulatneously with the render targets
-        auto UAVStartSlot = NumCommittedRenderTargets;
-        // UAVs cannot be set independently; they all need to be set at the same time.
-        // https://docs.microsoft.com/en-us/windows/desktop/api/d3d11/nf-d3d11-id3d11devicecontext-omsetrendertargetsandunorderedaccessviews#remarks
-
-        // There is potential problem here: since device context does not keep strong references to
-        // UAVs, there is no guarantee the objects are alive
-        pDeviceCtx->OMSetRenderTargetsAndUnorderedAccessViews(D3D11_KEEP_RENDER_TARGETS_AND_DEPTH_STENCIL, nullptr, nullptr,
-                                                              UAVStartSlot, NumCommittedUAVs - UAVStartSlot,
-                                                              CommittedD3D11UAVs + UAVStartSlot, nullptr);
-        return true;
-    }
-
-    return false;
-}
-
-
-
-/// \tparam TD3D11ResourceViewType - Type of the D3D11 resource view (ID3D11ShaderResourceView or ID3D11UnorderedAccessView)
-/// \tparam TSetD3D11View - Type of the D3D11 device context method used to set the D3D11 view
-/// \param CommittedResourcesArr - Pointer to the array of strong references to currently bound
-///                            shader resources, for each shader stage
-/// \param CommittedD3D11ResourcesArr - Pointer to the array of currently bound D3D11
-///                                 shader resources, for each shader stage
-/// \param pd3d11ResToUndind   - D3D11 resource to unbind
-/// \param SetD3D11ViewMethods - Array of pointers to device context methods used to set the view,
-///                              for every shader stage
-template <typename TD3D11ResourceViewType,
-          typename TSetD3D11View,
-          size_t NumSlots>
-void DeviceContextD3D11Impl::UnbindResourceView(TD3D11ResourceViewType CommittedD3D11ViewsArr[][NumSlots],
-                                                ID3D11Resource*        CommittedD3D11ResourcesArr[][NumSlots],
-                                                Uint8                  NumCommittedResourcesArr[],
-                                                ID3D11Resource*        pd3d11ResToUndind,
-                                                TSetD3D11View          SetD3D11ViewMethods[])
-{
-    for (Int32 ShaderTypeInd = 0; ShaderTypeInd < NumShaderTypes; ++ShaderTypeInd)
-    {
-        auto* CommittedD3D11Views     = CommittedD3D11ViewsArr[ShaderTypeInd];
-        auto* CommittedD3D11Resources = CommittedD3D11ResourcesArr[ShaderTypeInd];
-        auto& NumCommittedSlots       = NumCommittedResourcesArr[ShaderTypeInd];
-
-        for (Uint32 Slot = 0; Slot < NumCommittedSlots; ++Slot)
-        {
-            if (CommittedD3D11Resources[Slot] == pd3d11ResToUndind)
-            {
-                CommittedD3D11Resources[Slot] = nullptr;
-                CommittedD3D11Views[Slot]     = nullptr;
-
-                auto SetViewMethod = SetD3D11ViewMethods[ShaderTypeInd];
-                VERIFY(SetViewMethod != nullptr, "No appropriate ID3D11DeviceContext method");
-
-                // Pixel shader UAVs require special handling
-                if (!UnbindPixelShaderUAV(m_pd3d11DeviceContext, CommittedD3D11Views, NumCommittedSlots, m_NumBoundRenderTargets, SetViewMethod))
-                {
-                    UnbindView(m_pd3d11DeviceContext, SetViewMethod, Slot);
-                }
-            }
-        }
-
-        // Pop null resources from the end of arrays
-        while (NumCommittedSlots > 0 && CommittedD3D11Resources[NumCommittedSlots - 1] == nullptr)
-        {
-            VERIFY(CommittedD3D11Views[NumSlots - 1] == nullptr, "Unexpected non-null resource view");
-            --NumCommittedSlots;
-        }
-    }
-}
-
-void DeviceContextD3D11Impl::UnbindTextureFromInput(TextureBaseD3D11* pTexture, ID3D11Resource* pd3d11Resource)
-{
-    VERIFY(pTexture, "Null texture provided");
-    if (!pTexture) return;
-
-    UnbindResourceView(m_CommittedD3D11SRVs, m_CommittedD3D11SRVResources, m_NumCommittedSRVs, pd3d11Resource, SetSRVMethods);
-    pTexture->ClearState(RESOURCE_STATE_SHADER_RESOURCE | RESOURCE_STATE_INPUT_ATTACHMENT);
-}
-
-void DeviceContextD3D11Impl::UnbindBufferFromInput(BufferD3D11Impl* pBuffer, ID3D11Resource* pd3d11Buffer)
-{
-    VERIFY(pBuffer, "Null buffer provided");
-    if (!pBuffer || !pBuffer->IsInKnownState()) return;
-
-    if (pBuffer->CheckState(RESOURCE_STATE_SHADER_RESOURCE))
-    {
-        UnbindResourceView(m_CommittedD3D11SRVs, m_CommittedD3D11SRVResources, m_NumCommittedSRVs, pd3d11Buffer, SetSRVMethods);
-        pBuffer->ClearState(RESOURCE_STATE_SHADER_RESOURCE);
-    }
-
-    if (pBuffer->CheckState(RESOURCE_STATE_INDEX_BUFFER))
-    {
-        auto pd3d11IndBuffer = ValidatedCast<BufferD3D11Impl>(pBuffer)->GetD3D11Buffer();
-        if (pd3d11IndBuffer == m_CommittedD3D11IndexBuffer)
-        {
-            // Only unbind D3D11 buffer from the context!
-            // m_pIndexBuffer.Release();
-            m_CommittedD3D11IndexBuffer.Release();
-            m_CommittedIBFormat                  = VT_UNDEFINED;
-            m_CommittedD3D11IndexDataStartOffset = 0;
-            m_bCommittedD3D11IBUpToDate          = false;
-            m_pd3d11DeviceContext->IASetIndexBuffer(nullptr, DXGI_FORMAT_R32_UINT, m_CommittedD3D11IndexDataStartOffset);
-        }
-#ifdef DILIGENT_DEVELOPMENT
-        if (m_DebugFlags & D3D11_DEBUG_FLAG_VERIFY_COMMITTED_RESOURCE_RELEVANCE)
-        {
-            dbgVerifyCommittedIndexBuffer();
-        }
-#endif
-        pBuffer->ClearState(RESOURCE_STATE_INDEX_BUFFER);
-    }
-
-    if (pBuffer->CheckState(RESOURCE_STATE_VERTEX_BUFFER))
-    {
-        auto pd3d11VB = ValidatedCast<BufferD3D11Impl>(pBuffer)->GetD3D11Buffer();
-        for (Uint32 Slot = 0; Slot < m_NumCommittedD3D11VBs; ++Slot)
-        {
-            auto& CommittedD3D11VB = m_CommittedD3D11VertexBuffers[Slot];
-            if (CommittedD3D11VB == pd3d11VB)
-            {
-                // Unbind only D3D11 buffer
-                //*VertStream = VertexStreamInfo();
-                ID3D11Buffer* ppNullBuffer[]        = {nullptr};
-                const UINT    Zero[]                = {0};
-                m_CommittedD3D11VertexBuffers[Slot] = nullptr;
-                m_CommittedD3D11VBStrides[Slot]     = 0;
-                m_CommittedD3D11VBOffsets[Slot]     = 0;
-                m_bCommittedD3D11VBsUpToDate        = false;
-                m_pd3d11DeviceContext->IASetVertexBuffers(Slot, _countof(ppNullBuffer), ppNullBuffer, Zero, Zero);
-            }
-        }
-#ifdef DILIGENT_DEVELOPMENT
-        if (m_DebugFlags & D3D11_DEBUG_FLAG_VERIFY_COMMITTED_RESOURCE_RELEVANCE)
-        {
-            dbgVerifyCommittedVertexBuffers();
-        }
-#endif
-        pBuffer->ClearState(RESOURCE_STATE_VERTEX_BUFFER);
-    }
-
-    if (pBuffer->CheckState(RESOURCE_STATE_CONSTANT_BUFFER))
-    {
-        for (Int32 ShaderTypeInd = 0; ShaderTypeInd < NumShaderTypes; ++ShaderTypeInd)
-        {
-            auto* CommittedD3D11CBs = m_CommittedD3D11CBs[ShaderTypeInd];
-            auto  NumSlots          = m_NumCommittedCBs[ShaderTypeInd];
-            for (Uint32 Slot = 0; Slot < NumSlots; ++Slot)
-            {
-                if (CommittedD3D11CBs[Slot] == pd3d11Buffer)
-                {
-                    CommittedD3D11CBs[Slot]      = nullptr;
-                    auto          SetCBMethod    = SetCBMethods[ShaderTypeInd];
-                    ID3D11Buffer* ppNullBuffer[] = {nullptr};
-                    (m_pd3d11DeviceContext->*SetCBMethod)(Slot, 1, ppNullBuffer);
-                }
-            }
-        }
-#ifdef DILIGENT_DEVELOPMENT
-        if (m_DebugFlags & D3D11_DEBUG_FLAG_VERIFY_COMMITTED_RESOURCE_RELEVANCE)
-        {
-            dbgVerifyCommittedCBs();
-        }
-#endif
-        pBuffer->ClearState(RESOURCE_STATE_CONSTANT_BUFFER);
-    }
-}
-
-void DeviceContextD3D11Impl::UnbindResourceFromUAV(IDeviceObject* pResource, ID3D11Resource* pd3d11Resource)
-{
-    VERIFY(pResource, "Null resource provided");
-    if (!pResource) return;
-
-    UnbindResourceView(m_CommittedD3D11UAVs, m_CommittedD3D11UAVResources, m_NumCommittedUAVs, pd3d11Resource, SetUAVMethods);
-}
-
-void DeviceContextD3D11Impl::UnbindTextureFromRenderTarget(TextureBaseD3D11* pTexture)
-{
-    VERIFY(pTexture, "Null resource provided");
-    if (!pTexture) return;
-
-    bool bCommitRenderTargets = false;
-    for (Uint32 rt = 0; rt < m_NumBoundRenderTargets; ++rt)
-    {
-        if (auto* pTexView = m_pBoundRenderTargets[rt].RawPtr())
-        {
-            if (pTexView->GetTexture() == pTexture)
-            {
-                m_pBoundRenderTargets[rt].Release();
-                bCommitRenderTargets = true;
-            }
-        }
-    }
-
-    if (bCommitRenderTargets)
-    {
-        while (m_NumBoundRenderTargets > 0 && !m_pBoundRenderTargets[m_NumBoundRenderTargets - 1])
-            --m_NumBoundRenderTargets;
-
-        CommitRenderTargets();
-    }
-
-    pTexture->ClearState(RESOURCE_STATE_RENDER_TARGET);
-}
-
-void DeviceContextD3D11Impl::UnbindTextureFromDepthStencil(TextureBaseD3D11* pTexD3D11)
-{
-    VERIFY(pTexD3D11, "Null resource provided");
-    if (!pTexD3D11) return;
-
-    if (m_pBoundDepthStencil && m_pBoundDepthStencil->GetTexture() == pTexD3D11)
-    {
-        m_pBoundDepthStencil.Release();
-        CommitRenderTargets();
-    }
-    pTexD3D11->ClearState(RESOURCE_STATE_DEPTH_WRITE);
-}
-
-void DeviceContextD3D11Impl::ResetRenderTargets()
-{
-    TDeviceContextBase::ResetRenderTargets();
-    m_pd3d11DeviceContext->OMSetRenderTargets(0, nullptr, nullptr);
-}
-
-void DeviceContextD3D11Impl::SetRenderTargets(Uint32                         NumRenderTargets,
-                                              ITextureView*                  ppRenderTargets[],
-                                              ITextureView*                  pDepthStencil,
-                                              RESOURCE_STATE_TRANSITION_MODE StateTransitionMode)
-{
-#ifdef DILIGENT_DEVELOPMENT
-    if (m_pActiveRenderPass != nullptr)
-    {
-        LOG_ERROR_MESSAGE("Calling SetRenderTargets inside active render pass is invalid. End the render pass first");
-        return;
-    }
-#endif
-
-    if (TDeviceContextBase::SetRenderTargets(NumRenderTargets, ppRenderTargets, pDepthStencil))
-    {
-        for (Uint32 RT = 0; RT < NumRenderTargets; ++RT)
-        {
-            if (ppRenderTargets[RT])
-            {
-                auto* pTex = ValidatedCast<TextureBaseD3D11>(ppRenderTargets[RT]->GetTexture());
-                if (StateTransitionMode == RESOURCE_STATE_TRANSITION_MODE_TRANSITION)
-                {
-                    UnbindTextureFromInput(pTex, pTex->GetD3D11Texture());
-                    if (pTex->IsInKnownState())
-                        pTex->SetState(RESOURCE_STATE_RENDER_TARGET);
-                }
-#ifdef DILIGENT_DEVELOPMENT
-                else if (StateTransitionMode == RESOURCE_STATE_TRANSITION_MODE_VERIFY)
-                {
-                    DvpVerifyTextureState(*pTex, RESOURCE_STATE_RENDER_TARGET, "Setting render targets (DeviceContextD3D11Impl::SetRenderTargets)");
-                }
-#endif
-            }
-        }
-
-        if (pDepthStencil)
-        {
-            auto* pTex = ValidatedCast<TextureBaseD3D11>(pDepthStencil->GetTexture());
-            if (StateTransitionMode == RESOURCE_STATE_TRANSITION_MODE_TRANSITION)
-            {
-                UnbindTextureFromInput(pTex, pTex->GetD3D11Texture());
-                if (pTex->IsInKnownState())
-                    pTex->SetState(RESOURCE_STATE_DEPTH_WRITE);
-            }
-#ifdef DILIGENT_DEVELOPMENT
-            else if (StateTransitionMode == RESOURCE_STATE_TRANSITION_MODE_VERIFY)
-            {
-                DvpVerifyTextureState(*pTex, RESOURCE_STATE_DEPTH_WRITE, "Setting depth-stencil buffer (DeviceContextD3D11Impl::SetRenderTargets)");
-            }
-#endif
-        }
-
-        CommitRenderTargets();
-
-        // Set the viewport to match the render target size
-        SetViewports(1, nullptr, 0, 0);
-    }
-}
-
-void DeviceContextD3D11Impl::BeginSubpass()
-{
-    VERIFY_EXPR(m_pActiveRenderPass);
-    const auto& RPDesc = m_pActiveRenderPass->GetDesc();
-    VERIFY_EXPR(m_SubpassIndex < RPDesc.SubpassCount);
-    const auto& Subpass = RPDesc.pSubpasses[m_SubpassIndex];
-    const auto& FBDesc  = m_pBoundFramebuffer->GetDesc();
-
-    // Unbind these attachments that will be used for output by the subpass.
-    // There is no need to unbind textures from output as the new subpass atachments
-    // will be committed as render target/depth stencil anyway, so these that can be used for
-    // input will be unbound.
-
-    auto UnbindAttachmentFromInput = [&](const AttachmentReference& AttachmentRef) //
-    {
-        if (AttachmentRef.AttachmentIndex != ATTACHMENT_UNUSED)
-        {
-            if (auto* pTexView = FBDesc.ppAttachments[AttachmentRef.AttachmentIndex])
-            {
-                auto* pTexD3D11 = ValidatedCast<TextureBaseD3D11>(pTexView->GetTexture());
-                UnbindResourceView(m_CommittedD3D11SRVs, m_CommittedD3D11SRVResources, m_NumCommittedSRVs, pTexD3D11->GetD3D11Texture(), SetSRVMethods);
-            }
-        }
-    };
-
-    for (Uint32 rt = 0; rt < Subpass.RenderTargetAttachmentCount; ++rt)
-    {
-        UnbindAttachmentFromInput(Subpass.pRenderTargetAttachments[rt]);
-        if (Subpass.pResolveAttachments != nullptr)
-        {
-            UnbindAttachmentFromInput(Subpass.pResolveAttachments[rt]);
-        }
-    }
-
-    if (Subpass.pDepthStencilAttachment != nullptr)
-    {
-        UnbindAttachmentFromInput(*Subpass.pDepthStencilAttachment);
-    }
-
-    CommitRenderTargets();
-
-    for (Uint32 rt = 0; rt < Subpass.RenderTargetAttachmentCount; ++rt)
-    {
-        const auto& AttachmentRef   = Subpass.pRenderTargetAttachments[rt];
-        const auto  RTAttachmentIdx = AttachmentRef.AttachmentIndex;
-        if (RTAttachmentIdx != ATTACHMENT_UNUSED)
-        {
-            const auto AttachmentFirstUse = m_pActiveRenderPass->GetAttachmentFirstLastUse(RTAttachmentIdx).first;
-            if (AttachmentFirstUse == m_SubpassIndex && RPDesc.pAttachments[RTAttachmentIdx].LoadOp == ATTACHMENT_LOAD_OP_CLEAR)
-            {
-                if (auto* pTexView = FBDesc.ppAttachments[RTAttachmentIdx])
-                {
-                    auto* const pViewD3D11 = ValidatedCast<TextureViewD3D11Impl>(pTexView);
-                    auto* const pd3d11RTV  = static_cast<ID3D11RenderTargetView*>(pViewD3D11->GetD3D11View());
-                    const auto& ClearValue = m_AttachmentClearValues[RTAttachmentIdx];
-                    m_pd3d11DeviceContext->ClearRenderTargetView(pd3d11RTV, ClearValue.Color);
-                }
-            }
-        }
-    }
-
-    if (Subpass.pDepthStencilAttachment)
-    {
-        auto DSAttachmentIdx = Subpass.pDepthStencilAttachment->AttachmentIndex;
-        if (DSAttachmentIdx != ATTACHMENT_UNUSED)
-        {
-            const auto AttachmentFirstUse = m_pActiveRenderPass->GetAttachmentFirstLastUse(DSAttachmentIdx).first;
-            if (AttachmentFirstUse == m_SubpassIndex && RPDesc.pAttachments[DSAttachmentIdx].LoadOp == ATTACHMENT_LOAD_OP_CLEAR)
-            {
-                if (auto* pTexView = FBDesc.ppAttachments[DSAttachmentIdx])
-                {
-                    auto* const pViewD3D11 = ValidatedCast<TextureViewD3D11Impl>(pTexView);
-                    auto* const pd3d11DSV  = static_cast<ID3D11DepthStencilView*>(pViewD3D11->GetD3D11View());
-                    const auto& ClearValue = m_AttachmentClearValues[DSAttachmentIdx];
-                    m_pd3d11DeviceContext->ClearDepthStencilView(pd3d11DSV, D3D11_CLEAR_DEPTH | D3D11_CLEAR_STENCIL, ClearValue.DepthStencil.Depth, ClearValue.DepthStencil.Stencil);
-                }
-            }
-        }
-    }
-}
-
-void DeviceContextD3D11Impl::EndSubpass()
-{
-    VERIFY_EXPR(m_pActiveRenderPass);
-    const auto& RPDesc = m_pActiveRenderPass->GetDesc();
-    VERIFY_EXPR(m_SubpassIndex < RPDesc.SubpassCount);
-    const auto& Subpass = RPDesc.pSubpasses[m_SubpassIndex];
-    const auto& FBDesc  = m_pBoundFramebuffer->GetDesc();
-
-    if (Subpass.pResolveAttachments != nullptr)
-    {
-        for (Uint32 rt = 0; rt < Subpass.RenderTargetAttachmentCount; ++rt)
-        {
-            const auto& RslvAttachmentRef = Subpass.pResolveAttachments[rt];
-            if (RslvAttachmentRef.AttachmentIndex != ATTACHMENT_UNUSED)
-            {
-                const auto& RTAttachmentRef = Subpass.pRenderTargetAttachments[rt];
-                VERIFY_EXPR(RTAttachmentRef.AttachmentIndex != ATTACHMENT_UNUSED);
-                auto* pSrcView     = FBDesc.ppAttachments[RTAttachmentRef.AttachmentIndex];
-                auto* pDstView     = FBDesc.ppAttachments[RslvAttachmentRef.AttachmentIndex];
-                auto* pSrcTexD3D11 = ValidatedCast<TextureBaseD3D11>(pSrcView->GetTexture());
-                auto* pDstTexD3D11 = ValidatedCast<TextureBaseD3D11>(pDstView->GetTexture());
-
-                const auto& SrcViewDesc = pSrcView->GetDesc();
-                const auto& DstViewDesc = pDstView->GetDesc();
-                const auto& SrcTexDesc  = pSrcTexD3D11->GetDesc();
-                const auto& DstTexDesc  = pDstTexD3D11->GetDesc();
-
-                auto DXGIFmt        = TexFormatToDXGI_Format(RPDesc.pAttachments[RTAttachmentRef.AttachmentIndex].Format);
-                auto SrcSubresIndex = D3D11CalcSubresource(SrcViewDesc.MostDetailedMip, SrcViewDesc.FirstArraySlice, SrcTexDesc.MipLevels);
-                auto DstSubresIndex = D3D11CalcSubresource(DstViewDesc.MostDetailedMip, DstViewDesc.FirstArraySlice, DstTexDesc.MipLevels);
-                m_pd3d11DeviceContext->ResolveSubresource(pDstTexD3D11->GetD3D11Texture(), DstSubresIndex, pSrcTexD3D11->GetD3D11Texture(), SrcSubresIndex, DXGIFmt);
-            }
-        }
-    }
-}
-
-void DeviceContextD3D11Impl::BeginRenderPass(const BeginRenderPassAttribs& Attribs)
-{
-    TDeviceContextBase::BeginRenderPass(Attribs);
-    // BeginRenderPass() transitions resources to required states
-
-    m_AttachmentClearValues.resize(Attribs.ClearValueCount);
-    for (Uint32 i = 0; i < Attribs.ClearValueCount; ++i)
-        m_AttachmentClearValues[i] = Attribs.pClearValues[i];
-
-    BeginSubpass();
-
-    // Set the viewport to match the framebuffer size
-    SetViewports(1, nullptr, 0, 0);
-}
-
-void DeviceContextD3D11Impl::NextSubpass()
-{
-    EndSubpass();
-
-    TDeviceContextBase::NextSubpass();
-
-    BeginSubpass();
-}
-
-void DeviceContextD3D11Impl::EndRenderPass()
-{
-    EndSubpass();
-    TDeviceContextBase::EndRenderPass();
-    m_AttachmentClearValues.clear();
-}
-
-
-template <typename TD3D11ResourceType, typename TSetD3D11ResMethodType>
-void SetD3D11ResourcesHelper(ID3D11DeviceContext*   pDeviceCtx,
-                             TSetD3D11ResMethodType SetD3D11ResMethod,
-                             UINT                   StartSlot,
-                             UINT                   NumSlots,
-                             TD3D11ResourceType**   ppResources)
-{
-    (pDeviceCtx->*SetD3D11ResMethod)(StartSlot, NumSlots, ppResources);
-}
-
-template <>
-void SetD3D11ResourcesHelper(ID3D11DeviceContext*         pDeviceCtx,
-                             TSetUnorderedAccessViewsType SetD3D11UAVMethod,
-                             UINT                         StartSlot,
-                             UINT                         NumSlots,
-                             ID3D11UnorderedAccessView**  ppUAVs)
-{
-    (pDeviceCtx->*SetD3D11UAVMethod)(StartSlot, NumSlots, ppUAVs, nullptr);
-}
-
-template <typename TD3D11ResourceType, typename TSetD3D11ResMethodType>
-void ReleaseCommittedShaderResourcesHelper(TD3D11ResourceType     CommittedD3D11Res[],
-                                           Uint8                  NumCommittedResources,
-                                           TSetD3D11ResMethodType SetD3D11ResMethod,
-                                           ID3D11DeviceContext*   pDeviceCtx)
-{
-    if (NumCommittedResources > 0)
-    {
-        memset(CommittedD3D11Res, 0, NumCommittedResources * sizeof(CommittedD3D11Res[0]));
-        SetD3D11ResourcesHelper(pDeviceCtx, SetD3D11ResMethod, 0, NumCommittedResources, CommittedD3D11Res);
-    }
-}
-
-void ReleaseCommittedPSUAVs(ID3D11UnorderedAccessView* CommittedD3D11UAVs[],
-                            Uint8                      NumCommittedResources,
-                            ID3D11DeviceContext*       pDeviceCtx)
-{
-    if (NumCommittedResources > 0)
-    {
-        memset(CommittedD3D11UAVs, 0, NumCommittedResources * sizeof(CommittedD3D11UAVs[0]));
-        pDeviceCtx->OMSetRenderTargetsAndUnorderedAccessViews(
-            D3D11_KEEP_RENDER_TARGETS_AND_DEPTH_STENCIL, nullptr, nullptr,
-            0, 0, nullptr, nullptr);
-    }
-}
-
-void DeviceContextD3D11Impl::ReleaseCommittedShaderResources()
-{
-    for (int ShaderType = 0; ShaderType < NumShaderTypes; ++ShaderType)
-    {
-        // clang-format off
-        ReleaseCommittedShaderResourcesHelper(m_CommittedD3D11CBs[ShaderType],      m_NumCommittedCBs[ShaderType],      SetCBMethods[ShaderType],      m_pd3d11DeviceContext);
-        ReleaseCommittedShaderResourcesHelper(m_CommittedD3D11SRVs[ShaderType],     m_NumCommittedSRVs[ShaderType],     SetSRVMethods[ShaderType],     m_pd3d11DeviceContext);
-        ReleaseCommittedShaderResourcesHelper(m_CommittedD3D11Samplers[ShaderType], m_NumCommittedSamplers[ShaderType], SetSamplerMethods[ShaderType], m_pd3d11DeviceContext);
-        // clang-format on
-
-        if (ShaderType == PSInd)
-            ReleaseCommittedPSUAVs(m_CommittedD3D11UAVs[ShaderType], m_NumCommittedUAVs[ShaderType], m_pd3d11DeviceContext);
-        else
-            ReleaseCommittedShaderResourcesHelper(m_CommittedD3D11UAVs[ShaderType], m_NumCommittedUAVs[ShaderType], SetUAVMethods[ShaderType], m_pd3d11DeviceContext);
-
-        memset(m_CommittedD3D11SRVResources[ShaderType], 0, sizeof(m_CommittedD3D11SRVResources[ShaderType][0]) * m_NumCommittedSRVs[ShaderType]);
-        memset(m_CommittedD3D11UAVResources[ShaderType], 0, sizeof(m_CommittedD3D11UAVResources[ShaderType][0]) * m_NumCommittedUAVs[ShaderType]);
-        m_NumCommittedCBs[ShaderType]      = 0;
-        m_NumCommittedSRVs[ShaderType]     = 0;
-        m_NumCommittedSamplers[ShaderType] = 0;
-        m_NumCommittedUAVs[ShaderType]     = 0;
-    }
-
-#ifdef DILIGENT_DEVELOPMENT
-    if (m_DebugFlags & D3D11_DEBUG_FLAG_VERIFY_COMMITTED_RESOURCE_RELEVANCE)
-    {
-        dbgVerifyCommittedSRVs();
-        dbgVerifyCommittedUAVs(SHADER_TYPE_COMPUTE);
-        dbgVerifyCommittedSamplers();
-        dbgVerifyCommittedCBs();
-    }
-#endif
-    // We do not unbind vertex buffers and index buffer as this can explicitly
-    // be done by the user
-}
-
-
-void DeviceContextD3D11Impl::FinishCommandList(ICommandList** ppCommandList)
-{
-    VERIFY(m_pActiveRenderPass == nullptr, "Finishing command list inside an active render pass.");
-
-    CComPtr<ID3D11CommandList> pd3d11CmdList;
-    m_pd3d11DeviceContext->FinishCommandList(
-        FALSE, // A Boolean flag that determines whether the runtime saves deferred context state before it
-               // executes FinishCommandList and restores it afterwards.
-               // * TRUE indicates that the runtime needs to save and restore the state.
-               // * FALSE indicates that the runtime will not save or restore any state.
-               //   In this case, the deferred context will return to its default state
-               //   after the call to FinishCommandList() completes as if
-               //   ID3D11DeviceContext::ClearState() was called.
-        &pd3d11CmdList);
-
-    CommandListD3D11Impl* pCmdListD3D11(NEW_RC_OBJ(m_CmdListAllocator, "CommandListD3D11Impl instance", CommandListD3D11Impl)(m_pDevice, pd3d11CmdList));
-    pCmdListD3D11->QueryInterface(IID_CommandList, reinterpret_cast<IObject**>(ppCommandList));
-
-    // Device context is now in default state
-    InvalidateState();
-
-#ifdef DILIGENT_DEVELOPMENT
-    if (m_DebugFlags & D3D11_DEBUG_FLAG_VERIFY_COMMITTED_RESOURCE_RELEVANCE)
-    {
-        // Verify bindings
-        dbgVerifyCommittedSRVs();
-        dbgVerifyCommittedUAVs(SHADER_TYPE_COMPUTE);
-        dbgVerifyCommittedSamplers();
-        dbgVerifyCommittedCBs();
-        dbgVerifyCommittedVertexBuffers();
-        dbgVerifyCommittedIndexBuffer();
-        dbgVerifyCommittedShaders();
-    }
-#endif
-}
-
-void DeviceContextD3D11Impl::ExecuteCommandList(ICommandList* pCommandList)
-{
-    if (m_bIsDeferred)
-    {
-        LOG_ERROR("Only immediate context can execute command list");
-        return;
-    }
-
-    CommandListD3D11Impl* pCmdListD3D11 = ValidatedCast<CommandListD3D11Impl>(pCommandList);
-    auto*                 pd3d11CmdList = pCmdListD3D11->GetD3D11CommandList();
-    m_pd3d11DeviceContext->ExecuteCommandList(pd3d11CmdList,
-                                              FALSE // A Boolean flag that determines whether the target context state is
-                                                    // saved prior to and restored after the execution of a command list.
-                                                    // * TRUE indicates that the runtime needs to save and restore the state.
-                                                    // * FALSE indicate that no state shall be saved or restored, which causes the
-                                                    //   target context to return to its default state after the command list executes as if
-                                                    //   ID3D11DeviceContext::ClearState() was called.
-    );
-
-    // Device context is now in default state
-    InvalidateState();
-
-#ifdef DILIGENT_DEVELOPMENT
-    if (m_DebugFlags & D3D11_DEBUG_FLAG_VERIFY_COMMITTED_RESOURCE_RELEVANCE)
-    {
-        // Verify bindings
-        dbgVerifyCommittedSRVs();
-        dbgVerifyCommittedUAVs(SHADER_TYPE_COMPUTE);
-        dbgVerifyCommittedSamplers();
-        dbgVerifyCommittedCBs();
-        dbgVerifyCommittedVertexBuffers();
-        dbgVerifyCommittedIndexBuffer();
-        dbgVerifyCommittedShaders();
-    }
-#endif
-}
-
-
-static CComPtr<ID3D11Query> CreateD3D11QueryEvent(ID3D11Device* pd3d11Device)
-{
-    D3D11_QUERY_DESC QueryDesc = {};
-    QueryDesc.Query            = D3D11_QUERY_EVENT; // Determines whether or not the GPU is finished processing commands.
-                                                    // When the GPU is finished processing commands ID3D11DeviceContext::GetData will
-                                                    // return S_OK, and pData will point to a BOOL with a value of TRUE. When using this
-                                                    // type of query, ID3D11DeviceContext::Begin is disabled.
-    QueryDesc.MiscFlags = 0;
-
-    CComPtr<ID3D11Query> pd3d11Query;
-    auto                 hr = pd3d11Device->CreateQuery(&QueryDesc, &pd3d11Query);
-    DEV_CHECK_ERR(SUCCEEDED(hr), "Failed to create D3D11 query");
-    VERIFY_EXPR(pd3d11Query);
-    return pd3d11Query;
-}
-
-void DeviceContextD3D11Impl::SignalFence(IFence* pFence, Uint64 Value)
-{
-    VERIFY(!m_bIsDeferred, "Fence can only be signaled from immediate context");
-    auto*                pd3d11Device = m_pDevice->GetD3D11Device();
-    CComPtr<ID3D11Query> pd3d11Query  = CreateD3D11QueryEvent(pd3d11Device);
-    m_pd3d11DeviceContext->End(pd3d11Query);
-    auto* pFenceD3D11Impl = ValidatedCast<FenceD3D11Impl>(pFence);
-    pFenceD3D11Impl->AddPendingQuery(m_pd3d11DeviceContext, std::move(pd3d11Query), Value);
-}
-
-void DeviceContextD3D11Impl::WaitForFence(IFence* pFence, Uint64 Value, bool FlushContext)
-{
-    VERIFY(!m_bIsDeferred, "Fence can only be waited from immediate context");
-    if (FlushContext)
-        Flush();
-    auto* pFenceD3D11Impl = ValidatedCast<FenceD3D11Impl>(pFence);
-    pFenceD3D11Impl->Wait(Value, FlushContext);
-}
-
-void DeviceContextD3D11Impl::WaitForIdle()
-{
-    VERIFY(!m_bIsDeferred, "Only immediate contexts can be idled");
-    Flush();
-    auto*                pd3d11Device = m_pDevice->GetD3D11Device();
-    CComPtr<ID3D11Query> pd3d11Query  = CreateD3D11QueryEvent(pd3d11Device);
-    m_pd3d11DeviceContext->End(pd3d11Query);
-    BOOL Data;
-    while (m_pd3d11DeviceContext->GetData(pd3d11Query, &Data, sizeof(Data), 0) != S_OK)
-        std::this_thread::yield();
-}
-
-std::shared_ptr<DisjointQueryPool::DisjointQueryWrapper> DeviceContextD3D11Impl::BeginDisjointQuery()
-{
-    if (!m_ActiveDisjointQuery)
-    {
-        m_ActiveDisjointQuery = m_DisjointQueryPool.GetDisjointQuery(m_pDevice->GetD3D11Device());
-        // Disjoint timestamp queries should only be invoked once per frame or less.
-        m_pd3d11DeviceContext->Begin(m_ActiveDisjointQuery->pd3d11Query);
-        m_ActiveDisjointQuery->IsEnded = false;
-    }
-    return m_ActiveDisjointQuery;
-}
-
-void DeviceContextD3D11Impl::BeginQuery(IQuery* pQuery)
-{
-    if (!TDeviceContextBase::BeginQuery(pQuery, 0))
-        return;
-
-    auto* const pQueryD3D11Impl = ValidatedCast<QueryD3D11Impl>(pQuery);
-    if (pQueryD3D11Impl->GetDesc().Type == QUERY_TYPE_DURATION)
-    {
-        pQueryD3D11Impl->SetDisjointQuery(BeginDisjointQuery());
-        m_pd3d11DeviceContext->End(pQueryD3D11Impl->GetD3D11Query(0));
-    }
-    else
-    {
-        m_pd3d11DeviceContext->Begin(pQueryD3D11Impl->GetD3D11Query(0));
-    }
-}
-
-void DeviceContextD3D11Impl::EndQuery(IQuery* pQuery)
-{
-    if (!TDeviceContextBase::EndQuery(pQuery, 0))
-        return;
-
-    auto* const pQueryD3D11Impl = ValidatedCast<QueryD3D11Impl>(pQuery);
-
-    const auto QueryType = pQueryD3D11Impl->GetDesc().Type;
-    VERIFY(QueryType != QUERY_TYPE_DURATION || m_ActiveDisjointQuery,
-           "There is no active disjoint query. Did you forget to call BeginQuery for the duration query?");
-    if (QueryType == QUERY_TYPE_TIMESTAMP)
-    {
-        pQueryD3D11Impl->SetDisjointQuery(BeginDisjointQuery());
-    }
-    m_pd3d11DeviceContext->End(pQueryD3D11Impl->GetD3D11Query(QueryType == QUERY_TYPE_DURATION ? 1 : 0));
-}
-
-void DeviceContextD3D11Impl::ClearStateCache()
-{
-    TDeviceContextBase::ClearStateCache();
-
-    for (int ShaderType = 0; ShaderType < NumShaderTypes; ++ShaderType)
-    {
-        // clang-format off
-        memset(m_CommittedD3D11CBs[ShaderType],          0, sizeof(m_CommittedD3D11CBs[ShaderType][0])          * m_NumCommittedCBs[ShaderType]);
-        memset(m_CommittedD3D11SRVs[ShaderType],         0, sizeof(m_CommittedD3D11SRVs[ShaderType][0])         * m_NumCommittedSRVs[ShaderType]);
-        memset(m_CommittedD3D11Samplers[ShaderType],     0, sizeof(m_CommittedD3D11Samplers[ShaderType][0])     * m_NumCommittedSamplers[ShaderType]);
-        memset(m_CommittedD3D11UAVs[ShaderType],         0, sizeof(m_CommittedD3D11UAVs[ShaderType][0])         * m_NumCommittedUAVs[ShaderType]);
-        memset(m_CommittedD3D11SRVResources[ShaderType], 0, sizeof(m_CommittedD3D11SRVResources[ShaderType][0]) * m_NumCommittedSRVs[ShaderType]);
-        memset(m_CommittedD3D11UAVResources[ShaderType], 0, sizeof(m_CommittedD3D11UAVResources[ShaderType][0]) * m_NumCommittedUAVs[ShaderType]);
-        // clang-format on
-
-        m_NumCommittedCBs[ShaderType]      = 0;
-        m_NumCommittedSRVs[ShaderType]     = 0;
-        m_NumCommittedSamplers[ShaderType] = 0;
-        m_NumCommittedUAVs[ShaderType]     = 0;
-
-        m_CommittedD3DShaders[ShaderType].Release();
-    }
-
-    for (Uint32 vb = 0; vb < m_NumCommittedD3D11VBs; ++vb)
-    {
-        m_CommittedD3D11VertexBuffers[vb] = nullptr;
-        m_CommittedD3D11VBStrides[vb]     = 0;
-        m_CommittedD3D11VBOffsets[vb]     = 0;
-    }
-    m_NumCommittedD3D11VBs       = 0;
-    m_bCommittedD3D11VBsUpToDate = false;
-
-    m_CommittedD3D11InputLayout = nullptr;
-
-    m_CommittedD3D11IndexBuffer.Release();
-    m_CommittedIBFormat                  = VT_UNDEFINED;
-    m_CommittedD3D11IndexDataStartOffset = 0;
-    m_bCommittedD3D11IBUpToDate          = false;
-
-    m_CommittedD3D11PrimTopology = D3D_PRIMITIVE_TOPOLOGY_UNDEFINED;
-    m_CommittedPrimitiveTopology = PRIMITIVE_TOPOLOGY_UNDEFINED;
-}
-
-void DeviceContextD3D11Impl::InvalidateState()
-{
-    TDeviceContextBase::InvalidateState();
-
-    ReleaseCommittedShaderResources();
-    for (int ShaderType = 0; ShaderType < NumShaderTypes; ++ShaderType)
-        m_CommittedD3DShaders[ShaderType].Release();
-    m_pd3d11DeviceContext->VSSetShader(nullptr, nullptr, 0);
-    m_pd3d11DeviceContext->GSSetShader(nullptr, nullptr, 0);
-    m_pd3d11DeviceContext->PSSetShader(nullptr, nullptr, 0);
-    m_pd3d11DeviceContext->HSSetShader(nullptr, nullptr, 0);
-    m_pd3d11DeviceContext->DSSetShader(nullptr, nullptr, 0);
-    m_pd3d11DeviceContext->CSSetShader(nullptr, nullptr, 0);
-    ID3D11RenderTargetView* d3d11NullRTV[] = {nullptr};
-    m_pd3d11DeviceContext->OMSetRenderTargets(1, d3d11NullRTV, nullptr);
-
-    if (m_NumCommittedD3D11VBs > 0)
-    {
-        for (Uint32 vb = 0; vb < m_NumCommittedD3D11VBs; ++vb)
-        {
-            m_CommittedD3D11VertexBuffers[vb] = nullptr;
-            m_CommittedD3D11VBStrides[vb]     = 0;
-            m_CommittedD3D11VBOffsets[vb]     = 0;
-        }
-        m_pd3d11DeviceContext->IASetVertexBuffers(0, m_NumCommittedD3D11VBs, m_CommittedD3D11VertexBuffers, m_CommittedD3D11VBStrides, m_CommittedD3D11VBOffsets);
-        m_NumCommittedD3D11VBs = 0;
-    }
-
-    m_bCommittedD3D11VBsUpToDate = false;
-
-    if (m_CommittedD3D11InputLayout != nullptr)
-    {
-        m_pd3d11DeviceContext->IASetInputLayout(nullptr);
-        m_CommittedD3D11InputLayout = nullptr;
-    }
-
-    if (m_CommittedD3D11IndexBuffer)
-    {
-        m_pd3d11DeviceContext->IASetIndexBuffer(nullptr, DXGI_FORMAT_R32_UINT, 0);
-        m_CommittedD3D11IndexBuffer.Release();
-    }
-
-    m_CommittedIBFormat                  = VT_UNDEFINED;
-    m_CommittedD3D11IndexDataStartOffset = 0;
-    m_bCommittedD3D11IBUpToDate          = false;
-
-    m_CommittedD3D11PrimTopology = D3D_PRIMITIVE_TOPOLOGY_UNDEFINED;
-    m_CommittedPrimitiveTopology = PRIMITIVE_TOPOLOGY_UNDEFINED;
-}
-
-void DeviceContextD3D11Impl::TransitionResourceStates(Uint32 BarrierCount, StateTransitionDesc* pResourceBarriers)
-{
-    VERIFY(m_pActiveRenderPass == nullptr, "State transitions are not allowed inside a render pass");
-
-    for (Uint32 i = 0; i < BarrierCount; ++i)
-    {
-        const auto& Barrier = pResourceBarriers[i];
-#ifdef DILIGENT_DEVELOPMENT
-        DvpVerifyStateTransitionDesc(Barrier);
-#endif
-        DEV_CHECK_ERR((Barrier.pTexture != nullptr) ^ (Barrier.pBuffer != nullptr), "Exactly one of pTexture or pBuffer must not be null");
-        DEV_CHECK_ERR(Barrier.NewState != RESOURCE_STATE_UNKNOWN, "New resource state can't be unknown");
-
-        if (Barrier.TransitionType == STATE_TRANSITION_TYPE_BEGIN)
-        {
-            // Skip begin-split barriers
-            VERIFY(!Barrier.UpdateResourceState, "Resource state can't be updated in begin-split barrier");
-            continue;
-        }
-        VERIFY(Barrier.TransitionType == STATE_TRANSITION_TYPE_IMMEDIATE || Barrier.TransitionType == STATE_TRANSITION_TYPE_END, "Unexpected barrier type");
-
-        if (Barrier.pTexture)
-        {
-            auto* pTextureD3D11Impl = ValidatedCast<TextureBaseD3D11>(Barrier.pTexture);
-            auto  OldState          = Barrier.OldState;
-            if (OldState == RESOURCE_STATE_UNKNOWN)
-            {
-                if (pTextureD3D11Impl->IsInKnownState())
-                {
-                    OldState = pTextureD3D11Impl->GetState();
-                }
-                else
-                {
-                    LOG_ERROR_MESSAGE("Failed to transition the state of texture '", pTextureD3D11Impl->GetDesc().Name, "' because the buffer state is unknown and is not explicitly specified");
-                    continue;
-                }
-            }
-            else
-            {
-                if (pTextureD3D11Impl->IsInKnownState() && pTextureD3D11Impl->GetState() != OldState)
-                {
-                    LOG_ERROR_MESSAGE("The state ", GetResourceStateString(pTextureD3D11Impl->GetState()), " of texture '",
-                                      pTextureD3D11Impl->GetDesc().Name, "' does not match the old state ", GetResourceStateString(OldState),
-                                      " specified by the barrier");
-                }
-            }
-
-            if ((Barrier.NewState & RESOURCE_STATE_UNORDERED_ACCESS) != 0)
-            {
-                DEV_CHECK_ERR((Barrier.NewState & (RESOURCE_STATE_GENERIC_READ | RESOURCE_STATE_INPUT_ATTACHMENT)) == 0, "Unordered access state is not compatible with any input state");
-                UnbindTextureFromInput(pTextureD3D11Impl, pTextureD3D11Impl->GetD3D11Texture());
-            }
-
-            if ((Barrier.NewState & (RESOURCE_STATE_GENERIC_READ | RESOURCE_STATE_INPUT_ATTACHMENT)) != 0)
-            {
-                if ((OldState & RESOURCE_STATE_RENDER_TARGET) != 0)
-                    UnbindTextureFromRenderTarget(pTextureD3D11Impl);
-
-                if ((OldState & RESOURCE_STATE_DEPTH_WRITE) != 0)
-                    UnbindTextureFromDepthStencil(pTextureD3D11Impl);
-
-                if ((OldState & RESOURCE_STATE_UNORDERED_ACCESS) != 0)
-                {
-                    UnbindResourceFromUAV(pTextureD3D11Impl, pTextureD3D11Impl->GetD3D11Texture());
-                    pTextureD3D11Impl->ClearState(RESOURCE_STATE_UNORDERED_ACCESS);
-                }
-            }
-
-            if (Barrier.UpdateResourceState)
-            {
-                pTextureD3D11Impl->SetState(Barrier.NewState);
-            }
-        }
-        else
-        {
-            VERIFY_EXPR(Barrier.pBuffer);
-            auto* pBufferD3D11Impl = ValidatedCast<BufferD3D11Impl>(Barrier.pBuffer);
-            auto  OldState         = Barrier.OldState;
-            if (OldState == RESOURCE_STATE_UNKNOWN)
-            {
-                if (pBufferD3D11Impl->IsInKnownState())
-                {
-                    OldState = pBufferD3D11Impl->GetState();
-                }
-                else
-                {
-                    LOG_ERROR_MESSAGE("Failed to transition the state of buffer '", pBufferD3D11Impl->GetDesc().Name, "' because the buffer state is unknown and is not explicitly specified");
-                    continue;
-                }
-            }
-            else
-            {
-                if (pBufferD3D11Impl->IsInKnownState() && pBufferD3D11Impl->GetState() != OldState)
-                {
-                    LOG_ERROR_MESSAGE("The state ", GetResourceStateString(pBufferD3D11Impl->GetState()), " of buffer '",
-                                      pBufferD3D11Impl->GetDesc().Name, "' does not match the old state ", GetResourceStateString(OldState),
-                                      " specified by the barrier");
-                }
-            }
-
-            if ((Barrier.NewState & RESOURCE_STATE_UNORDERED_ACCESS) != 0)
-            {
-                DEV_CHECK_ERR((Barrier.NewState & RESOURCE_STATE_GENERIC_READ) == 0, "Unordered access state is not compatible with any input state");
-                UnbindBufferFromInput(pBufferD3D11Impl, pBufferD3D11Impl->m_pd3d11Buffer);
-            }
-
-            if ((Barrier.NewState & RESOURCE_STATE_GENERIC_READ) != 0)
-            {
-                UnbindResourceFromUAV(pBufferD3D11Impl, pBufferD3D11Impl->m_pd3d11Buffer);
-            }
-
-            if (Barrier.UpdateResourceState)
-            {
-                pBufferD3D11Impl->SetState(Barrier.NewState);
-            }
-        }
-    }
-}
-
-void DeviceContextD3D11Impl::ResolveTextureSubresource(ITexture*                               pSrcTexture,
-                                                       ITexture*                               pDstTexture,
-                                                       const ResolveTextureSubresourceAttribs& ResolveAttribs)
-{
-    TDeviceContextBase::ResolveTextureSubresource(pSrcTexture, pDstTexture, ResolveAttribs);
-
-    auto*       pSrcTexD3D11 = ValidatedCast<TextureBaseD3D11>(pSrcTexture);
-    auto*       pDstTexD3D11 = ValidatedCast<TextureBaseD3D11>(pDstTexture);
-    const auto& SrcTexDesc   = pSrcTexD3D11->GetDesc();
-    const auto& DstTexDesc   = pDstTexD3D11->GetDesc();
-
-    auto Format = ResolveAttribs.Format;
-    if (Format == TEX_FORMAT_UNKNOWN)
-    {
-        const auto& SrcFmtAttribs = GetTextureFormatAttribs(SrcTexDesc.Format);
-        if (!SrcFmtAttribs.IsTypeless)
-        {
-            Format = SrcTexDesc.Format;
-        }
-        else
-        {
-            const auto& DstFmtAttribs = GetTextureFormatAttribs(DstTexDesc.Format);
-            DEV_CHECK_ERR(!DstFmtAttribs.IsTypeless, "Resolve operation format can't be typeless when both source and destination textures are typeless");
-            Format = DstFmtAttribs.Format;
-        }
-    }
-
-    auto DXGIFmt        = TexFormatToDXGI_Format(Format);
-    auto SrcSubresIndex = D3D11CalcSubresource(ResolveAttribs.SrcMipLevel, ResolveAttribs.SrcSlice, SrcTexDesc.MipLevels);
-    auto DstSubresIndex = D3D11CalcSubresource(ResolveAttribs.DstMipLevel, ResolveAttribs.DstSlice, DstTexDesc.MipLevels);
-    m_pd3d11DeviceContext->ResolveSubresource(pDstTexD3D11->GetD3D11Texture(), DstSubresIndex, pSrcTexD3D11->GetD3D11Texture(), SrcSubresIndex, DXGIFmt);
-}
-
-// clang-format off
-#ifdef VERIFY_CONTEXT_BINDINGS
-    DEFINE_D3D11CTX_FUNC_POINTERS(GetCBMethods,      GetConstantBuffers)
-    DEFINE_D3D11CTX_FUNC_POINTERS(GetSRVMethods,     GetShaderResources)
-    DEFINE_D3D11CTX_FUNC_POINTERS(GetSamplerMethods, GetSamplers)
-
-    typedef decltype (&ID3D11DeviceContext::CSGetUnorderedAccessViews) TGetUnorderedAccessViewsType;
-    static const TGetUnorderedAccessViewsType GetUAVMethods[] =
-    {
-        nullptr, 
-        nullptr, 
-        nullptr, 
-        nullptr, 
-        nullptr, 
-        &ID3D11DeviceContext::CSGetUnorderedAccessViews
-    };
-// clang-format on
-
-/// \tparam MaxResources - Maximum number of resources that can be bound to D3D11 context
-/// \tparam TD3D11ResourceType - Type of D3D11 resource being checked (ID3D11ShaderResourceView,
-///                              ID3D11UnorderedAccessView, ID3D11Buffer or ID3D11SamplerState).
-/// \tparam TGetD3D11ResourcesType - Type of the device context method used to get the bound
-///                                  resources
-/// \param CommittedD3D11ResourcesArr - Pointer to the array of currently bound D3D11
-///                                 resources, for each shader stage
-/// \param GetD3D11ResMethods - Pointer to the array of device context methods to get the bound
-///                             resources, for each shader stage
-/// \param ResourceName - Resource name
-/// \param ShaderType - Shader type for which to check the resources. If Diligent::SHADER_TYPE_UNKNOWN
-///                     is provided, all shader stages will be checked
-template <UINT MaxResources,
-          typename TD3D11ResourceType,
-          typename TGetD3D11ResourcesType>
-void DeviceContextD3D11Impl::dbgVerifyCommittedResources(TD3D11ResourceType     CommittedD3D11ResourcesArr[][MaxResources],
-                                                         Uint8                  NumCommittedResourcesArr[],
-                                                         TGetD3D11ResourcesType GetD3D11ResMethods[],
-                                                         const Char*            ResourceName,
-                                                         SHADER_TYPE            ShaderType)
-{
-    int iStartInd = 0, iEndInd = NumShaderTypes;
-    if (ShaderType != SHADER_TYPE_UNKNOWN)
-    {
-        iStartInd = GetShaderTypeIndex(ShaderType);
-        iEndInd   = iStartInd + 1;
-    }
-    for (int iShaderTypeInd = iStartInd; iShaderTypeInd < iEndInd; ++iShaderTypeInd)
-    {
-        const auto         ShaderName                  = GetShaderTypeLiteralName(GetShaderTypeFromIndex(iShaderTypeInd));
-        TD3D11ResourceType pctxResources[MaxResources] = {};
-        auto               GetResMethod                = GetD3D11ResMethods[iShaderTypeInd];
-        if (GetResMethod)
-        {
-            (m_pd3d11DeviceContext->*GetResMethod)(0, _countof(pctxResources), pctxResources);
-        }
-        const auto* CommittedResources    = CommittedD3D11ResourcesArr[iShaderTypeInd];
-        auto        NumCommittedResources = NumCommittedResourcesArr[iShaderTypeInd];
-        for (Uint32 Slot = 0; Slot < _countof(pctxResources); ++Slot)
-        {
-            if (Slot < NumCommittedResources)
-            {
-                VERIFY(CommittedResources[Slot] == pctxResources[Slot], ResourceName, " binding mismatch found for ", ShaderName, " shader type at slot ", Slot);
-            }
-            else
-            {
-                VERIFY(pctxResources[Slot] == nullptr, ResourceName, " binding mismatch found for ", ShaderName, " shader type at slot ", Slot);
-                VERIFY(CommittedResources[Slot] == nullptr, ResourceName, " unexpected non-null resource found for ", ShaderName, " shader type at slot ", Slot);
-            }
-
-            if (pctxResources[Slot])
-                pctxResources[Slot]->Release();
-        }
-    }
-}
-
-template <UINT MaxResources, typename TD3D11ViewType>
-void DeviceContextD3D11Impl::dbgVerifyViewConsistency(TD3D11ViewType  CommittedD3D11ViewArr[][MaxResources],
-                                                      ID3D11Resource* CommittedD3D11ResourcesArr[][MaxResources],
-                                                      Uint8           NumCommittedResourcesArr[],
-                                                      const Char*     ResourceName,
-                                                      SHADER_TYPE     ShaderType)
-{
-    int iStartInd = 0, iEndInd = NumShaderTypes;
-    if (ShaderType != SHADER_TYPE_UNKNOWN)
-    {
-        iStartInd = GetShaderTypeIndex(ShaderType);
-        iEndInd   = iStartInd + 1;
-    }
-    for (int iShaderTypeInd = iStartInd; iShaderTypeInd < iEndInd; ++iShaderTypeInd)
-    {
-        const auto ShaderName            = GetShaderTypeLiteralName(GetShaderTypeFromIndex(iShaderTypeInd));
-        auto*      Views                 = CommittedD3D11ViewArr[iShaderTypeInd];
-        auto*      Resources             = CommittedD3D11ResourcesArr[iShaderTypeInd];
-        auto       NumCommittedResources = NumCommittedResourcesArr[iShaderTypeInd];
-        for (Uint32 Slot = 0; Slot < NumCommittedResources; ++Slot)
-        {
-            if (Views[Slot] != nullptr)
-            {
-                CComPtr<ID3D11Resource> pRefRes;
-                Views[Slot]->GetResource(&pRefRes);
-                VERIFY(pRefRes == Resources[Slot], "Inconsistent ", ResourceName, " detected at slot ", Slot, " in shader ", ShaderName, ". The resource in the view does not match cached D3D11 resource");
-            }
-        }
-    }
-}
-
-void DeviceContextD3D11Impl::dbgVerifyCommittedSRVs(SHADER_TYPE ShaderType)
-{
-    dbgVerifyCommittedResources<D3D11_COMMONSHADER_INPUT_RESOURCE_SLOT_COUNT>(m_CommittedD3D11SRVs, m_NumCommittedSRVs, GetSRVMethods, "SRV", ShaderType);
-    dbgVerifyViewConsistency<D3D11_COMMONSHADER_INPUT_RESOURCE_SLOT_COUNT>(m_CommittedD3D11SRVs, m_CommittedD3D11SRVResources, m_NumCommittedSRVs, "SRV", ShaderType);
-}
-
-void DeviceContextD3D11Impl::dbgVerifyCommittedUAVs(SHADER_TYPE ShaderType)
-{
-    dbgVerifyCommittedResources<D3D11_PS_CS_UAV_REGISTER_COUNT>(m_CommittedD3D11UAVs, m_NumCommittedUAVs, GetUAVMethods, "UAV", ShaderType);
-    dbgVerifyViewConsistency<D3D11_PS_CS_UAV_REGISTER_COUNT>(m_CommittedD3D11UAVs, m_CommittedD3D11UAVResources, m_NumCommittedUAVs, "UAV", ShaderType);
-}
-
-void DeviceContextD3D11Impl::dbgVerifyCommittedSamplers(SHADER_TYPE ShaderType)
-{
-    dbgVerifyCommittedResources<D3D11_COMMONSHADER_SAMPLER_SLOT_COUNT>(m_CommittedD3D11Samplers, m_NumCommittedSamplers, GetSamplerMethods, "Sampler", ShaderType);
-}
-
-void DeviceContextD3D11Impl::dbgVerifyCommittedCBs(SHADER_TYPE ShaderType)
-{
-    dbgVerifyCommittedResources<D3D11_COMMONSHADER_CONSTANT_BUFFER_API_SLOT_COUNT>(m_CommittedD3D11CBs, m_NumCommittedCBs, GetCBMethods, "Constant buffer", ShaderType);
-}
-
-void DeviceContextD3D11Impl::dbgVerifyCommittedIndexBuffer()
-{
-    RefCntAutoPtr<ID3D11Buffer> pctxIndexBuffer;
-    DXGI_FORMAT                 Fmt    = DXGI_FORMAT_UNKNOWN;
-    UINT                        Offset = 0;
-    m_pd3d11DeviceContext->IAGetIndexBuffer(&pctxIndexBuffer, &Fmt, &Offset);
-    if (m_CommittedD3D11IndexBuffer && !pctxIndexBuffer)
-        UNEXPECTED("D3D11 index buffer is not bound to the context");
-    if (!m_CommittedD3D11IndexBuffer && pctxIndexBuffer)
-        UNEXPECTED("Unexpected D3D11 index buffer is bound to the context");
-
-    if (m_CommittedD3D11IndexBuffer && pctxIndexBuffer)
-    {
-        VERIFY(m_CommittedD3D11IndexBuffer == pctxIndexBuffer, "Index buffer binding mismatch detected");
-        if (Fmt == DXGI_FORMAT_R32_UINT)
-        {
-            VERIFY(m_CommittedIBFormat == VT_UINT32, "Index buffer format mismatch detected");
-        }
-        else if (Fmt == DXGI_FORMAT_R16_UINT)
-        {
-            VERIFY(m_CommittedIBFormat == VT_UINT16, "Index buffer format mismatch detected");
-        }
-        VERIFY(m_CommittedD3D11IndexDataStartOffset == Offset, "Index buffer offset mismatch detected");
-    }
-}
-
-void DeviceContextD3D11Impl::dbgVerifyCommittedVertexBuffers()
-{
-    CComPtr<ID3D11InputLayout> pInputLayout;
-    m_pd3d11DeviceContext->IAGetInputLayout(&pInputLayout);
-    VERIFY(pInputLayout == m_CommittedD3D11InputLayout, "Inconsistent input layout");
-
-    const Uint32  MaxVBs = D3D11_IA_VERTEX_INPUT_RESOURCE_SLOT_COUNT;
-    ID3D11Buffer* pVBs[MaxVBs];
-    UINT          Strides[MaxVBs];
-    UINT          Offsets[MaxVBs];
-    m_pd3d11DeviceContext->IAGetVertexBuffers(0, MaxVBs, pVBs, Strides, Offsets);
-    auto NumBoundVBs = m_NumCommittedD3D11VBs;
-    for (Uint32 Slot = 0; Slot < MaxVBs; ++Slot)
-    {
-        if (Slot < NumBoundVBs)
-        {
-            const auto& BoundD3D11VB  = m_CommittedD3D11VertexBuffers[Slot];
-            auto        BoundVBStride = m_CommittedD3D11VBStrides[Slot];
-            auto        BoundVBOffset = m_CommittedD3D11VBOffsets[Slot];
-            if (BoundD3D11VB && !pVBs[Slot])
-                VERIFY(pVBs[Slot] == nullptr, "Missing D3D11 buffer detected at slot ", Slot);
-            if (!BoundD3D11VB && pVBs[Slot])
-                VERIFY(pVBs[Slot] == nullptr, "Unexpected D3D11 buffer detected at slot ", Slot);
-            if (BoundD3D11VB && pVBs[Slot])
-            {
-                VERIFY(BoundD3D11VB == pVBs[Slot], "Vertex buffer mismatch detected at slot ", Slot);
-                VERIFY(BoundVBOffset == Offsets[Slot], "Offset mismatch detected at slot ", Slot);
-                VERIFY(BoundVBStride == Strides[Slot], "Stride mismatch detected at slot ", Slot);
-            }
-        }
-        else
-        {
-            VERIFY(pVBs[Slot] == nullptr, "Unexpected D3D11 buffer detected at slot ", Slot);
-        }
-
-        if (pVBs[Slot])
-            pVBs[Slot]->Release();
-    }
-}
-
-template <typename TD3D11ShaderType, typename TGetShaderMethodType>
-void dbgVerifyCommittedShadersHelper(SHADER_TYPE                      ShaderType,
-                                     const CComPtr<ID3D11DeviceChild> BoundD3DShaders[],
-                                     ID3D11DeviceContext*             pCtx,
-                                     TGetShaderMethodType             GetShaderMethod)
-{
-    RefCntAutoPtr<TD3D11ShaderType> pctxShader;
-    (pCtx->*GetShaderMethod)(&pctxShader, nullptr, nullptr);
-    const auto& BoundShader = BoundD3DShaders[GetShaderTypeIndex(ShaderType)];
-    VERIFY(BoundShader == pctxShader, GetShaderTypeLiteralName(ShaderType), " binding mismatch detected");
-}
-void DeviceContextD3D11Impl::dbgVerifyCommittedShaders()
-{
-#    define VERIFY_SHADER(NAME, Name, N) dbgVerifyCommittedShadersHelper<ID3D11##Name##Shader>(SHADER_TYPE_##NAME, m_CommittedD3DShaders, m_pd3d11DeviceContext, &ID3D11DeviceContext::N##SGetShader)
-    // These shaders which are not set will be unbound from the D3D11 device context
-    VERIFY_SHADER(VERTEX, Vertex, V);
-    VERIFY_SHADER(PIXEL, Pixel, P);
-    VERIFY_SHADER(GEOMETRY, Geometry, G);
-    VERIFY_SHADER(DOMAIN, Domain, D);
-    VERIFY_SHADER(HULL, Hull, H);
-    VERIFY_SHADER(COMPUTE, Compute, C);
-}
-
-#endif // VERIFY_CONTEXT_BINDINGS
-} // namespace Diligent
->>>>>>> 8d27da44
+} // namespace Diligent