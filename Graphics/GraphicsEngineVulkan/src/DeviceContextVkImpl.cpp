/*
 *  Copyright 2019-2021 Diligent Graphics LLC
 *  Copyright 2015-2019 Egor Yusov
 *  
 *  Licensed under the Apache License, Version 2.0 (the "License");
 *  you may not use this file except in compliance with the License.
 *  You may obtain a copy of the License at
 *  
 *      http://www.apache.org/licenses/LICENSE-2.0
 *  
 *  Unless required by applicable law or agreed to in writing, software
 *  distributed under the License is distributed on an "AS IS" BASIS,
 *  WITHOUT WARRANTIES OR CONDITIONS OF ANY KIND, either express or implied.
 *  See the License for the specific language governing permissions and
 *  limitations under the License.
 *
 *  In no event and under no legal theory, whether in tort (including negligence), 
 *  contract, or otherwise, unless required by applicable law (such as deliberate 
 *  and grossly negligent acts) or agreed to in writing, shall any Contributor be
 *  liable for any damages, including any direct, indirect, special, incidental, 
 *  or consequential damages of any character arising as a result of this License or 
 *  out of the use or inability to use the software (including but not limited to damages 
 *  for loss of goodwill, work stoppage, computer failure or malfunction, or any and 
 *  all other commercial damages or losses), even if such Contributor has been advised 
 *  of the possibility of such damages.
 */

#include "pch.h"

#include <sstream>
#include <vector>

#include "RenderDeviceVkImpl.hpp"
#include "DeviceContextVkImpl.hpp"
#include "PipelineStateVkImpl.hpp"
#include "TextureVkImpl.hpp"
#include "BufferVkImpl.hpp"
#include "RenderPassVkImpl.hpp"
#include "VulkanTypeConversions.hpp"
#include "CommandListVkImpl.hpp"
#include "FenceVkImpl.hpp"
#include "GraphicsAccessories.hpp"

namespace Diligent
{

static std::string GetContextObjectName(const char* Object, bool bIsDeferred, Uint32 ContextId)
{
    std::stringstream ss;
    ss << Object;
    if (bIsDeferred)
        ss << " of deferred context #" << ContextId;
    else
        ss << " of immediate context";
    return ss.str();
}

DeviceContextVkImpl::DeviceContextVkImpl(IReferenceCounters*                   pRefCounters,
                                         RenderDeviceVkImpl*                   pDeviceVkImpl,
                                         bool                                  bIsDeferred,
                                         const EngineVkCreateInfo&             EngineCI,
                                         Uint32                                ContextId,
                                         Uint32                                CommandQueueId,
                                         std::shared_ptr<GenerateMipsVkHelper> GenerateMipsHelper) :
    // clang-format off
    TDeviceContextBase
    {
        pRefCounters,
        pDeviceVkImpl,
        ContextId,
        CommandQueueId,
        bIsDeferred ? std::numeric_limits<decltype(m_NumCommandsToFlush)>::max() : EngineCI.NumCommandsToFlushCmdBuffer,
        bIsDeferred
    },
    m_CommandBuffer { pDeviceVkImpl->GetLogicalDevice().GetEnabledShaderStages() },
    m_CmdListAllocator { GetRawAllocator(), sizeof(CommandListVkImpl), 64 },
    // Command pools must be thread safe because command buffers are returned into pools by release queues
    // potentially running in another thread
    m_CmdPool
    {
        pDeviceVkImpl->GetLogicalDevice().GetSharedPtr(),
        pDeviceVkImpl->GetCommandQueue(CommandQueueId).GetQueueFamilyIndex(),
        VK_COMMAND_POOL_CREATE_TRANSIENT_BIT | VK_COMMAND_POOL_CREATE_RESET_COMMAND_BUFFER_BIT
    },
    // Upload heap must always be thread-safe as Finish() may be called from another thread
    m_UploadHeap
    {
        *pDeviceVkImpl,
        GetContextObjectName("Upload heap", bIsDeferred, ContextId),
        EngineCI.UploadHeapPageSize
    },
    m_DynamicHeap
    {
        pDeviceVkImpl->GetDynamicMemoryManager(),
        GetContextObjectName("Dynamic heap", bIsDeferred, ContextId),
        EngineCI.DynamicHeapPageSize
    },
    m_DynamicDescrSetAllocator
    {
        pDeviceVkImpl->GetDynamicDescriptorPool(),
        GetContextObjectName("Dynamic descriptor set allocator", bIsDeferred, ContextId),
    },
    m_GenerateMipsHelper{std::move(GenerateMipsHelper)}
// clang-format on
{
    if (!m_bIsDeferred)
    {
        m_QueryMgr.reset(new QueryManagerVk{pDeviceVkImpl, EngineCI.QueryPoolSizes});
    }

    m_GenerateMipsHelper->CreateSRB(&m_GenerateMipsSRB);

    BufferDesc DummyVBDesc;
    DummyVBDesc.Name          = "Dummy vertex buffer";
    DummyVBDesc.BindFlags     = BIND_VERTEX_BUFFER;
    DummyVBDesc.Usage         = USAGE_DEFAULT;
    DummyVBDesc.uiSizeInBytes = 32;
    RefCntAutoPtr<IBuffer> pDummyVB;
    m_pDevice->CreateBuffer(DummyVBDesc, nullptr, &pDummyVB);
    m_DummyVB = pDummyVB.RawPtr<BufferVkImpl>();

    m_vkClearValues.reserve(16);

    m_DynamicBufferOffsets.reserve(64);
    m_DynamicBufferOffsets.resize(1);

    CreateASCompactedSizeQueryPool();
}

DeviceContextVkImpl::~DeviceContextVkImpl()
{
    if (m_State.NumCommands != 0)
    {
        if (m_bIsDeferred)
        {
            LOG_ERROR_MESSAGE("There are outstanding commands in deferred context #", m_ContextId,
                              " being destroyed, which indicates that FinishCommandList() has not been called."
                              " This may cause synchronization issues.");
        }
        else
        {
            LOG_ERROR_MESSAGE("There are outstanding commands in the immediate context being destroyed, "
                              "which indicates the context has not been Flush()'ed.",
                              " This may cause synchronization issues.");
        }
    }

    if (!m_bIsDeferred)
    {
        Flush();
    }

    // For deferred contexts, m_SubmittedBuffersCmdQueueMask is reset to 0 after every call to FinishFrame().
    // In this case there are no resources to release, so there will be no issues.
    FinishFrame();

    // There must be no stale resources
    // clang-format off
    DEV_CHECK_ERR(m_UploadHeap.GetStalePagesCount()                  == 0, "All allocated upload heap pages must have been released at this point");
    DEV_CHECK_ERR(m_DynamicHeap.GetAllocatedMasterBlockCount()       == 0, "All allocated dynamic heap master blocks must have been released");
    DEV_CHECK_ERR(m_DynamicDescrSetAllocator.GetAllocatedPoolCount() == 0, "All allocated dynamic descriptor set pools must have been released at this point");
    // clang-format on

    auto VkCmdPool = m_CmdPool.Release();
    m_pDevice->SafeReleaseDeviceObject(std::move(VkCmdPool), ~Uint64{0});

    // clang-format off
    m_pDevice->SafeReleaseDeviceObject(std::move(m_GenerateMipsHelper), ~Uint64{0});
    m_pDevice->SafeReleaseDeviceObject(std::move(m_GenerateMipsSRB),    ~Uint64{0});
    m_pDevice->SafeReleaseDeviceObject(std::move(m_DummyVB),            ~Uint64{0});
    // clang-format on

    // The main reason we need to idle the GPU is because we need to make sure that all command buffers are returned to the
    // pool. Upload heap, dynamic heap and dynamic descriptor manager return their resources to global managers and
    // do not really need to wait for GPU to idle.
    m_pDevice->IdleGPU();
    DEV_CHECK_ERR(m_CmdPool.DvpGetBufferCounter() == 0, "All command buffers must have been returned to the pool");
}

void DeviceContextVkImpl::DisposeVkCmdBuffer(Uint32 CmdQueue, VkCommandBuffer vkCmdBuff, Uint64 FenceValue)
{
    VERIFY_EXPR(vkCmdBuff != VK_NULL_HANDLE);
    class CmdBufferDeleter
    {
    public:
        // clang-format off
        CmdBufferDeleter(VkCommandBuffer                           _vkCmdBuff, 
                         VulkanUtilities::VulkanCommandBufferPool& _Pool) noexcept :
            vkCmdBuff {_vkCmdBuff},
            Pool      {&_Pool    }
        {
            VERIFY_EXPR(vkCmdBuff != VK_NULL_HANDLE);
        }

        CmdBufferDeleter             (const CmdBufferDeleter&)  = delete;
        CmdBufferDeleter& operator = (const CmdBufferDeleter&)  = delete;
        CmdBufferDeleter& operator = (      CmdBufferDeleter&&) = delete;

        CmdBufferDeleter(CmdBufferDeleter&& rhs) noexcept : 
            vkCmdBuff {rhs.vkCmdBuff},
            Pool      {rhs.Pool     }
        {
            rhs.vkCmdBuff = VK_NULL_HANDLE;
            rhs.Pool      = nullptr;
        }
        // clang-format on

        ~CmdBufferDeleter()
        {
            if (Pool != nullptr)
            {
                Pool->FreeCommandBuffer(std::move(vkCmdBuff));
            }
        }

    private:
        VkCommandBuffer                           vkCmdBuff;
        VulkanUtilities::VulkanCommandBufferPool* Pool;
    };

    auto& ReleaseQueue = m_pDevice->GetReleaseQueue(CmdQueue);
    ReleaseQueue.DiscardResource(CmdBufferDeleter{vkCmdBuff, m_CmdPool}, FenceValue);
}

inline void DeviceContextVkImpl::DisposeCurrentCmdBuffer(Uint32 CmdQueue, Uint64 FenceValue)
{
    VERIFY(m_CommandBuffer.GetState().RenderPass == VK_NULL_HANDLE, "Disposing command buffer with unifinished render pass");
    auto vkCmdBuff = m_CommandBuffer.GetVkCmdBuffer();
    if (vkCmdBuff != VK_NULL_HANDLE)
    {
        DisposeVkCmdBuffer(CmdQueue, vkCmdBuff, FenceValue);
        m_CommandBuffer.Reset();
    }
}


void DeviceContextVkImpl::SetPipelineState(IPipelineState* pPipelineState)
{
    auto* pPipelineStateVk = ValidatedCast<PipelineStateVkImpl>(pPipelineState);
    if (PipelineStateVkImpl::IsSameObject(m_pPipelineState, pPipelineStateVk))
        return;

    if (m_State.NumCommands >= m_NumCommandsToFlush &&
        !m_bIsDeferred &&           // Never flush deferred context
        !m_pActiveRenderPass &&     // Never flush inside active render pass (https://www.khronos.org/registry/vulkan/specs/1.2-extensions/html/vkspec.html#VUID-vkEndCommandBuffer-commandBuffer-00060)
        m_ActiveQueriesCounter == 0 // A query must begin and end in the same command buffer (17.2)
    )
    {
        Flush();
    }

    const auto& PSODesc = pPipelineStateVk->GetDesc();

    bool CommitStates  = false;
    bool CommitScissor = false;
    if (!m_pPipelineState)
    {
        // If no pipeline state is bound, we are working with the fresh command
        // list. We have to commit the states set in the context that are not
        // committed by the draw command (render targets, viewports, scissor rects, etc.)
        CommitStates = true;
    }
    else
    {
        const auto& OldPSODesc = m_pPipelineState->GetDesc();
        // Commit all graphics states when switching from non-graphics pipeline
        // This is necessary because if the command list had been flushed
        // and the first PSO set on the command list was a compute pipeline,
        // the states would otherwise never be committed (since m_pPipelineState != nullptr)
        CommitStates = !OldPSODesc.IsAnyGraphicsPipeline();
        // We also need to update scissor rect if ScissorEnable state was disabled in previous pipeline
        if (OldPSODesc.IsAnyGraphicsPipeline())
            CommitScissor = !m_pPipelineState->GetGraphicsPipelineDesc().RasterizerDesc.ScissorEnable;
    }

    TDeviceContextBase::SetPipelineState(pPipelineStateVk, 0 /*Dummy*/);
    EnsureVkCmdBuffer();

    auto vkPipeline = pPipelineStateVk->GetVkPipeline();

    switch (PSODesc.PipelineType)
    {
        case PIPELINE_TYPE_GRAPHICS:
        case PIPELINE_TYPE_MESH:
        {
            auto& GraphicsPipeline = pPipelineStateVk->GetGraphicsPipelineDesc();
            m_CommandBuffer.BindGraphicsPipeline(vkPipeline);

            if (CommitStates)
            {
                m_CommandBuffer.SetStencilReference(m_StencilRef);
                m_CommandBuffer.SetBlendConstants(m_BlendFactors);
                CommitViewports();
            }

            if (GraphicsPipeline.RasterizerDesc.ScissorEnable && (CommitStates || CommitScissor))
            {
                CommitScissorRects();
            }
            m_State.vkPipelineBindPoint = VK_PIPELINE_BIND_POINT_GRAPHICS;
            break;
        }
        case PIPELINE_TYPE_COMPUTE:
        {
            m_CommandBuffer.BindComputePipeline(vkPipeline);
            m_State.vkPipelineBindPoint = VK_PIPELINE_BIND_POINT_COMPUTE;
            break;
        }
        case PIPELINE_TYPE_RAY_TRACING:
        {
            m_CommandBuffer.BindRayTracingPipeline(vkPipeline);
            m_State.vkPipelineBindPoint = VK_PIPELINE_BIND_POINT_RAY_TRACING_KHR;
            break;
        }
        default:
            UNEXPECTED("unknown pipeline type");
    }

    const auto& Layout    = pPipelineStateVk->GetPipelineLayout();
    auto&       BindInfo  = GetDescriptorSetBindInfo(PSODesc.PipelineType);
    const auto  SignCount = Layout.GetSignatureCount();

    BindInfo.vkPipelineLayout = Layout.GetVkPipelineLayout();

    BindInfo.ActiveSRBMask = 0;
    for (Uint32 i = 0; i < SignCount; ++i)
    {
        auto* pSignature = Layout.GetSignature(i);
        if (pSignature == nullptr)
            continue;

        BindInfo.ActiveSRBMask |= 1u << i;

        auto& ResInfo = BindInfo.Resources[i];

        ResInfo.DescriptorSetBaseInd = Layout.GetFirstDescrSetIndex(pSignature);
        ResInfo.DynamicOffsetCount   = pSignature->GetDynamicOffsetCount();
    }

#ifdef DILIGENT_DEVELOPMENT
    // Layout compatibility means that descriptor sets can be bound to a command buffer
    // for use by any pipeline created with a compatible pipeline layout, and without having bound
    // a particular pipeline first. It also means that descriptor sets can remain valid across
    // a pipeline change, and the same resources will be accessible to the newly bound pipeline.
    // (14.2.2. Pipeline Layouts, clause 'Pipeline Layout Compatibility')
    // https://www.khronos.org/registry/vulkan/specs/1.2-extensions/html/vkspec.html#descriptorsets-compatibility

    // Find the first incompatible shader resource bindings
    Uint32 sign = 0;
    for (; sign < SignCount; ++sign)
    {
        const auto* LayoutSign = Layout.GetSignature(sign);
        if (LayoutSign == nullptr)
            continue;

        auto* pSRB = BindInfo.SRBs[sign];
        if (pSRB == nullptr || LayoutSign->IsIncompatibleWith(*pSRB->GetSignature()))
            break;
    }

    // Unbind incompatible shader resources
    // A consequence of layout compatibility is that when the implementation compiles a pipeline
    // layout and maps pipeline resources to implementation resources, the mechanism for set N
    // should only be a function of sets [0..N].
    for (; sign < SignCount; ++sign)
    {
        BindInfo.SRBs[sign] = nullptr;

        auto& ResInfo          = BindInfo.Resources[sign];
        ResInfo.pResourceCache = nullptr;
        ResInfo.vkSets.fill(VK_NULL_HANDLE);
        // Do not clear DescriptorSetBaseInd and DynamicOffsetCount!

        BindInfo.ClearStaleSRBBit(sign);
        BindInfo.ClearDynamicBufferBit(sign);
    }
#endif
}

DeviceContextVkImpl::DescriptorSetBindInfo& DeviceContextVkImpl::GetDescriptorSetBindInfo(PIPELINE_TYPE Type)
{
    VERIFY_EXPR(Type != PIPELINE_TYPE_INVALID);

    // clang-format off
    static_assert(PIPELINE_TYPE_GRAPHICS    == 0, "PIPELINE_TYPE_GRAPHICS == 0 is expected");
    static_assert(PIPELINE_TYPE_COMPUTE     == 1, "PIPELINE_TYPE_COMPUTE == 1 is expected");
    static_assert(PIPELINE_TYPE_MESH        == 2, "PIPELINE_TYPE_MESH == 2 is expected");
    static_assert(PIPELINE_TYPE_RAY_TRACING == 3, "PIPELINE_TYPE_RAY_TRACING == 3 is expected");
    // clang-format on
    constexpr size_t Indices[] = {
        0, // PIPELINE_TYPE_GRAPHICS
        1, // PIPELINE_TYPE_COMPUTE
        0, // PIPELINE_TYPE_MESH
        2  // PIPELINE_TYPE_RAY_TRACING
    };
    static_assert(_countof(Indices) == Uint32{PIPELINE_TYPE_LAST} + 1, "Please add the new pipeline type to the list above");

    return m_DescrSetBindInfo[Indices[Uint32{Type}]];
}

void DeviceContextVkImpl::CommitDescriptorSets(DescriptorSetBindInfo& BindInfo)
{
    // Commit all stale descriptor sets or these that have dynamic buffers, which are used by the PSO
    auto StaleSRBFlags = (Uint32{BindInfo.StaleSRBMask} | Uint32{BindInfo.DynamicBuffersMask}) & Uint32{BindInfo.ActiveSRBMask};
    while (StaleSRBFlags != 0)
    {
        Uint32 sign = PlatformMisc::GetLSB(StaleSRBFlags);
        VERIFY_EXPR(sign < m_pPipelineState->GetPipelineLayout().GetSignatureCount());
        StaleSRBFlags &= ~(Uint32{1} << sign);

        auto& ResInfo = BindInfo.Resources[sign];
        VERIFY_EXPR(ResInfo.pResourceCache != nullptr);

        VERIFY(ResInfo.vkSets[0] != VK_NULL_HANDLE,
               "At least one descriptor set in the stale SRB must not be NULL. Empty SRBs should not be marked as stale by CommitShaderResources()");
        const Uint32 SetCount = 1 + (ResInfo.vkSets[1] != VK_NULL_HANDLE ? 1 : 0);

        VERIFY_EXPR(SetCount == ResInfo.pResourceCache->GetNumDescriptorSets());

        if (ResInfo.DynamicOffsetCount > 0)
        {
            VERIFY(m_DynamicBufferOffsets.size() >= ResInfo.DynamicOffsetCount,
                   "m_DynamicBufferOffsets must've been resized by CommitShaderResources() to have enough space");

            auto NumOffsetsWritten = ResInfo.pResourceCache->GetDynamicBufferOffsets(m_ContextId, this, m_DynamicBufferOffsets);
            VERIFY_EXPR(NumOffsetsWritten == ResInfo.DynamicOffsetCount);
        }

        // Note that there is one global dynamic buffer from which all dynamic resources are suballocated in Vulkan back-end,
        // and this buffer is not resizable, so the buffer handle can never change.

        // vkCmdBindDescriptorSets causes the sets numbered [firstSet .. firstSet+descriptorSetCount-1] to use the
        // bindings stored in pDescriptorSets[0 .. descriptorSetCount-1] for subsequent rendering commands
        // (either compute or graphics, according to the pipelineBindPoint). Any bindings that were previously
        // applied via these sets are no longer valid (13.2.5)
        VERIFY_EXPR(m_State.vkPipelineBindPoint != VK_PIPELINE_BIND_POINT_MAX_ENUM);
        m_CommandBuffer.BindDescriptorSets(m_State.vkPipelineBindPoint, BindInfo.vkPipelineLayout, ResInfo.DescriptorSetBaseInd, SetCount,
                                           ResInfo.vkSets.data(), ResInfo.DynamicOffsetCount, m_DynamicBufferOffsets.data());
    }

    VERIFY_EXPR((StaleSRBFlags & BindInfo.ActiveSRBMask) == 0);
    BindInfo.StaleSRBMask &= ~BindInfo.ActiveSRBMask;
}

#ifdef DILIGENT_DEVELOPMENT
void DeviceContextVkImpl::DvpValidateCommittedShaderResources()
{
    if (m_State.CommittedResourcesValidated)
        return;

    const auto& Layout    = m_pPipelineState->GetPipelineLayout();
    auto&       BindInfo  = GetDescriptorSetBindInfo(m_pPipelineState->GetDesc().PipelineType);
    const auto  SignCount = Layout.GetSignatureCount();

    for (Uint32 i = 0; i < SignCount; ++i)
    {
        auto* pLayoutSign = Layout.GetSignature(i);
        if (pLayoutSign == nullptr)
            continue;

        if (pLayoutSign->GetNumDescriptorSets() == 0)
        {
            // Skip signatures without any resources
            continue;
        }

        const auto* pSRB = BindInfo.SRBs[i];
        if (pSRB == nullptr)
        {
            LOG_ERROR_MESSAGE("Shader resource binding is not bound to index (", i, ").");
            continue;
        }

        auto* pSRBSign = pSRB->GetSignature();
        VERIFY_EXPR(pSRBSign != nullptr);

        if (!pLayoutSign->IsCompatibleWith(*pSRBSign))
        {
            LOG_ERROR_MESSAGE("Shader resource binding at index ", i, " with signature '", pSRBSign->GetDesc().Name,
                              "' is not compatible with pipeline layout in current pipeline '", m_pPipelineState->GetDesc().Name, "'.");
        }

        VERIFY((BindInfo.StaleSRBMask & BindInfo.ActiveSRBMask) == 0, "CommitDescriptorSets() must be called before validation.");

        const auto& ResInfo = BindInfo.Resources[i];
        const auto  DSCount = pLayoutSign->GetNumDescriptorSets();
        for (Uint32 s = 0; s < DSCount; ++s)
        {
            DEV_CHECK_ERR(ResInfo.vkSets[s] != VK_NULL_HANDLE,
                          "descriptor set with index ", s, " is not bound for resource signature '",
                          pLayoutSign->GetDesc().Name, "', binding index ", i, ".");
        }
    }

    m_pPipelineState->DvpVerifySRBResources(BindInfo.SRBs);

    m_State.CommittedResourcesValidated = true;
}
#endif

void DeviceContextVkImpl::TransitionShaderResources(IPipelineState*, IShaderResourceBinding* pShaderResourceBinding)
{
#ifdef DILIGENT_DEVELOPMENT
    if (m_pActiveRenderPass)
    {
        LOG_ERROR_MESSAGE("State transitions are not allowed inside a render pass.");
        return;
    }

    if (pShaderResourceBinding == nullptr)
    {
        LOG_ERROR_MESSAGE("pShaderResourceBinding must not be null");
        return;
    }
#endif

    auto* pResBindingVkImpl = ValidatedCast<ShaderResourceBindingVkImpl>(pShaderResourceBinding);
    auto& ResourceCache     = pResBindingVkImpl->GetResourceCache();

    ResourceCache.TransitionResources<false>(this);
}

void DeviceContextVkImpl::CommitShaderResources(IShaderResourceBinding* pShaderResourceBinding, RESOURCE_STATE_TRANSITION_MODE StateTransitionMode)
{
    if (!DeviceContextBase::CommitShaderResources(pShaderResourceBinding, StateTransitionMode, 0 /*Dummy*/))
        return;

    auto* pResBindingVkImpl = ValidatedCast<ShaderResourceBindingVkImpl>(pShaderResourceBinding);
    auto& ResourceCache     = pResBindingVkImpl->GetResourceCache();
    if (ResourceCache.GetNumDescriptorSets() == 0)
    {
        // Ignore SRBs that contain no resources
        return;
    }

#ifdef DILIGENT_DEBUG
    ResourceCache.DbgVerifyDynamicBuffersCounter();
#endif

    if (StateTransitionMode == RESOURCE_STATE_TRANSITION_MODE_TRANSITION)
    {
        ResourceCache.TransitionResources<false>(this);
    }
#ifdef DILIGENT_DEVELOPMENT
    else if (StateTransitionMode == RESOURCE_STATE_TRANSITION_MODE_VERIFY)
    {
        ResourceCache.TransitionResources<true>(this);
    }
#endif

    const auto  SRBIndex   = pResBindingVkImpl->GetBindingIndex();
    const auto* pSignature = pResBindingVkImpl->GetSignature();
    auto&       BindInfo   = GetDescriptorSetBindInfo(pResBindingVkImpl->GetPipelineType());
    auto&       ResInfo    = BindInfo.Resources[SRBIndex];

    ResInfo.pResourceCache = &ResourceCache;
    BindInfo.SetStaleSRBBit(SRBIndex);

    if (ResourceCache.GetNumDynamicBuffers() > 0)
        BindInfo.SetDynamicBufferBit(SRBIndex);
    else
        BindInfo.ClearDynamicBufferBit(SRBIndex);

    Uint32 DSIndex = 0;
    if (pSignature->HasDescriptorSet(PipelineResourceSignatureVkImpl::DESCRIPTOR_SET_ID_STATIC_MUTABLE))
    {
        VERIFY_EXPR(DSIndex == pSignature->GetDescriptorSetIndex<PipelineResourceSignatureVkImpl::DESCRIPTOR_SET_ID_STATIC_MUTABLE>());
        VERIFY_EXPR(ResourceCache.GetDescriptorSet(DSIndex).GetVkDescriptorSet() != VK_NULL_HANDLE);
        ResInfo.vkSets[DSIndex] = ResourceCache.GetDescriptorSet(DSIndex).GetVkDescriptorSet();
        ++DSIndex;
    }

    if (pSignature->HasDescriptorSet(PipelineResourceSignatureVkImpl::DESCRIPTOR_SET_ID_DYNAMIC))
    {
        VERIFY_EXPR(DSIndex == pSignature->GetDescriptorSetIndex<PipelineResourceSignatureVkImpl::DESCRIPTOR_SET_ID_DYNAMIC>());
        VERIFY_EXPR(ResourceCache.GetDescriptorSet(DSIndex).GetVkDescriptorSet() == VK_NULL_HANDLE);

        const auto vkLayout = pSignature->GetVkDescriptorSetLayout(PipelineResourceSignatureVkImpl::DESCRIPTOR_SET_ID_DYNAMIC);

        VkDescriptorSet vkDynamicDescrSet   = VK_NULL_HANDLE;
        const char*     DynamicDescrSetName = "Dynamic Descriptor Set";
#ifdef DILIGENT_DEVELOPMENT
        String _DynamicDescrSetName{DynamicDescrSetName};
        _DynamicDescrSetName.append(" (");
        _DynamicDescrSetName.append(pSignature->GetDesc().Name);
        _DynamicDescrSetName += ')';
        DynamicDescrSetName = _DynamicDescrSetName.c_str();
#endif
        // Allocate vulkan descriptor set for dynamic resources
        vkDynamicDescrSet = AllocateDynamicDescriptorSet(vkLayout, DynamicDescrSetName);

        // Commit all dynamic resource descriptors
        pSignature->CommitDynamicResources(ResourceCache, vkDynamicDescrSet);

        ResInfo.vkSets[DSIndex] = vkDynamicDescrSet;
        ++DSIndex;
    }

    VERIFY_EXPR(DSIndex == ResourceCache.GetNumDescriptorSets());

    BindInfo.SRBs[SRBIndex] = pResBindingVkImpl;

    m_DynamicBufferOffsets.resize(std::max<size_t>(m_DynamicBufferOffsets.size(), pSignature->GetDynamicOffsetCount()));

    m_State.CommittedResourcesValidated = false;
}

void DeviceContextVkImpl::SetStencilRef(Uint32 StencilRef)
{
    if (TDeviceContextBase::SetStencilRef(StencilRef, 0))
    {
        EnsureVkCmdBuffer();
        m_CommandBuffer.SetStencilReference(m_StencilRef);
    }
}

void DeviceContextVkImpl::SetBlendFactors(const float* pBlendFactors)
{
    if (TDeviceContextBase::SetBlendFactors(pBlendFactors, 0))
    {
        EnsureVkCmdBuffer();
        m_CommandBuffer.SetBlendConstants(m_BlendFactors);
    }
}

void DeviceContextVkImpl::CommitVkVertexBuffers()
{
#ifdef DILIGENT_DEVELOPMENT
    if (m_NumVertexStreams < m_pPipelineState->GetNumBufferSlotsUsed())
        LOG_ERROR("Currently bound pipeline state '", m_pPipelineState->GetDesc().Name, "' expects ", m_pPipelineState->GetNumBufferSlotsUsed(), " input buffer slots, but only ", m_NumVertexStreams, " is bound");
#endif
    // Do not initialize array with zeros for performance reasons
    VkBuffer     vkVertexBuffers[MAX_BUFFER_SLOTS]; // = {}
    VkDeviceSize Offsets[MAX_BUFFER_SLOTS];
    VERIFY(m_NumVertexStreams <= MAX_BUFFER_SLOTS, "Too many buffers are being set");
    bool DynamicBufferPresent = false;
    for (Uint32 slot = 0; slot < m_NumVertexStreams; ++slot)
    {
        auto& CurrStream = m_VertexStreams[slot];
        if (auto* pBufferVk = CurrStream.pBuffer.RawPtr())
        {
            if (pBufferVk->GetDesc().Usage == USAGE_DYNAMIC)
            {
                DynamicBufferPresent = true;
#ifdef DILIGENT_DEVELOPMENT
                pBufferVk->DvpVerifyDynamicAllocation(this);
#endif
            }

            // Device context keeps strong references to all vertex buffers.

            vkVertexBuffers[slot] = pBufferVk->GetVkBuffer();
            Offsets[slot]         = CurrStream.Offset + pBufferVk->GetDynamicOffset(m_ContextId, this);
        }
        else
        {
            // We can't bind null vertex buffer in Vulkan and have to use a dummy one
            vkVertexBuffers[slot] = m_DummyVB->GetVkBuffer();
            Offsets[slot]         = 0;
        }
    }

    //GraphCtx.FlushResourceBarriers();
    if (m_NumVertexStreams > 0)
        m_CommandBuffer.BindVertexBuffers(0, m_NumVertexStreams, vkVertexBuffers, Offsets);

    // GPU offset for a dynamic vertex buffer can change every time a draw command is invoked
    m_State.CommittedVBsUpToDate = !DynamicBufferPresent;
}

void DeviceContextVkImpl::DvpLogRenderPass_PSOMismatch()
{
    const auto& Desc       = m_pPipelineState->GetDesc();
    const auto& GrPipeline = m_pPipelineState->GetGraphicsPipelineDesc();

    std::stringstream ss;
    ss << "Active render pass is incomaptible with PSO '" << Desc.Name
       << "'. This indicates the mismatch between the number and/or format of bound render "
          "targets and/or depth stencil buffer and the PSO. Vulkand requires exact match.\n"
          "    Bound render targets ("
       << m_NumBoundRenderTargets << "):";
    Uint32 SampleCount = 0;
    for (Uint32 rt = 0; rt < m_NumBoundRenderTargets; ++rt)
    {
        ss << ' ';
        if (auto* pRTV = m_pBoundRenderTargets[rt].RawPtr())
        {
            VERIFY_EXPR(SampleCount == 0 || SampleCount == pRTV->GetTexture()->GetDesc().SampleCount);
            SampleCount = pRTV->GetTexture()->GetDesc().SampleCount;
            ss << GetTextureFormatAttribs(pRTV->GetDesc().Format).Name;
        }
        else
            ss << "<Not set>";
    }
    ss << "; DSV: ";
    if (m_pBoundDepthStencil)
    {
        VERIFY_EXPR(SampleCount == 0 || SampleCount == m_pBoundDepthStencil->GetTexture()->GetDesc().SampleCount);
        SampleCount = m_pBoundDepthStencil->GetTexture()->GetDesc().SampleCount;
        ss << GetTextureFormatAttribs(m_pBoundDepthStencil->GetDesc().Format).Name;
    }
    else
        ss << "<Not set>";
    ss << "; Sample count: " << SampleCount;

    ss << "\n    PSO: render targets (" << Uint32{GrPipeline.NumRenderTargets} << "): ";
    for (Uint32 rt = 0; rt < GrPipeline.NumRenderTargets; ++rt)
        ss << ' ' << GetTextureFormatAttribs(GrPipeline.RTVFormats[rt]).Name;
    ss << "; DSV: " << GetTextureFormatAttribs(GrPipeline.DSVFormat).Name;
    ss << "; Sample count: " << Uint32{GrPipeline.SmplDesc.Count};

    LOG_ERROR_MESSAGE(ss.str());
}

void DeviceContextVkImpl::PrepareForDraw(DRAW_FLAGS Flags)
{
#ifdef DILIGENT_DEVELOPMENT
    if ((Flags & DRAW_FLAG_VERIFY_RENDER_TARGETS) != 0)
        DvpVerifyRenderTargets();

    VERIFY(m_vkRenderPass != VK_NULL_HANDLE, "No render pass is active while executing draw command");
    VERIFY(m_vkFramebuffer != VK_NULL_HANDLE, "No framebuffer is bound while executing draw command");
#endif

    EnsureVkCmdBuffer();

    if (!m_State.CommittedVBsUpToDate && m_pPipelineState->GetNumBufferSlotsUsed() > 0)
    {
        CommitVkVertexBuffers();
    }

#ifdef DILIGENT_DEVELOPMENT
    if ((Flags & DRAW_FLAG_VERIFY_STATES) != 0)
    {
        for (Uint32 slot = 0; slot < m_NumVertexStreams; ++slot)
        {
            if (auto* pBufferVk = m_VertexStreams[slot].pBuffer.RawPtr())
            {
                DvpVerifyBufferState(*pBufferVk, RESOURCE_STATE_VERTEX_BUFFER, "Using vertex buffers (DeviceContextVkImpl::Draw)");
            }
        }
    }
#endif

    auto& DescrSetBindInfo = GetDescriptorSetBindInfo(PIPELINE_TYPE_GRAPHICS);
    // First time we must always bind descriptor sets with dynamic offsets as SRBs are stale.
    // If there are no dynamic buffers bound in the resource cache, for all subsequent
    // cals we do not need to bind the sets again.
    if (DescrSetBindInfo.RequireUpdate(Flags & DRAW_FLAG_DYNAMIC_RESOURCE_BUFFERS_INTACT))
    {
        CommitDescriptorSets(DescrSetBindInfo);
    }
#if 0
#    ifdef DILIGENT_DEBUG
    else
    {
        if ( m_pPipelineState->dbgContainsShaderResources() )
            LOG_ERROR_MESSAGE("Pipeline state '", m_pPipelineState->GetDesc().Name, "' contains shader resources, but IDeviceContext::CommitShaderResources() was not called" );
    }
#    endif
#endif

    if (m_pPipelineState->GetGraphicsPipelineDesc().pRenderPass == nullptr)
    {
#ifdef DILIGENT_DEVELOPMENT
        if (m_pPipelineState->GetRenderPass()->GetVkRenderPass() != m_vkRenderPass)
        {
            // Note that different Vulkan render passes may still be compatible,
            // so we should only verify implicit render passes
            DvpLogRenderPass_PSOMismatch();
        }
#endif

        CommitRenderPassAndFramebuffer((Flags & DRAW_FLAG_VERIFY_STATES) != 0);
    }

#ifdef DILIGENT_DEVELOPMENT
    DvpValidateCommittedShaderResources();
#endif
}

BufferVkImpl* DeviceContextVkImpl::PrepareIndirectDrawAttribsBuffer(IBuffer* pAttribsBuffer, RESOURCE_STATE_TRANSITION_MODE TransitonMode)
{
    DEV_CHECK_ERR(pAttribsBuffer, "Indirect draw attribs buffer must not be null");
    auto* pIndirectDrawAttribsVk = ValidatedCast<BufferVkImpl>(pAttribsBuffer);

#ifdef DILIGENT_DEVELOPMENT
    if (pIndirectDrawAttribsVk->GetDesc().Usage == USAGE_DYNAMIC)
        pIndirectDrawAttribsVk->DvpVerifyDynamicAllocation(this);
#endif

    // Buffer memory barries must be executed outside of render pass
    TransitionOrVerifyBufferState(*pIndirectDrawAttribsVk, TransitonMode, RESOURCE_STATE_INDIRECT_ARGUMENT,
                                  VK_ACCESS_INDIRECT_COMMAND_READ_BIT, "Indirect draw (DeviceContextVkImpl::Draw)");
    return pIndirectDrawAttribsVk;
}

void DeviceContextVkImpl::PrepareForIndexedDraw(DRAW_FLAGS Flags, VALUE_TYPE IndexType)
{
    PrepareForDraw(Flags);

#ifdef DILIGENT_DEVELOPMENT
    if ((Flags & DRAW_FLAG_VERIFY_STATES) != 0)
    {
        DvpVerifyBufferState(*m_pIndexBuffer, RESOURCE_STATE_INDEX_BUFFER, "Indexed draw call (DeviceContextVkImpl::Draw)");
    }
#endif
    DEV_CHECK_ERR(IndexType == VT_UINT16 || IndexType == VT_UINT32, "Unsupported index format. Only R16_UINT and R32_UINT are allowed.");
    VkIndexType vkIndexType = TypeToVkIndexType(IndexType);
    m_CommandBuffer.BindIndexBuffer(m_pIndexBuffer->GetVkBuffer(), m_IndexDataStartOffset + m_pIndexBuffer->GetDynamicOffset(m_ContextId, this), vkIndexType);
}

void DeviceContextVkImpl::Draw(const DrawAttribs& Attribs)
{
    if (!DvpVerifyDrawArguments(Attribs))
        return;

    PrepareForDraw(Attribs.Flags);

    m_CommandBuffer.Draw(Attribs.NumVertices, Attribs.NumInstances, Attribs.StartVertexLocation, Attribs.FirstInstanceLocation);
    ++m_State.NumCommands;
}

void DeviceContextVkImpl::DrawIndexed(const DrawIndexedAttribs& Attribs)
{
    if (!DvpVerifyDrawIndexedArguments(Attribs))
        return;

    PrepareForIndexedDraw(Attribs.Flags, Attribs.IndexType);

    m_CommandBuffer.DrawIndexed(Attribs.NumIndices, Attribs.NumInstances, Attribs.FirstIndexLocation, Attribs.BaseVertex, Attribs.FirstInstanceLocation);
    ++m_State.NumCommands;
}

void DeviceContextVkImpl::DrawIndirect(const DrawIndirectAttribs& Attribs, IBuffer* pAttribsBuffer)
{
    if (!DvpVerifyDrawIndirectArguments(Attribs, pAttribsBuffer))
        return;

    // We must prepare indirect draw attribs buffer first because state transitions must
    // be performed outside of render pass, and PrepareForDraw commits render pass
    BufferVkImpl* pIndirectDrawAttribsVk = PrepareIndirectDrawAttribsBuffer(pAttribsBuffer, Attribs.IndirectAttribsBufferStateTransitionMode);

    PrepareForDraw(Attribs.Flags);

    m_CommandBuffer.DrawIndirect(pIndirectDrawAttribsVk->GetVkBuffer(), pIndirectDrawAttribsVk->GetDynamicOffset(m_ContextId, this) + Attribs.IndirectDrawArgsOffset, 1, 0);
    ++m_State.NumCommands;
}

void DeviceContextVkImpl::DrawIndexedIndirect(const DrawIndexedIndirectAttribs& Attribs, IBuffer* pAttribsBuffer)
{
    if (!DvpVerifyDrawIndexedIndirectArguments(Attribs, pAttribsBuffer))
        return;

    // We must prepare indirect draw attribs buffer first because state transitions must
    // be performed outside of render pass, and PrepareForDraw commits render pass
    BufferVkImpl* pIndirectDrawAttribsVk = PrepareIndirectDrawAttribsBuffer(pAttribsBuffer, Attribs.IndirectAttribsBufferStateTransitionMode);

    PrepareForIndexedDraw(Attribs.Flags, Attribs.IndexType);

    m_CommandBuffer.DrawIndexedIndirect(pIndirectDrawAttribsVk->GetVkBuffer(), pIndirectDrawAttribsVk->GetDynamicOffset(m_ContextId, this) + Attribs.IndirectDrawArgsOffset, 1, 0);
    ++m_State.NumCommands;
}

void DeviceContextVkImpl::DrawMesh(const DrawMeshAttribs& Attribs)
{
    if (!DvpVerifyDrawMeshArguments(Attribs))
        return;

    PrepareForDraw(Attribs.Flags);

    m_CommandBuffer.DrawMesh(Attribs.ThreadGroupCount, 0);
    ++m_State.NumCommands;
}

void DeviceContextVkImpl::DrawMeshIndirect(const DrawMeshIndirectAttribs& Attribs, IBuffer* pAttribsBuffer)
{
    if (!DvpVerifyDrawMeshIndirectArguments(Attribs, pAttribsBuffer))
        return;

    // We must prepare indirect draw attribs buffer first because state transitions must
    // be performed outside of render pass, and PrepareForDraw commits render pass
    BufferVkImpl* pIndirectDrawAttribsVk = PrepareIndirectDrawAttribsBuffer(pAttribsBuffer, Attribs.IndirectAttribsBufferStateTransitionMode);

    PrepareForDraw(Attribs.Flags);

    m_CommandBuffer.DrawMeshIndirect(pIndirectDrawAttribsVk->GetVkBuffer(), pIndirectDrawAttribsVk->GetDynamicOffset(m_ContextId, this) + Attribs.IndirectDrawArgsOffset, 1, 0);
    ++m_State.NumCommands;
}

void DeviceContextVkImpl::PrepareForDispatchCompute()
{
    EnsureVkCmdBuffer();

    // Dispatch commands must be executed outside of render pass
    if (m_CommandBuffer.GetState().RenderPass != VK_NULL_HANDLE)
        m_CommandBuffer.EndRenderPass();

    auto& DescrSetBindInfo = GetDescriptorSetBindInfo(PIPELINE_TYPE_COMPUTE);
    if (DescrSetBindInfo.RequireUpdate())
    {
        CommitDescriptorSets(DescrSetBindInfo);
    }
#if 0
#    ifdef DILIGENT_DEBUG
    else
    {
        if ( m_pPipelineState->dbgContainsShaderResources() )
            LOG_ERROR_MESSAGE("Pipeline state '", m_pPipelineState->GetDesc().Name, "' contains shader resources, but IDeviceContext::CommitShaderResources() was not called" );
    }
#    endif
#endif

#ifdef DILIGENT_DEVELOPMENT
    DvpValidateCommittedShaderResources();
#endif
}

void DeviceContextVkImpl::PrepareForRayTracing()
{
    EnsureVkCmdBuffer();

    auto& DescrSetBindInfo = GetDescriptorSetBindInfo(PIPELINE_TYPE_RAY_TRACING);
    if (DescrSetBindInfo.RequireUpdate())
    {
        CommitDescriptorSets(DescrSetBindInfo);
    }

#ifdef DILIGENT_DEVELOPMENT
    DvpValidateCommittedShaderResources();
#endif
}

void DeviceContextVkImpl::DispatchCompute(const DispatchComputeAttribs& Attribs)
{
    if (!DvpVerifyDispatchArguments(Attribs))
        return;

    PrepareForDispatchCompute();
    m_CommandBuffer.Dispatch(Attribs.ThreadGroupCountX, Attribs.ThreadGroupCountY, Attribs.ThreadGroupCountZ);
    ++m_State.NumCommands;
}

void DeviceContextVkImpl::DispatchComputeIndirect(const DispatchComputeIndirectAttribs& Attribs, IBuffer* pAttribsBuffer)
{
    if (!DvpVerifyDispatchIndirectArguments(Attribs, pAttribsBuffer))
        return;

    PrepareForDispatchCompute();

    auto* pBufferVk = ValidatedCast<BufferVkImpl>(pAttribsBuffer);

#ifdef DILIGENT_DEVELOPMENT
    if (pBufferVk->GetDesc().Usage == USAGE_DYNAMIC)
        pBufferVk->DvpVerifyDynamicAllocation(this);
#endif

    // Buffer memory barries must be executed outside of render pass
    TransitionOrVerifyBufferState(*pBufferVk, Attribs.IndirectAttribsBufferStateTransitionMode, RESOURCE_STATE_INDIRECT_ARGUMENT,
                                  VK_ACCESS_INDIRECT_COMMAND_READ_BIT, "Indirect dispatch (DeviceContextVkImpl::DispatchCompute)");

    m_CommandBuffer.DispatchIndirect(pBufferVk->GetVkBuffer(), pBufferVk->GetDynamicOffset(m_ContextId, this) + Attribs.DispatchArgsByteOffset);
    ++m_State.NumCommands;
}


void DeviceContextVkImpl::ClearDepthStencil(ITextureView*                  pView,
                                            CLEAR_DEPTH_STENCIL_FLAGS      ClearFlags,
                                            float                          fDepth,
                                            Uint8                          Stencil,
                                            RESOURCE_STATE_TRANSITION_MODE StateTransitionMode)
{
    if (!TDeviceContextBase::ClearDepthStencil(pView))
        return;

    VERIFY_EXPR(pView != nullptr);

    auto* pVkDSV = ValidatedCast<ITextureViewVk>(pView);

    EnsureVkCmdBuffer();

    const auto& ViewDesc = pVkDSV->GetDesc();
    VERIFY(ViewDesc.TextureDim != RESOURCE_DIM_TEX_3D, "Depth-stencil view of a 3D texture should've been created as 2D texture array view");

    bool ClearAsAttachment = pVkDSV == m_pBoundDepthStencil;
    VERIFY(m_pActiveRenderPass == nullptr || ClearAsAttachment,
           "DSV was not found in the framebuffer. This is unexpected because TDeviceContextBase::ClearDepthStencil "
           "checks if the DSV is bound as a framebuffer attachment and returns false otherwise (in development mode).");
    if (ClearAsAttachment)
    {
        VERIFY_EXPR(m_vkRenderPass != VK_NULL_HANDLE && m_vkFramebuffer != VK_NULL_HANDLE);
        if (m_pActiveRenderPass == nullptr)
        {
            // Render pass may not be currently committed

            TransitionRenderTargets(StateTransitionMode);
            // No need to verify states again
            CommitRenderPassAndFramebuffer(false);
        }

        VkClearAttachment ClearAttachment = {};
        ClearAttachment.aspectMask        = 0;
        if (ClearFlags & CLEAR_DEPTH_FLAG) ClearAttachment.aspectMask |= VK_IMAGE_ASPECT_DEPTH_BIT;
        if (ClearFlags & CLEAR_STENCIL_FLAG) ClearAttachment.aspectMask |= VK_IMAGE_ASPECT_STENCIL_BIT;
        // colorAttachment is only meaningful if VK_IMAGE_ASPECT_COLOR_BIT is set in aspectMask
        ClearAttachment.colorAttachment                 = VK_ATTACHMENT_UNUSED;
        ClearAttachment.clearValue.depthStencil.depth   = fDepth;
        ClearAttachment.clearValue.depthStencil.stencil = Stencil;
        VkClearRect ClearRect;
        // m_FramebufferWidth, m_FramebufferHeight are scaled to the proper mip level
        ClearRect.rect = {{0, 0}, {m_FramebufferWidth, m_FramebufferHeight}};
        // The layers [baseArrayLayer, baseArrayLayer + layerCount) count from the base layer of
        // the attachment image view (17.2), so baseArrayLayer is 0, not ViewDesc.FirstArraySlice
        ClearRect.baseArrayLayer = 0;
        ClearRect.layerCount     = ViewDesc.NumArraySlices;
        // No memory barriers are needed between vkCmdClearAttachments and preceding or
        // subsequent draw or attachment clear commands in the same subpass (17.2)
        m_CommandBuffer.ClearAttachment(ClearAttachment, ClearRect);
    }
    else
    {
        // End render pass to clear the buffer with vkCmdClearDepthStencilImage
        if (m_CommandBuffer.GetState().RenderPass != VK_NULL_HANDLE)
            m_CommandBuffer.EndRenderPass();

        auto* pTexture   = pVkDSV->GetTexture();
        auto* pTextureVk = ValidatedCast<TextureVkImpl>(pTexture);

        // Image layout must be VK_IMAGE_LAYOUT_GENERAL or VK_IMAGE_LAYOUT_TRANSFER_DST_OPTIMAL (17.1)
        TransitionOrVerifyTextureState(*pTextureVk, StateTransitionMode, RESOURCE_STATE_COPY_DEST, VK_IMAGE_LAYOUT_TRANSFER_DST_OPTIMAL,
                                       "Clearing depth-stencil buffer outside of render pass (DeviceContextVkImpl::ClearDepthStencil)");

        VkClearDepthStencilValue ClearValue;
        ClearValue.depth   = fDepth;
        ClearValue.stencil = Stencil;
        VkImageSubresourceRange Subresource;
        Subresource.aspectMask = 0;
        if (ClearFlags & CLEAR_DEPTH_FLAG) Subresource.aspectMask |= VK_IMAGE_ASPECT_DEPTH_BIT;
        if (ClearFlags & CLEAR_STENCIL_FLAG) Subresource.aspectMask |= VK_IMAGE_ASPECT_STENCIL_BIT;
        // We are clearing the image, not image view with vkCmdClearDepthStencilImage
        Subresource.baseArrayLayer = ViewDesc.FirstArraySlice;
        Subresource.layerCount     = ViewDesc.NumArraySlices;
        Subresource.baseMipLevel   = ViewDesc.MostDetailedMip;
        Subresource.levelCount     = ViewDesc.NumMipLevels;

        m_CommandBuffer.ClearDepthStencilImage(pTextureVk->GetVkImage(), ClearValue, Subresource);
    }

    ++m_State.NumCommands;
}

VkClearColorValue ClearValueToVkClearValue(const float* RGBA, TEXTURE_FORMAT TexFmt)
{
    VkClearColorValue ClearValue;
    const auto&       FmtAttribs = GetTextureFormatAttribs(TexFmt);
    if (FmtAttribs.ComponentType == COMPONENT_TYPE_SINT)
    {
        for (int i = 0; i < 4; ++i)
            ClearValue.int32[i] = static_cast<int32_t>(RGBA[i]);
    }
    else if (FmtAttribs.ComponentType == COMPONENT_TYPE_UINT)
    {
        for (int i = 0; i < 4; ++i)
            ClearValue.uint32[i] = static_cast<uint32_t>(RGBA[i]);
    }
    else
    {
        for (int i = 0; i < 4; ++i)
            ClearValue.float32[i] = RGBA[i];
    }

    return ClearValue;
}

void DeviceContextVkImpl::ClearRenderTarget(ITextureView* pView, const float* RGBA, RESOURCE_STATE_TRANSITION_MODE StateTransitionMode)
{
    if (!TDeviceContextBase::ClearRenderTarget(pView))
        return;

    VERIFY_EXPR(pView != nullptr);

    auto* pVkRTV = ValidatedCast<ITextureViewVk>(pView);

    static constexpr float Zero[4] = {0.f, 0.f, 0.f, 0.f};
    if (RGBA == nullptr)
        RGBA = Zero;

    EnsureVkCmdBuffer();

    const auto& ViewDesc = pVkRTV->GetDesc();
    VERIFY(ViewDesc.TextureDim != RESOURCE_DIM_TEX_3D, "Render target view of a 3D texture should've been created as 2D texture array view");

    // Check if the texture is one of the currently bound render targets
    static constexpr const Uint32 InvalidAttachmentIndex = ~Uint32{0};

    Uint32 attachmentIndex = InvalidAttachmentIndex;
    for (Uint32 rt = 0; rt < m_NumBoundRenderTargets; ++rt)
    {
        if (m_pBoundRenderTargets[rt] == pVkRTV)
        {
            attachmentIndex = rt;
            break;
        }
    }

    VERIFY(m_pActiveRenderPass == nullptr || attachmentIndex != InvalidAttachmentIndex,
           "Render target was not found in the framebuffer. This is unexpected because TDeviceContextBase::ClearRenderTarget "
           "checks if the RTV is bound as a framebuffer attachment and returns false otherwise (in development mode).");

    if (attachmentIndex != InvalidAttachmentIndex)
    {
        VERIFY_EXPR(m_vkRenderPass != VK_NULL_HANDLE && m_vkFramebuffer != VK_NULL_HANDLE);
        if (m_pActiveRenderPass == nullptr)
        {
            // Render pass may not be currently committed

            TransitionRenderTargets(StateTransitionMode);
            // No need to verify states again
            CommitRenderPassAndFramebuffer(false);
        }

        VkClearAttachment ClearAttachment = {};
        ClearAttachment.aspectMask        = VK_IMAGE_ASPECT_COLOR_BIT;
        // colorAttachment is only meaningful if VK_IMAGE_ASPECT_COLOR_BIT is set in aspectMask,
        // in which case it is an index to the pColorAttachments array in the VkSubpassDescription
        // structure of the current subpass which selects the color attachment to clear (17.2)
        // It is NOT the render pass attachment index
        ClearAttachment.colorAttachment  = attachmentIndex;
        ClearAttachment.clearValue.color = ClearValueToVkClearValue(RGBA, ViewDesc.Format);
        VkClearRect ClearRect;
        // m_FramebufferWidth, m_FramebufferHeight are scaled to the proper mip level
        ClearRect.rect = {{0, 0}, {m_FramebufferWidth, m_FramebufferHeight}};
        // The layers [baseArrayLayer, baseArrayLayer + layerCount) count from the base layer of
        // the attachment image view (17.2), so baseArrayLayer is 0, not ViewDesc.FirstArraySlice
        ClearRect.baseArrayLayer = 0;
        ClearRect.layerCount     = ViewDesc.NumArraySlices;
        // No memory barriers are needed between vkCmdClearAttachments and preceding or
        // subsequent draw or attachment clear commands in the same subpass (17.2)
        m_CommandBuffer.ClearAttachment(ClearAttachment, ClearRect);
    }
    else
    {
        VERIFY(m_pActiveRenderPass == nullptr, "This branch should never execute inside a render pass.");

        // End current render pass and clear the image with vkCmdClearColorImage
        if (m_CommandBuffer.GetState().RenderPass != VK_NULL_HANDLE)
            m_CommandBuffer.EndRenderPass();

        auto* pTexture   = pVkRTV->GetTexture();
        auto* pTextureVk = ValidatedCast<TextureVkImpl>(pTexture);

        // Image layout must be VK_IMAGE_LAYOUT_GENERAL or VK_IMAGE_LAYOUT_TRANSFER_DST_OPTIMAL (17.1)
        TransitionOrVerifyTextureState(*pTextureVk, StateTransitionMode, RESOURCE_STATE_COPY_DEST, VK_IMAGE_LAYOUT_TRANSFER_DST_OPTIMAL,
                                       "Clearing render target outside of render pass (DeviceContextVkImpl::ClearRenderTarget)");

        auto ClearValue = ClearValueToVkClearValue(RGBA, ViewDesc.Format);

        VkImageSubresourceRange Subresource;
        Subresource.aspectMask = VK_IMAGE_ASPECT_COLOR_BIT;
        // We are clearing the image, not image view with vkCmdClearColorImage
        Subresource.baseArrayLayer = ViewDesc.FirstArraySlice;
        Subresource.layerCount     = ViewDesc.NumArraySlices;
        Subresource.baseMipLevel   = ViewDesc.MostDetailedMip;
        Subresource.levelCount     = ViewDesc.NumMipLevels;
        VERIFY(ViewDesc.NumMipLevels, "RTV must contain single mip level");

        m_CommandBuffer.ClearColorImage(pTextureVk->GetVkImage(), ClearValue, Subresource);
    }

    ++m_State.NumCommands;
}

void DeviceContextVkImpl::FinishFrame()
{
#ifdef DILIGENT_DEBUG
    for (const auto& MappedBuffIt : m_DbgMappedBuffers)
    {
        const auto& BuffDesc = MappedBuffIt.first->GetDesc();
        if (BuffDesc.Usage == USAGE_DYNAMIC)
        {
            LOG_WARNING_MESSAGE("Dynamic buffer '", BuffDesc.Name, "' is still mapped when finishing the frame. The contents of the buffer and mapped address will become invalid");
        }
    }
#endif

    if (GetNumCommandsInCtx() != 0)
    {
        if (m_bIsDeferred)
        {
            LOG_ERROR_MESSAGE("There are outstanding commands in deferred device context #", m_ContextId,
                              " when finishing the frame. This is an error and may cause unpredicted behaviour."
                              " Close all deferred contexts and execute them before finishing the frame.");
        }
        else
        {
            LOG_ERROR_MESSAGE("There are outstanding commands in the immediate device context when finishing the frame."
                              " This is an error and may cause unpredicted behaviour. Call Flush() to submit all commands"
                              " for execution before finishing the frame.");
        }
    }

    if (m_ActiveQueriesCounter > 0)
    {
        LOG_ERROR_MESSAGE("There are ", m_ActiveQueriesCounter,
                          " active queries in the device context when finishing the frame. "
                          "All queries must be ended before the frame is finished.");
    }

    if (m_pActiveRenderPass != nullptr)
    {
        LOG_ERROR_MESSAGE("Finishing frame inside an active render pass.");
    }

    if (!m_MappedTextures.empty())
        LOG_ERROR_MESSAGE("There are mapped textures in the device context when finishing the frame. All dynamic resources must be used in the same frame in which they are mapped.");

    VERIFY_EXPR(m_bIsDeferred || m_SubmittedBuffersCmdQueueMask == (Uint64{1} << m_CommandQueueId));

    // Release resources used by the context during this frame.

    // Upload heap returns all allocated pages to the global memory manager.
    // Note: as global memory manager is hosted by the render device, the upload heap can be destroyed
    // before the pages are actually returned to the manager.
    m_UploadHeap.ReleaseAllocatedPages(m_SubmittedBuffersCmdQueueMask);

    // Dynamic heap returns all allocated master blocks to the global dynamic memory manager.
    // Note: as global dynamic memory manager is hosted by the render device, the dynamic heap can
    // be destroyed before the blocks are actually returned to the global dynamic memory manager.
    m_DynamicHeap.ReleaseMasterBlocks(*m_pDevice, m_SubmittedBuffersCmdQueueMask);

    // Dynamic descriptor set allocator returns all allocated pools to the global dynamic descriptor pool manager.
    // Note: as global pool manager is hosted by the render device, the allocator can
    // be destroyed before the pools are actually returned to the global pool manager.
    m_DynamicDescrSetAllocator.ReleasePools(m_SubmittedBuffersCmdQueueMask);

    EndFrame();
}

void DeviceContextVkImpl::Flush()
{
    Flush(0, nullptr);
}

void DeviceContextVkImpl::Flush(Uint32               NumCommandLists,
                                ICommandList* const* ppCommandLists)
{
    if (m_bIsDeferred)
    {
        LOG_ERROR_MESSAGE("Flush() should only be called for immediate contexts.");
        return;
    }

    if (m_ActiveQueriesCounter > 0)
    {
        LOG_ERROR_MESSAGE("Flushing device context that has ", m_ActiveQueriesCounter,
                          " active queries. Vulkan requires that queries are begun and ended in the same command buffer.");
    }

    if (m_pActiveRenderPass != nullptr)
    {
        LOG_ERROR_MESSAGE("Flushing device context inside an active render pass.");
    }

    // TODO: replace with small_vector
    std::vector<VkCommandBuffer>               vkCmdBuffs;
    std::vector<RefCntAutoPtr<IDeviceContext>> DeferredCtxs;
    vkCmdBuffs.reserve(NumCommandLists + 1);
    DeferredCtxs.reserve(NumCommandLists + 1);

    auto vkCmdBuff = m_CommandBuffer.GetVkCmdBuffer();
    if (vkCmdBuff != VK_NULL_HANDLE)
    {
        if (m_QueryMgr)
        {
            m_State.NumCommands += m_QueryMgr->ResetStaleQueries(m_CommandBuffer);
        }

        if (m_State.NumCommands != 0)
        {
            if (m_CommandBuffer.GetState().RenderPass != VK_NULL_HANDLE)
            {
                m_CommandBuffer.EndRenderPass();
            }

            m_CommandBuffer.FlushBarriers();
            m_CommandBuffer.EndCommandBuffer();

            vkCmdBuffs.push_back(vkCmdBuff);
        }
    }

    // Add command buffers from deferred contexts
    for (Uint32 i = 0; i < NumCommandLists; ++i)
    {
        auto* pCmdListVk = ValidatedCast<CommandListVkImpl>(ppCommandLists[i]);
        DEV_CHECK_ERR(pCmdListVk != nullptr, "Command list must not be null");
        RefCntAutoPtr<IDeviceContext> pDeferredCtx;
        vkCmdBuffs.emplace_back(pCmdListVk->Close(pDeferredCtx));
        VERIFY(vkCmdBuffs.back() != VK_NULL_HANDLE, "Trying to execute empty command buffer");
        VERIFY_EXPR(pDeferredCtx);
        DeferredCtxs.emplace_back(std::move(pDeferredCtx));
    }

    VERIFY_EXPR(m_VkWaitSemaphores.size() == m_WaitSemaphores.size());
    VERIFY_EXPR(m_VkSignalSemaphores.size() == m_SignalSemaphores.size());

    VkSubmitInfo SubmitInfo = {};

    SubmitInfo.sType = VK_STRUCTURE_TYPE_SUBMIT_INFO;
    SubmitInfo.pNext = nullptr;

    SubmitInfo.commandBufferCount = static_cast<uint32_t>(vkCmdBuffs.size());
    SubmitInfo.pCommandBuffers    = vkCmdBuffs.data();
    SubmitInfo.waitSemaphoreCount = static_cast<uint32_t>(m_WaitSemaphores.size());
    VERIFY_EXPR(m_WaitSemaphores.size() == m_WaitDstStageMasks.size());
    SubmitInfo.pWaitSemaphores      = SubmitInfo.waitSemaphoreCount != 0 ? m_VkWaitSemaphores.data() : nullptr;
    SubmitInfo.pWaitDstStageMask    = SubmitInfo.waitSemaphoreCount != 0 ? m_WaitDstStageMasks.data() : nullptr;
    SubmitInfo.signalSemaphoreCount = static_cast<uint32_t>(m_SignalSemaphores.size());
    SubmitInfo.pSignalSemaphores    = SubmitInfo.signalSemaphoreCount != 0 ? m_VkSignalSemaphores.data() : nullptr;

    // Submit command buffer even if there are no commands to release stale resources.
    //if (SubmitInfo.commandBufferCount != 0 || SubmitInfo.waitSemaphoreCount !=0 || SubmitInfo.signalSemaphoreCount != 0)
    auto SubmittedFenceValue = m_pDevice->ExecuteCommandBuffer(m_CommandQueueId, SubmitInfo, this, &m_PendingFences);

    m_WaitSemaphores.clear();
    m_WaitDstStageMasks.clear();
    m_SignalSemaphores.clear();
    m_VkWaitSemaphores.clear();
    m_VkSignalSemaphores.clear();
    m_PendingFences.clear();

    size_t buff_idx = 0;
    if (vkCmdBuff != VK_NULL_HANDLE)
    {
        VERIFY_EXPR(vkCmdBuffs[buff_idx] == vkCmdBuff);
        DisposeCurrentCmdBuffer(m_CommandQueueId, SubmittedFenceValue);
        ++buff_idx;
    }

<<<<<<< HEAD
    for (auto& BindInfo : m_DescrSetBindInfo)
        BindInfo = DescriptorSetBindInfo{};
=======
    for (Uint32 i = 0; i < NumCommandLists; ++i, ++buff_idx)
    {
        auto pDeferredCtxVkImpl = DeferredCtxs[i].RawPtr<DeviceContextVkImpl>();
        // Set the bit in the deferred context cmd queue mask corresponding to cmd queue of this context
        pDeferredCtxVkImpl->m_SubmittedBuffersCmdQueueMask.fetch_or(Uint64{1} << m_CommandQueueId);
        // It is OK to dispose command buffer from another thread. We are not going to
        // record any commands and only need to add the buffer to the queue
        pDeferredCtxVkImpl->DisposeVkCmdBuffer(m_CommandQueueId, std::move(vkCmdBuffs[buff_idx]), SubmittedFenceValue);
    }
    VERIFY_EXPR(buff_idx == vkCmdBuffs.size());
>>>>>>> 1b12c219

    m_State = ContextState{};
    m_CommandBuffer.Reset();
    m_pPipelineState    = nullptr;
    m_pActiveRenderPass = nullptr;
    m_pBoundFramebuffer = nullptr;
}

void DeviceContextVkImpl::SetVertexBuffers(Uint32                         StartSlot,
                                           Uint32                         NumBuffersSet,
                                           IBuffer**                      ppBuffers,
                                           Uint32*                        pOffsets,
                                           RESOURCE_STATE_TRANSITION_MODE StateTransitionMode,
                                           SET_VERTEX_BUFFERS_FLAGS       Flags)
{
    TDeviceContextBase::SetVertexBuffers(StartSlot, NumBuffersSet, ppBuffers, pOffsets, StateTransitionMode, Flags);
    for (Uint32 Buff = 0; Buff < m_NumVertexStreams; ++Buff)
    {
        auto& CurrStream = m_VertexStreams[Buff];
        if (auto* pBufferVk = CurrStream.pBuffer.RawPtr())
        {
            TransitionOrVerifyBufferState(*pBufferVk, StateTransitionMode, RESOURCE_STATE_VERTEX_BUFFER, VK_ACCESS_VERTEX_ATTRIBUTE_READ_BIT,
                                          "Setting vertex buffers (DeviceContextVkImpl::SetVertexBuffers)");
        }
    }
    m_State.CommittedVBsUpToDate = false;
}

void DeviceContextVkImpl::InvalidateState()
{
    if (m_State.NumCommands != 0)
        LOG_WARNING_MESSAGE("Invalidating context that has outstanding commands in it. Call Flush() to submit commands for execution");

    TDeviceContextBase::InvalidateState();
    m_State         = ContextState{};
    m_vkRenderPass  = VK_NULL_HANDLE;
    m_vkFramebuffer = VK_NULL_HANDLE;

    for (auto& BindInfo : m_DescrSetBindInfo)
        BindInfo = DescriptorSetBindInfo{};

    VERIFY(m_CommandBuffer.GetState().RenderPass == VK_NULL_HANDLE, "Invalidating context with unifinished render pass");
    m_CommandBuffer.Reset();
}

void DeviceContextVkImpl::SetIndexBuffer(IBuffer* pIndexBuffer, Uint32 ByteOffset, RESOURCE_STATE_TRANSITION_MODE StateTransitionMode)
{
    TDeviceContextBase::SetIndexBuffer(pIndexBuffer, ByteOffset, StateTransitionMode);
    if (m_pIndexBuffer)
    {
        TransitionOrVerifyBufferState(*m_pIndexBuffer, StateTransitionMode, RESOURCE_STATE_INDEX_BUFFER, VK_ACCESS_INDEX_READ_BIT, "Binding buffer as index buffer  (DeviceContextVkImpl::SetIndexBuffer)");
    }
    m_State.CommittedIBUpToDate = false;
}


void DeviceContextVkImpl::CommitViewports()
{
    if (m_NumViewports == 0)
        return;

    VkViewport VkViewports[MAX_VIEWPORTS]; // Do not waste time initializing array to zero
    for (Uint32 vp = 0; vp < m_NumViewports; ++vp)
    {
        VkViewports[vp].x        = m_Viewports[vp].TopLeftX;
        VkViewports[vp].y        = m_Viewports[vp].TopLeftY;
        VkViewports[vp].width    = m_Viewports[vp].Width;
        VkViewports[vp].height   = m_Viewports[vp].Height;
        VkViewports[vp].minDepth = m_Viewports[vp].MinDepth;
        VkViewports[vp].maxDepth = m_Viewports[vp].MaxDepth;

        // Turn the viewport upside down to be consistent with Direct3D. Note that in both APIs,
        // the viewport covers the same texture rows. The difference is that Direct3D invertes
        // normalized device Y coordinate when transforming NDC to window coordinates. In Vulkan
        // we achieve the same effect by using negative viewport height. Therefore we need to
        // invert normalized device Y coordinate when transforming to texture V
        //
        //
        //       Image                Direct3D                                       Image               Vulkan
        //        row                                                                 row
        //         0 _   (0,0)_______________________(1,0)                  Tex Height _   (0,1)_______________________(1,1)
        //         1 _       |                       |      |             VP Top + Hght _ _ _ _|   __________          |      A
        //         2 _       |                       |      |                          .       |  |   .--> +x|         |      |
        //           .       |                       |      |                          .       |  |   |      |         |      |
        //           .       |                       |      | V Coord                          |  |   V +y   |         |      | V Coord
        //     VP Top _ _ _ _|   __________          |      |                    VP Top _ _ _ _|  |__________|         |      |
        //           .       |  |    A +y  |         |      |                          .       |                       |      |
        //           .       |  |    |     |         |      |                          .       |                       |      |
        //           .       |  |    '-->+x|         |      |                        2 _       |                       |      |
        //           .       |  |__________|         |      |                        1 _       |                       |      |
        //Tex Height _       |_______________________|      V                        0 _       |_______________________|      |
        //               (0,1)                       (1,1)                                 (0,0)                       (1,0)
        //
        //

        VkViewports[vp].y      = VkViewports[vp].y + VkViewports[vp].height;
        VkViewports[vp].height = -VkViewports[vp].height;
    }
    EnsureVkCmdBuffer();
    // TODO: reinterpret_cast m_Viewports to VkViewports?
    m_CommandBuffer.SetViewports(0, m_NumViewports, VkViewports);
}

void DeviceContextVkImpl::SetViewports(Uint32 NumViewports, const Viewport* pViewports, Uint32 RTWidth, Uint32 RTHeight)
{
    TDeviceContextBase::SetViewports(NumViewports, pViewports, RTWidth, RTHeight);
    VERIFY(NumViewports == m_NumViewports, "Unexpected number of viewports");

    CommitViewports();
}

void DeviceContextVkImpl::CommitScissorRects()
{
    VERIFY(m_pPipelineState && m_pPipelineState->GetGraphicsPipelineDesc().RasterizerDesc.ScissorEnable, "Scissor test must be enabled in the graphics pipeline");

    if (m_NumScissorRects == 0)
        return; // Scissors have not been set in the context yet

    VkRect2D VkScissorRects[MAX_VIEWPORTS]; // Do not waste time initializing array with zeroes
    for (Uint32 sr = 0; sr < m_NumScissorRects; ++sr)
    {
        const auto& SrcRect       = m_ScissorRects[sr];
        VkScissorRects[sr].offset = {SrcRect.left, SrcRect.top};
        VkScissorRects[sr].extent = {static_cast<uint32_t>(SrcRect.right - SrcRect.left), static_cast<uint32_t>(SrcRect.bottom - SrcRect.top)};
    }

    EnsureVkCmdBuffer();
    // TODO: reinterpret_cast m_Viewports to m_Viewports?
    m_CommandBuffer.SetScissorRects(0, m_NumScissorRects, VkScissorRects);
}


void DeviceContextVkImpl::SetScissorRects(Uint32 NumRects, const Rect* pRects, Uint32 RTWidth, Uint32 RTHeight)
{
    TDeviceContextBase::SetScissorRects(NumRects, pRects, RTWidth, RTHeight);

    // Only commit scissor rects if scissor test is enabled in the rasterizer state.
    // If scissor is currently disabled, or no PSO is bound, scissor rects will be committed by
    // the SetPipelineState() when a PSO with enabled scissor test is set.
    if (m_pPipelineState && m_pPipelineState->GetDesc().IsAnyGraphicsPipeline() && m_pPipelineState->GetGraphicsPipelineDesc().RasterizerDesc.ScissorEnable)
    {
        VERIFY(NumRects == m_NumScissorRects, "Unexpected number of scissor rects");
        CommitScissorRects();
    }
}


void DeviceContextVkImpl::TransitionRenderTargets(RESOURCE_STATE_TRANSITION_MODE StateTransitionMode)
{
    VERIFY(StateTransitionMode != RESOURCE_STATE_TRANSITION_MODE_TRANSITION || m_pActiveRenderPass == nullptr,
           "State transitions are not allowed inside a render pass.");

    if (m_pBoundDepthStencil)
    {
        auto* pDepthBufferVk = ValidatedCast<TextureVkImpl>(m_pBoundDepthStencil->GetTexture());
        TransitionOrVerifyTextureState(*pDepthBufferVk, StateTransitionMode, RESOURCE_STATE_DEPTH_WRITE, VK_IMAGE_LAYOUT_DEPTH_STENCIL_ATTACHMENT_OPTIMAL,
                                       "Binding depth-stencil buffer (DeviceContextVkImpl::TransitionRenderTargets)");
    }

    for (Uint32 rt = 0; rt < m_NumBoundRenderTargets; ++rt)
    {
        if (ITextureView* pRTVVk = m_pBoundRenderTargets[rt].RawPtr())
        {
            auto* pRenderTargetVk = ValidatedCast<TextureVkImpl>(pRTVVk->GetTexture());
            TransitionOrVerifyTextureState(*pRenderTargetVk, StateTransitionMode, RESOURCE_STATE_RENDER_TARGET, VK_IMAGE_LAYOUT_COLOR_ATTACHMENT_OPTIMAL,
                                           "Binding render targets (DeviceContextVkImpl::TransitionRenderTargets)");
        }
    }
}

void DeviceContextVkImpl::CommitRenderPassAndFramebuffer(bool VerifyStates)
{
    VERIFY(m_pActiveRenderPass == nullptr, "This method must not be called inside an active render pass.");

    const auto& CmdBufferState = m_CommandBuffer.GetState();
    if (CmdBufferState.Framebuffer != m_vkFramebuffer)
    {
        if (CmdBufferState.RenderPass != VK_NULL_HANDLE)
            m_CommandBuffer.EndRenderPass();

        if (m_vkFramebuffer != VK_NULL_HANDLE)
        {
            VERIFY_EXPR(m_vkRenderPass != VK_NULL_HANDLE);
#ifdef DILIGENT_DEVELOPMENT
            if (VerifyStates)
            {
                TransitionRenderTargets(RESOURCE_STATE_TRANSITION_MODE_VERIFY);
            }
#endif
            m_CommandBuffer.BeginRenderPass(m_vkRenderPass, m_vkFramebuffer, m_FramebufferWidth, m_FramebufferHeight);
        }
    }
}

void DeviceContextVkImpl::SetRenderTargets(Uint32                         NumRenderTargets,
                                           ITextureView*                  ppRenderTargets[],
                                           ITextureView*                  pDepthStencil,
                                           RESOURCE_STATE_TRANSITION_MODE StateTransitionMode)
{
#ifdef DILIGENT_DEVELOPMENT
    if (m_pActiveRenderPass != nullptr)
    {
        LOG_ERROR_MESSAGE("Calling SetRenderTargets inside active render pass is invalid. End the render pass first");
        return;
    }
#endif

    if (TDeviceContextBase::SetRenderTargets(NumRenderTargets, ppRenderTargets, pDepthStencil))
    {
        FramebufferCache::FramebufferCacheKey FBKey;
        RenderPassCache::RenderPassCacheKey   RenderPassKey;
        if (m_pBoundDepthStencil)
        {
            auto* pDepthBuffer        = m_pBoundDepthStencil->GetTexture();
            FBKey.DSV                 = m_pBoundDepthStencil->GetVulkanImageView();
            RenderPassKey.DSVFormat   = m_pBoundDepthStencil->GetDesc().Format;
            RenderPassKey.SampleCount = static_cast<Uint8>(pDepthBuffer->GetDesc().SampleCount);
        }
        else
        {
            FBKey.DSV               = VK_NULL_HANDLE;
            RenderPassKey.DSVFormat = TEX_FORMAT_UNKNOWN;
        }

        FBKey.NumRenderTargets         = m_NumBoundRenderTargets;
        RenderPassKey.NumRenderTargets = static_cast<Uint8>(m_NumBoundRenderTargets);

        for (Uint32 rt = 0; rt < m_NumBoundRenderTargets; ++rt)
        {
            if (auto* pRTVVk = m_pBoundRenderTargets[rt].RawPtr())
            {
                auto* pRenderTarget          = pRTVVk->GetTexture();
                FBKey.RTVs[rt]               = pRTVVk->GetVulkanImageView();
                RenderPassKey.RTVFormats[rt] = pRenderTarget->GetDesc().Format;
                if (RenderPassKey.SampleCount == 0)
                    RenderPassKey.SampleCount = static_cast<Uint8>(pRenderTarget->GetDesc().SampleCount);
                else
                    VERIFY(RenderPassKey.SampleCount == pRenderTarget->GetDesc().SampleCount, "Inconsistent sample count");
            }
            else
            {
                FBKey.RTVs[rt]               = VK_NULL_HANDLE;
                RenderPassKey.RTVFormats[rt] = TEX_FORMAT_UNKNOWN;
            }
        }

        auto& FBCache = m_pDevice->GetFramebufferCache();
        auto& RPCache = m_pDevice->GetImplicitRenderPassCache();

        m_vkRenderPass         = RPCache.GetRenderPass(RenderPassKey)->GetVkRenderPass();
        FBKey.Pass             = m_vkRenderPass;
        FBKey.CommandQueueMask = ~Uint64{0};
        m_vkFramebuffer        = FBCache.GetFramebuffer(FBKey, m_FramebufferWidth, m_FramebufferHeight, m_FramebufferSlices);

        // Set the viewport to match the render target size
        SetViewports(1, nullptr, 0, 0);
    }

    // Layout transitions can only be performed outside of render pass, so defer
    // CommitRenderPassAndFramebuffer() until draw call, otherwise we may have to
    // to end render pass and begin it again if we need to transition any resource
    // (for instance when CommitShaderResources() is called after SetRenderTargets())
    TransitionRenderTargets(StateTransitionMode);
}

void DeviceContextVkImpl::ResetRenderTargets()
{
    TDeviceContextBase::ResetRenderTargets();
    m_vkRenderPass  = VK_NULL_HANDLE;
    m_vkFramebuffer = VK_NULL_HANDLE;
    if (m_CommandBuffer.GetVkCmdBuffer() != VK_NULL_HANDLE && m_CommandBuffer.GetState().RenderPass != VK_NULL_HANDLE)
        m_CommandBuffer.EndRenderPass();
}

void DeviceContextVkImpl::BeginRenderPass(const BeginRenderPassAttribs& Attribs)
{
    TDeviceContextBase::BeginRenderPass(Attribs);

    VERIFY_EXPR(m_pActiveRenderPass != nullptr);
    VERIFY_EXPR(m_pBoundFramebuffer != nullptr);
    VERIFY_EXPR(m_vkRenderPass == VK_NULL_HANDLE);
    VERIFY_EXPR(m_vkFramebuffer == VK_NULL_HANDLE);

    m_vkRenderPass  = m_pActiveRenderPass->GetVkRenderPass();
    m_vkFramebuffer = m_pBoundFramebuffer->GetVkFramebuffer();

    VkClearValue* pVkClearValues = nullptr;
    if (Attribs.ClearValueCount > 0)
    {
        m_vkClearValues.resize(Attribs.ClearValueCount);
        const auto& RPDesc = m_pActiveRenderPass->GetDesc();
        for (Uint32 i = 0; i < std::min(RPDesc.AttachmentCount, Attribs.ClearValueCount); ++i)
        {
            const auto& ClearVal   = Attribs.pClearValues[i];
            auto&       vkClearVal = m_vkClearValues[i];

            const auto& FmtAttribs = GetTextureFormatAttribs(RPDesc.pAttachments[i].Format);
            if (FmtAttribs.ComponentType == COMPONENT_TYPE_DEPTH ||
                FmtAttribs.ComponentType == COMPONENT_TYPE_DEPTH_STENCIL)
            {
                vkClearVal.depthStencil.depth   = ClearVal.DepthStencil.Depth;
                vkClearVal.depthStencil.stencil = ClearVal.DepthStencil.Stencil;
            }
            else
            {
                vkClearVal.color.float32[0] = ClearVal.Color[0];
                vkClearVal.color.float32[1] = ClearVal.Color[1];
                vkClearVal.color.float32[2] = ClearVal.Color[2];
                vkClearVal.color.float32[3] = ClearVal.Color[3];
            }
        }
        pVkClearValues = m_vkClearValues.data();
    }

    EnsureVkCmdBuffer();
    m_CommandBuffer.BeginRenderPass(m_vkRenderPass, m_vkFramebuffer, m_FramebufferWidth, m_FramebufferHeight, Attribs.ClearValueCount, pVkClearValues);

    // Set the viewport to match the framebuffer size
    SetViewports(1, nullptr, 0, 0);
}

void DeviceContextVkImpl::NextSubpass()
{
    TDeviceContextBase::NextSubpass();
    VERIFY_EXPR(m_CommandBuffer.GetVkCmdBuffer() != VK_NULL_HANDLE && m_CommandBuffer.GetState().RenderPass != VK_NULL_HANDLE);
    m_CommandBuffer.NextSubpass();
}

void DeviceContextVkImpl::EndRenderPass()
{
    TDeviceContextBase::EndRenderPass();
    // TDeviceContextBase::EndRenderPass calls ResetRenderTargets() that in turn
    // calls m_CommandBuffer.EndRenderPass()

    if (m_State.NumCommands >= m_NumCommandsToFlush &&
        !m_bIsDeferred &&           // Never flush deferred context
        m_ActiveQueriesCounter == 0 // A query must begin and end in the same command buffer (17.2)
    )
    {
        Flush();
    }
}

void DeviceContextVkImpl::UpdateBufferRegion(BufferVkImpl*                  pBuffVk,
                                             Uint64                         DstOffset,
                                             Uint64                         NumBytes,
                                             VkBuffer                       vkSrcBuffer,
                                             Uint64                         SrcOffset,
                                             RESOURCE_STATE_TRANSITION_MODE TransitionMode)
{
#ifdef DILIGENT_DEVELOPMENT
    if (DstOffset + NumBytes > pBuffVk->GetDesc().uiSizeInBytes)
    {
        LOG_ERROR("Update region is out of buffer bounds which will result in an undefined behavior");
    }
#endif

    EnsureVkCmdBuffer();
    TransitionOrVerifyBufferState(*pBuffVk, TransitionMode, RESOURCE_STATE_COPY_DEST, VK_ACCESS_TRANSFER_WRITE_BIT, "Updating buffer (DeviceContextVkImpl::UpdateBufferRegion)");

    VkBufferCopy CopyRegion;
    CopyRegion.srcOffset = SrcOffset;
    CopyRegion.dstOffset = DstOffset;
    CopyRegion.size      = NumBytes;
    VERIFY(pBuffVk->m_VulkanBuffer != VK_NULL_HANDLE, "Copy destination buffer must not be suballocated");
    m_CommandBuffer.CopyBuffer(vkSrcBuffer, pBuffVk->GetVkBuffer(), 1, &CopyRegion);
    ++m_State.NumCommands;
}

void DeviceContextVkImpl::UpdateBuffer(IBuffer*                       pBuffer,
                                       Uint32                         Offset,
                                       Uint32                         Size,
                                       const void*                    pData,
                                       RESOURCE_STATE_TRANSITION_MODE StateTransitionMode)
{
    TDeviceContextBase::UpdateBuffer(pBuffer, Offset, Size, pData, StateTransitionMode);

    // We must use cmd context from the device context provided, otherwise there will
    // be resource barrier issues in the cmd list in the device context
    auto* pBuffVk = ValidatedCast<BufferVkImpl>(pBuffer);

#ifdef DILIGENT_DEVELOPMENT
    if (pBuffVk->GetDesc().Usage == USAGE_DYNAMIC)
    {
        LOG_ERROR("Dynamic buffers must be updated via Map()");
        return;
    }
#endif

    constexpr size_t Alignment = 4;
    // Source buffer offset must be multiple of 4 (18.4)
    auto TmpSpace = m_UploadHeap.Allocate(Size, Alignment);
    memcpy(TmpSpace.CPUAddress, pData, Size);
    UpdateBufferRegion(pBuffVk, Offset, Size, TmpSpace.vkBuffer, TmpSpace.AlignedOffset, StateTransitionMode);
    // The allocation will stay in the upload heap until the end of the frame at which point all upload
    // pages will be discarded
}

void DeviceContextVkImpl::CopyBuffer(IBuffer*                       pSrcBuffer,
                                     Uint32                         SrcOffset,
                                     RESOURCE_STATE_TRANSITION_MODE SrcBufferTransitionMode,
                                     IBuffer*                       pDstBuffer,
                                     Uint32                         DstOffset,
                                     Uint32                         Size,
                                     RESOURCE_STATE_TRANSITION_MODE DstBufferTransitionMode)
{
    TDeviceContextBase::CopyBuffer(pSrcBuffer, SrcOffset, SrcBufferTransitionMode, pDstBuffer, DstOffset, Size, DstBufferTransitionMode);

    auto* pSrcBuffVk = ValidatedCast<BufferVkImpl>(pSrcBuffer);
    auto* pDstBuffVk = ValidatedCast<BufferVkImpl>(pDstBuffer);

#ifdef DILIGENT_DEVELOPMENT
    if (pDstBuffVk->GetDesc().Usage == USAGE_DYNAMIC)
    {
        LOG_ERROR("Dynamic buffers cannot be copy destinations");
        return;
    }
#endif

    EnsureVkCmdBuffer();
    TransitionOrVerifyBufferState(*pSrcBuffVk, SrcBufferTransitionMode, RESOURCE_STATE_COPY_SOURCE, VK_ACCESS_TRANSFER_READ_BIT, "Using buffer as copy source (DeviceContextVkImpl::CopyBuffer)");
    TransitionOrVerifyBufferState(*pDstBuffVk, DstBufferTransitionMode, RESOURCE_STATE_COPY_DEST, VK_ACCESS_TRANSFER_WRITE_BIT, "Using buffer as copy destination (DeviceContextVkImpl::CopyBuffer)");

    VkBufferCopy CopyRegion;
    CopyRegion.srcOffset = SrcOffset + pSrcBuffVk->GetDynamicOffset(m_ContextId, this);
    CopyRegion.dstOffset = DstOffset;
    CopyRegion.size      = Size;
    VERIFY(pDstBuffVk->m_VulkanBuffer != VK_NULL_HANDLE, "Copy destination buffer must not be suballocated");
    VERIFY_EXPR(pDstBuffVk->GetDynamicOffset(m_ContextId, this) == 0);
    m_CommandBuffer.CopyBuffer(pSrcBuffVk->GetVkBuffer(), pDstBuffVk->GetVkBuffer(), 1, &CopyRegion);
    ++m_State.NumCommands;
}

void DeviceContextVkImpl::MapBuffer(IBuffer* pBuffer, MAP_TYPE MapType, MAP_FLAGS MapFlags, PVoid& pMappedData)
{
    TDeviceContextBase::MapBuffer(pBuffer, MapType, MapFlags, pMappedData);
    auto*       pBufferVk = ValidatedCast<BufferVkImpl>(pBuffer);
    const auto& BuffDesc  = pBufferVk->GetDesc();

    if (MapType == MAP_READ)
    {
        DEV_CHECK_ERR(BuffDesc.Usage == USAGE_STAGING || BuffDesc.Usage == USAGE_UNIFIED,
                      "Buffer must be created as USAGE_STAGING or USAGE_UNIFIED to be mapped for reading");

        if ((MapFlags & MAP_FLAG_DO_NOT_WAIT) == 0)
        {
            LOG_WARNING_MESSAGE("Vulkan backend never waits for GPU when mapping staging buffers for reading. "
                                "Applications must use fences or other synchronization methods to explicitly synchronize "
                                "access and use MAP_FLAG_DO_NOT_WAIT flag.");
        }

        pMappedData = pBufferVk->GetCPUAddress();
    }
    else if (MapType == MAP_WRITE)
    {
        if (BuffDesc.Usage == USAGE_STAGING || BuffDesc.Usage == USAGE_UNIFIED)
        {
            pMappedData = pBufferVk->GetCPUAddress();
        }
        else if (BuffDesc.Usage == USAGE_DYNAMIC)
        {
            DEV_CHECK_ERR((MapFlags & (MAP_FLAG_DISCARD | MAP_FLAG_NO_OVERWRITE)) != 0, "Failed to map buffer '",
                          BuffDesc.Name, "': Vulkan buffer must be mapped for writing with MAP_FLAG_DISCARD or MAP_FLAG_NO_OVERWRITE flag. Context Id: ", m_ContextId);

            auto& DynAllocation = pBufferVk->m_DynamicData[m_ContextId];
            if ((MapFlags & MAP_FLAG_DISCARD) != 0 || DynAllocation.pDynamicMemMgr == nullptr)
            {
                DynAllocation = AllocateDynamicSpace(BuffDesc.uiSizeInBytes, pBufferVk->m_DynamicOffsetAlignment);
            }
            else
            {
                VERIFY_EXPR(MapFlags & MAP_FLAG_NO_OVERWRITE);

                if (pBufferVk->m_VulkanBuffer != VK_NULL_HANDLE)
                {
                    LOG_ERROR("Formatted or structured buffers require actual Vulkan backing resource and cannot be suballocated "
                              "from dynamic heap. In current implementation, the entire contents of the backing buffer is updated when the buffer is unmapped. "
                              "As a consequence, the buffer cannot be mapped with MAP_FLAG_NO_OVERWRITE flag because updating the whole "
                              "buffer will overwrite regions that may still be in use by the GPU.");
                    return;
                }

                // Reuse the same allocation
            }

            if (DynAllocation.pDynamicMemMgr != nullptr)
            {
                auto* CPUAddress = DynAllocation.pDynamicMemMgr->GetCPUAddress();
                pMappedData      = CPUAddress + DynAllocation.AlignedOffset;
            }
            else
            {
                pMappedData = nullptr;
            }
        }
        else
        {
            LOG_ERROR("Only USAGE_DYNAMIC, USAGE_STAGING and USAGE_UNIFIED Vulkan buffers can be mapped for writing");
        }
    }
    else if (MapType == MAP_READ_WRITE)
    {
        LOG_ERROR("MAP_READ_WRITE is not supported in Vulkan backend");
    }
    else
    {
        UNEXPECTED("Unknown map type");
    }
}

void DeviceContextVkImpl::UnmapBuffer(IBuffer* pBuffer, MAP_TYPE MapType)
{
    TDeviceContextBase::UnmapBuffer(pBuffer, MapType);
    auto*       pBufferVk = ValidatedCast<BufferVkImpl>(pBuffer);
    const auto& BuffDesc  = pBufferVk->GetDesc();

    if (MapType == MAP_READ)
    {
        // We are currently using host-cached memory, so there is no need to invalidated mapped range
    }
    else if (MapType == MAP_WRITE)
    {
        if (BuffDesc.Usage == USAGE_STAGING || BuffDesc.Usage == USAGE_UNIFIED)
        {
            // We are currently using host-coherent memory, so there is no need to flush mapped range
        }
        else if (BuffDesc.Usage == USAGE_DYNAMIC)
        {
            if (pBufferVk->m_VulkanBuffer != VK_NULL_HANDLE)
            {
                auto& DynAlloc  = pBufferVk->m_DynamicData[m_ContextId];
                auto  vkSrcBuff = DynAlloc.pDynamicMemMgr->GetVkBuffer();
                UpdateBufferRegion(pBufferVk, 0, BuffDesc.uiSizeInBytes, vkSrcBuff, DynAlloc.AlignedOffset, RESOURCE_STATE_TRANSITION_MODE_TRANSITION);
            }
        }
    }
}

void DeviceContextVkImpl::UpdateTexture(ITexture*                      pTexture,
                                        Uint32                         MipLevel,
                                        Uint32                         Slice,
                                        const Box&                     DstBox,
                                        const TextureSubResData&       SubresData,
                                        RESOURCE_STATE_TRANSITION_MODE SrcBufferStateTransitionMode,
                                        RESOURCE_STATE_TRANSITION_MODE TextureStateTransitionModee)
{
    TDeviceContextBase::UpdateTexture(pTexture, MipLevel, Slice, DstBox, SubresData, SrcBufferStateTransitionMode, TextureStateTransitionModee);

    auto* pTexVk = ValidatedCast<TextureVkImpl>(pTexture);
    // OpenGL backend uses UpdateData() to initialize textures, so we can't check the usage in ValidateUpdateTextureParams()
    DEV_CHECK_ERR(pTexVk->GetDesc().Usage == USAGE_DEFAULT, "Only USAGE_DEFAULT textures should be updated with UpdateData()");

    if (SubresData.pSrcBuffer != nullptr)
    {
        UNSUPPORTED("Copying buffer to texture is not implemented");
    }
    else
    {
        UpdateTextureRegion(SubresData.pData, SubresData.Stride, SubresData.DepthStride, *pTexVk,
                            MipLevel, Slice, DstBox, TextureStateTransitionModee);
    }
}

void DeviceContextVkImpl::CopyTexture(const CopyTextureAttribs& CopyAttribs)
{
    TDeviceContextBase::CopyTexture(CopyAttribs);

    auto* pSrcTexVk = ValidatedCast<TextureVkImpl>(CopyAttribs.pSrcTexture);
    auto* pDstTexVk = ValidatedCast<TextureVkImpl>(CopyAttribs.pDstTexture);

    // We must unbind the textures from framebuffer because
    // we will transition their states. If we later try to commit
    // them as render targets (e.g. from SetPipelineState()), a
    // state mismatch error will occur.
    UnbindTextureFromFramebuffer(pSrcTexVk, true);
    UnbindTextureFromFramebuffer(pDstTexVk, true);

    const auto& SrcTexDesc = pSrcTexVk->GetDesc();
    const auto& DstTexDesc = pDstTexVk->GetDesc();
    auto*       pSrcBox    = CopyAttribs.pSrcBox;
    Box         FullMipBox;
    if (pSrcBox == nullptr)
    {
        auto MipLevelAttribs = GetMipLevelProperties(SrcTexDesc, CopyAttribs.SrcMipLevel);
        FullMipBox.MaxX      = MipLevelAttribs.LogicalWidth;
        FullMipBox.MaxY      = MipLevelAttribs.LogicalHeight;
        FullMipBox.MaxZ      = MipLevelAttribs.Depth;
        pSrcBox              = &FullMipBox;
    }

    if (SrcTexDesc.Usage != USAGE_STAGING && DstTexDesc.Usage != USAGE_STAGING)
    {
        VkImageCopy CopyRegion = {};

        CopyRegion.srcOffset.x   = pSrcBox->MinX;
        CopyRegion.srcOffset.y   = pSrcBox->MinY;
        CopyRegion.srcOffset.z   = pSrcBox->MinZ;
        CopyRegion.extent.width  = pSrcBox->MaxX - pSrcBox->MinX;
        CopyRegion.extent.height = std::max(pSrcBox->MaxY - pSrcBox->MinY, 1u);
        CopyRegion.extent.depth  = std::max(pSrcBox->MaxZ - pSrcBox->MinZ, 1u);

        const auto& DstFmtAttribs = GetTextureFormatAttribs(DstTexDesc.Format);

        VkImageAspectFlags aspectMask = 0;
        if (DstFmtAttribs.ComponentType == COMPONENT_TYPE_DEPTH)
            aspectMask = VK_IMAGE_ASPECT_DEPTH_BIT;
        else if (DstFmtAttribs.ComponentType == COMPONENT_TYPE_DEPTH_STENCIL)
        {
            aspectMask = VK_IMAGE_ASPECT_DEPTH_BIT | VK_IMAGE_ASPECT_STENCIL_BIT;
        }
        else
            aspectMask = VK_IMAGE_ASPECT_COLOR_BIT;

        CopyRegion.srcSubresource.baseArrayLayer = CopyAttribs.SrcSlice;
        CopyRegion.srcSubresource.layerCount     = 1;
        CopyRegion.srcSubresource.mipLevel       = CopyAttribs.SrcMipLevel;
        CopyRegion.srcSubresource.aspectMask     = aspectMask;

        CopyRegion.dstSubresource.baseArrayLayer = CopyAttribs.DstSlice;
        CopyRegion.dstSubresource.layerCount     = 1;
        CopyRegion.dstSubresource.mipLevel       = CopyAttribs.DstMipLevel;
        CopyRegion.dstSubresource.aspectMask     = aspectMask;

        CopyRegion.dstOffset.x = CopyAttribs.DstX;
        CopyRegion.dstOffset.y = CopyAttribs.DstY;
        CopyRegion.dstOffset.z = CopyAttribs.DstZ;

        CopyTextureRegion(pSrcTexVk, CopyAttribs.SrcTextureTransitionMode, pDstTexVk, CopyAttribs.DstTextureTransitionMode, CopyRegion);
    }
    else if (SrcTexDesc.Usage == USAGE_STAGING && DstTexDesc.Usage != USAGE_STAGING)
    {
        DEV_CHECK_ERR((SrcTexDesc.CPUAccessFlags & CPU_ACCESS_WRITE), "Attempting to copy from staging texture that was not created with CPU_ACCESS_WRITE flag");
        DEV_CHECK_ERR(pSrcTexVk->GetState() == RESOURCE_STATE_COPY_SOURCE, "Source staging texture must permanently be in RESOURCE_STATE_COPY_SOURCE state");

        // address of (x,y,z) = region->bufferOffset + (((z * imageHeight) + y) * rowLength + x) * texelBlockSize; (18.4.1)

        // bufferOffset must be a multiple of 4 (18.4)
        // If the calling command's VkImage parameter is a compressed image, bufferOffset
        // must be a multiple of the compressed texel block size in bytes (18.4). This
        // is automatically guaranteed as MipWidth and MipHeight are rounded to block size.

        const auto SrcBufferOffset =
            GetStagingTextureLocationOffset(SrcTexDesc, CopyAttribs.SrcSlice, CopyAttribs.SrcMipLevel,
                                            TextureVkImpl::StagingBufferOffsetAlignment,
                                            pSrcBox->MinX, pSrcBox->MinY, pSrcBox->MinZ);
        const auto SrcMipLevelAttribs = GetMipLevelProperties(SrcTexDesc, CopyAttribs.SrcMipLevel);

        Box DstBox;
        DstBox.MinX = CopyAttribs.DstX;
        DstBox.MinY = CopyAttribs.DstY;
        DstBox.MinZ = CopyAttribs.DstZ;
        DstBox.MaxX = DstBox.MinX + pSrcBox->MaxX - pSrcBox->MinX;
        DstBox.MaxY = DstBox.MinY + pSrcBox->MaxY - pSrcBox->MinY;
        DstBox.MaxZ = DstBox.MinZ + pSrcBox->MaxZ - pSrcBox->MinZ;

        CopyBufferToTexture(
            pSrcTexVk->GetVkStagingBuffer(),
            SrcBufferOffset,
            SrcMipLevelAttribs.StorageWidth, // GetStagingTextureLocationOffset assumes texels are tightly packed
            *pDstTexVk,
            DstBox,
            CopyAttribs.DstMipLevel,
            CopyAttribs.DstSlice,
            CopyAttribs.DstTextureTransitionMode);
    }
    else if (SrcTexDesc.Usage != USAGE_STAGING && DstTexDesc.Usage == USAGE_STAGING)
    {
        DEV_CHECK_ERR((DstTexDesc.CPUAccessFlags & CPU_ACCESS_READ), "Attempting to copy to staging texture that was not created with CPU_ACCESS_READ flag");
        DEV_CHECK_ERR(pDstTexVk->GetState() == RESOURCE_STATE_COPY_DEST, "Destination staging texture must permanently be in RESOURCE_STATE_COPY_DEST state");

        // address of (x,y,z) = region->bufferOffset + (((z * imageHeight) + y) * rowLength + x) * texelBlockSize; (18.4.1)
        const auto DstBufferOffset =
            GetStagingTextureLocationOffset(DstTexDesc, CopyAttribs.DstSlice, CopyAttribs.DstMipLevel,
                                            TextureVkImpl::StagingBufferOffsetAlignment,
                                            CopyAttribs.DstX, CopyAttribs.DstY, CopyAttribs.DstZ);
        const auto DstMipLevelAttribs = GetMipLevelProperties(DstTexDesc, CopyAttribs.DstMipLevel);

        CopyTextureToBuffer(
            *pSrcTexVk,
            *pSrcBox,
            CopyAttribs.SrcMipLevel,
            CopyAttribs.SrcSlice,
            CopyAttribs.SrcTextureTransitionMode,
            pDstTexVk->GetVkStagingBuffer(),
            DstBufferOffset,
            DstMipLevelAttribs.StorageWidth // GetStagingTextureLocationOffset assumes texels are tightly packed
        );
    }
    else
    {
        UNSUPPORTED("Copying data between staging textures is not supported and is likely not want you really want to do");
    }
}

void DeviceContextVkImpl::CopyTextureRegion(TextureVkImpl*                 pSrcTexture,
                                            RESOURCE_STATE_TRANSITION_MODE SrcTextureTransitionMode,
                                            TextureVkImpl*                 pDstTexture,
                                            RESOURCE_STATE_TRANSITION_MODE DstTextureTransitionMode,
                                            const VkImageCopy&             CopyRegion)
{
    EnsureVkCmdBuffer();
    TransitionOrVerifyTextureState(*pSrcTexture, SrcTextureTransitionMode, RESOURCE_STATE_COPY_SOURCE, VK_IMAGE_LAYOUT_TRANSFER_SRC_OPTIMAL,
                                   "Using texture as transfer source (DeviceContextVkImpl::CopyTextureRegion)");
    TransitionOrVerifyTextureState(*pDstTexture, DstTextureTransitionMode, RESOURCE_STATE_COPY_DEST, VK_IMAGE_LAYOUT_TRANSFER_DST_OPTIMAL,
                                   "Using texture as transfer destination (DeviceContextVkImpl::CopyTextureRegion)");

    // srcImageLayout must be VK_IMAGE_LAYOUT_TRANSFER_SRC_OPTIMAL or VK_IMAGE_LAYOUT_GENERAL
    // dstImageLayout must be VK_IMAGE_LAYOUT_TRANSFER_DST_OPTIMAL or VK_IMAGE_LAYOUT_GENERAL (18.3)
    m_CommandBuffer.CopyImage(pSrcTexture->GetVkImage(), VK_IMAGE_LAYOUT_TRANSFER_SRC_OPTIMAL, pDstTexture->GetVkImage(), VK_IMAGE_LAYOUT_TRANSFER_DST_OPTIMAL, 1, &CopyRegion);
    ++m_State.NumCommands;
}

void DeviceContextVkImpl::UpdateTextureRegion(const void*                    pSrcData,
                                              Uint32                         SrcStride,
                                              Uint32                         SrcDepthStride,
                                              TextureVkImpl&                 TextureVk,
                                              Uint32                         MipLevel,
                                              Uint32                         Slice,
                                              const Box&                     DstBox,
                                              RESOURCE_STATE_TRANSITION_MODE TextureTransitionMode)
{
    const auto& TexDesc = TextureVk.GetDesc();
    VERIFY(TexDesc.SampleCount == 1, "Only single-sample textures can be updated with vkCmdCopyBufferToImage()");

    const auto& DeviceLimits      = m_pDevice->GetPhysicalDevice().GetProperties().limits;
    const auto  CopyInfo          = GetBufferToTextureCopyInfo(TexDesc, MipLevel, DstBox, static_cast<Uint32>(DeviceLimits.optimalBufferCopyRowPitchAlignment));
    const auto  UpdateRegionDepth = CopyInfo.Region.MaxZ - CopyInfo.Region.MinZ;

    // For UpdateTextureRegion(), use UploadHeap, not dynamic heap
    // Source buffer offset must be multiple of 4 (18.4)
    auto BufferOffsetAlignment = std::max(DeviceLimits.optimalBufferCopyOffsetAlignment, VkDeviceSize{4});
    // If the calling command's VkImage parameter is a compressed image, bufferOffset must be a multiple of
    // the compressed texel block size in bytes (18.4)
    const auto& FmtAttribs = GetTextureFormatAttribs(TexDesc.Format);
    if (FmtAttribs.ComponentType == COMPONENT_TYPE_COMPRESSED)
    {
        BufferOffsetAlignment = std::max(BufferOffsetAlignment, VkDeviceSize{FmtAttribs.ComponentSize});
    }
    auto Allocation = m_UploadHeap.Allocate(CopyInfo.MemorySize, BufferOffsetAlignment);
    // The allocation will stay in the upload heap until the end of the frame at which point all upload
    // pages will be discarded
    VERIFY((Allocation.AlignedOffset % BufferOffsetAlignment) == 0, "Allocation offset must be at least 32-bit algined");

#ifdef DILIGENT_DEBUG
    {
        VERIFY(SrcStride >= CopyInfo.RowSize, "Source data stride (", SrcStride, ") is below the image row size (", CopyInfo.RowSize, ")");
        const Uint32 PlaneSize = SrcStride * CopyInfo.RowCount;
        VERIFY(UpdateRegionDepth == 1 || SrcDepthStride >= PlaneSize, "Source data depth stride (", SrcDepthStride, ") is below the image plane size (", PlaneSize, ")");
    }
#endif
    for (Uint32 DepthSlice = 0; DepthSlice < UpdateRegionDepth; ++DepthSlice)
    {
        for (Uint32 row = 0; row < CopyInfo.RowCount; ++row)
        {
            // clang-format off
            const auto* pSrcPtr =
                reinterpret_cast<const Uint8*>(pSrcData)
                + row        * SrcStride
                + DepthSlice * SrcDepthStride;
            auto* pDstPtr =
                reinterpret_cast<Uint8*>(Allocation.CPUAddress)
                + row        * CopyInfo.RowStride
                + DepthSlice * CopyInfo.DepthStride;
            // clang-format on

            memcpy(pDstPtr, pSrcPtr, CopyInfo.RowSize);
        }
    }
    CopyBufferToTexture(Allocation.vkBuffer,
                        static_cast<Uint32>(Allocation.AlignedOffset),
                        CopyInfo.RowStrideInTexels,
                        TextureVk,
                        CopyInfo.Region,
                        MipLevel,
                        Slice,
                        TextureTransitionMode);
}

void DeviceContextVkImpl::GenerateMips(ITextureView* pTexView)
{
    TDeviceContextBase::GenerateMips(pTexView);
    m_GenerateMipsHelper->GenerateMips(*ValidatedCast<TextureViewVkImpl>(pTexView), *this, m_GenerateMipsSRB);
}

static VkBufferImageCopy GetBufferImageCopyInfo(Uint32             BufferOffset,
                                                Uint32             BufferRowStrideInTexels,
                                                const TextureDesc& TexDesc,
                                                const Box&         Region,
                                                Uint32             MipLevel,
                                                Uint32             ArraySlice)
{
    VkBufferImageCopy CopyRegion = {};
    VERIFY((BufferOffset % 4) == 0, "Source buffer offset must be multiple of 4 (18.4)");
    CopyRegion.bufferOffset = BufferOffset; // must be a multiple of 4 (18.4)

    // bufferRowLength and bufferImageHeight specify the data in buffer memory as a subregion of a larger two- or
    // three-dimensional image, and control the addressing calculations of data in buffer memory. If either of these
    // values is zero, that aspect of the buffer memory is considered to be tightly packed according to the imageExtent (18.4).
    CopyRegion.bufferRowLength   = BufferRowStrideInTexels;
    CopyRegion.bufferImageHeight = 0;

    const auto& FmtAttribs = GetTextureFormatAttribs(TexDesc.Format);
    // The aspectMask member of imageSubresource must only have a single bit set (18.4)
    if (FmtAttribs.ComponentType == COMPONENT_TYPE_DEPTH)
        CopyRegion.imageSubresource.aspectMask = VK_IMAGE_ASPECT_DEPTH_BIT;
    else if (FmtAttribs.ComponentType == COMPONENT_TYPE_DEPTH_STENCIL)
    {
        UNSUPPORTED("Updating depth-stencil texture is not currently supported");
        // When copying to or from a depth or stencil aspect, the data in buffer memory uses a layout
        // that is a (mostly) tightly packed representation of the depth or stencil data.
        // To copy both the depth and stencil aspects of a depth/stencil format, two entries in
        // pRegions can be used, where one specifies the depth aspect in imageSubresource, and the
        // other specifies the stencil aspect (18.4)
    }
    else
        CopyRegion.imageSubresource.aspectMask = VK_IMAGE_ASPECT_COLOR_BIT;

    CopyRegion.imageSubresource.baseArrayLayer = ArraySlice;
    CopyRegion.imageSubresource.layerCount     = 1;
    CopyRegion.imageSubresource.mipLevel       = MipLevel;
    // - imageOffset.x and (imageExtent.width + imageOffset.x) must both be greater than or equal to 0 and
    //   less than or equal to the image subresource width (18.4)
    // - imageOffset.y and (imageExtent.height + imageOffset.y) must both be greater than or equal to 0 and
    //   less than or equal to the image subresource height (18.4)
    CopyRegion.imageOffset =
        VkOffset3D //
        {
            static_cast<int32_t>(Region.MinX),
            static_cast<int32_t>(Region.MinY),
            static_cast<int32_t>(Region.MinZ) //
        };
    VERIFY(Region.MaxX > Region.MinX && Region.MaxY - Region.MinY && Region.MaxZ > Region.MinZ,
           "[", Region.MinX, " .. ", Region.MaxX, ") x [", Region.MinY, " .. ", Region.MaxY, ") x [", Region.MinZ, " .. ", Region.MaxZ, ") is not a vaild region");
    CopyRegion.imageExtent =
        VkExtent3D //
        {
            static_cast<uint32_t>(Region.MaxX - Region.MinX),
            static_cast<uint32_t>(Region.MaxY - Region.MinY),
            static_cast<uint32_t>(Region.MaxZ - Region.MinZ) //
        };

    return CopyRegion;
}

void DeviceContextVkImpl::CopyBufferToTexture(VkBuffer                       vkSrcBuffer,
                                              Uint32                         SrcBufferOffset,
                                              Uint32                         SrcBufferRowStrideInTexels,
                                              TextureVkImpl&                 DstTextureVk,
                                              const Box&                     DstRegion,
                                              Uint32                         DstMipLevel,
                                              Uint32                         DstArraySlice,
                                              RESOURCE_STATE_TRANSITION_MODE DstTextureTransitionMode)
{
    EnsureVkCmdBuffer();
    TransitionOrVerifyTextureState(DstTextureVk, DstTextureTransitionMode, RESOURCE_STATE_COPY_DEST, VK_IMAGE_LAYOUT_TRANSFER_DST_OPTIMAL,
                                   "Using texture as copy destination (DeviceContextVkImpl::CopyBufferToTexture)");

    const auto&       TexDesc     = DstTextureVk.GetDesc();
    VkBufferImageCopy BuffImgCopy = GetBufferImageCopyInfo(SrcBufferOffset, SrcBufferRowStrideInTexels, TexDesc, DstRegion, DstMipLevel, DstArraySlice);

    m_CommandBuffer.CopyBufferToImage(
        vkSrcBuffer,
        DstTextureVk.GetVkImage(),
        VK_IMAGE_LAYOUT_TRANSFER_DST_OPTIMAL, // must be VK_IMAGE_LAYOUT_TRANSFER_DST_OPTIMAL or VK_IMAGE_LAYOUT_GENERAL (18.4)
        1,
        &BuffImgCopy);
}

void DeviceContextVkImpl::CopyTextureToBuffer(TextureVkImpl&                 SrcTextureVk,
                                              const Box&                     SrcRegion,
                                              Uint32                         SrcMipLevel,
                                              Uint32                         SrcArraySlice,
                                              RESOURCE_STATE_TRANSITION_MODE SrcTextureTransitionMode,
                                              VkBuffer                       vkDstBuffer,
                                              Uint32                         DstBufferOffset,
                                              Uint32                         DstBufferRowStrideInTexels)
{
    EnsureVkCmdBuffer();
    TransitionOrVerifyTextureState(SrcTextureVk, SrcTextureTransitionMode, RESOURCE_STATE_COPY_SOURCE, VK_IMAGE_LAYOUT_TRANSFER_SRC_OPTIMAL,
                                   "Using texture as source destination (DeviceContextVkImpl::CopyTextureToBuffer)");

    const auto&       TexDesc     = SrcTextureVk.GetDesc();
    VkBufferImageCopy BuffImgCopy = GetBufferImageCopyInfo(DstBufferOffset, DstBufferRowStrideInTexels, TexDesc, SrcRegion, SrcMipLevel, SrcArraySlice);

    m_CommandBuffer.CopyImageToBuffer(
        SrcTextureVk.GetVkImage(),
        VK_IMAGE_LAYOUT_TRANSFER_SRC_OPTIMAL, // must be VK_IMAGE_LAYOUT_TRANSFER_SRC_OPTIMAL or VK_IMAGE_LAYOUT_GENERAL (18.4)
        vkDstBuffer,
        1,
        &BuffImgCopy);
}


void DeviceContextVkImpl::MapTextureSubresource(ITexture*                 pTexture,
                                                Uint32                    MipLevel,
                                                Uint32                    ArraySlice,
                                                MAP_TYPE                  MapType,
                                                MAP_FLAGS                 MapFlags,
                                                const Box*                pMapRegion,
                                                MappedTextureSubresource& MappedData)
{
    TDeviceContextBase::MapTextureSubresource(pTexture, MipLevel, ArraySlice, MapType, MapFlags, pMapRegion, MappedData);

    TextureVkImpl& TextureVk  = *ValidatedCast<TextureVkImpl>(pTexture);
    const auto&    TexDesc    = TextureVk.GetDesc();
    const auto&    FmtAttribs = GetTextureFormatAttribs(TexDesc.Format);

    Box FullExtentBox;
    if (pMapRegion == nullptr)
    {
        auto MipLevelAttribs = GetMipLevelProperties(TexDesc, MipLevel);
        FullExtentBox.MaxX   = MipLevelAttribs.LogicalWidth;
        FullExtentBox.MaxY   = MipLevelAttribs.LogicalHeight;
        FullExtentBox.MaxZ   = MipLevelAttribs.Depth;
        pMapRegion           = &FullExtentBox;
    }

    if (TexDesc.Usage == USAGE_DYNAMIC)
    {
        if (MapType != MAP_WRITE)
        {
            LOG_ERROR("Dynamic textures can be mapped for writing only in Vulkan backend");
            MappedData = MappedTextureSubresource{};
            return;
        }

        if ((MapFlags & (MAP_FLAG_DISCARD | MAP_FLAG_NO_OVERWRITE)) != 0)
            LOG_INFO_MESSAGE_ONCE("Mapping textures with flags MAP_FLAG_DISCARD or MAP_FLAG_NO_OVERWRITE has no effect in Vulkan backend");

        const auto& DeviceLimits = m_pDevice->GetPhysicalDevice().GetProperties().limits;
        const auto  CopyInfo     = GetBufferToTextureCopyInfo(TexDesc, MipLevel, *pMapRegion, static_cast<Uint32>(DeviceLimits.optimalBufferCopyRowPitchAlignment));
        // Source buffer offset must be multiple of 4 (18.4)
        auto Alignment = std::max(DeviceLimits.optimalBufferCopyOffsetAlignment, VkDeviceSize{4});
        // If the calling command's VkImage parameter is a compressed image, bufferOffset must be a multiple of
        // the compressed texel block size in bytes (18.4)
        if (FmtAttribs.ComponentType == COMPONENT_TYPE_COMPRESSED)
        {
            Alignment = std::max(Alignment, VkDeviceSize{FmtAttribs.ComponentSize});
        }
        auto Allocation = AllocateDynamicSpace(CopyInfo.MemorySize, static_cast<Uint32>(Alignment));

        MappedData.pData       = reinterpret_cast<Uint8*>(Allocation.pDynamicMemMgr->GetCPUAddress()) + Allocation.AlignedOffset;
        MappedData.Stride      = CopyInfo.RowStride;
        MappedData.DepthStride = CopyInfo.DepthStride;

        auto it = m_MappedTextures.emplace(MappedTextureKey{&TextureVk, MipLevel, ArraySlice}, MappedTexture{CopyInfo, std::move(Allocation)});
        if (!it.second)
            LOG_ERROR_MESSAGE("Mip level ", MipLevel, ", slice ", ArraySlice, " of texture '", TexDesc.Name, "' has already been mapped");
    }
    else if (TexDesc.Usage == USAGE_STAGING)
    {
        auto SubresourceOffset =
            GetStagingTextureSubresourceOffset(TexDesc, ArraySlice, MipLevel, TextureVkImpl::StagingBufferOffsetAlignment);
        const auto MipLevelAttribs = GetMipLevelProperties(TexDesc, MipLevel);
        // address of (x,y,z) = region->bufferOffset + (((z * imageHeight) + y) * rowLength + x) * texelBlockSize; (18.4.1)
        auto MapStartOffset = SubresourceOffset +
            // For compressed-block formats, RowSize is the size of one compressed row.
            // For non-compressed formats, BlockHeight is 1.
            (pMapRegion->MinZ * MipLevelAttribs.StorageHeight + pMapRegion->MinY) / FmtAttribs.BlockHeight * MipLevelAttribs.RowSize +
            // For non-compressed formats, BlockWidth is 1.
            pMapRegion->MinX / FmtAttribs.BlockWidth * FmtAttribs.GetElementSize();

        MappedData.pData       = TextureVk.GetStagingDataCPUAddress() + MapStartOffset;
        MappedData.Stride      = MipLevelAttribs.RowSize;
        MappedData.DepthStride = MipLevelAttribs.DepthSliceSize;

        if (MapType == MAP_READ)
        {
            if ((MapFlags & MAP_FLAG_DO_NOT_WAIT) == 0)
            {
                LOG_WARNING_MESSAGE("Vulkan backend never waits for GPU when mapping staging textures for reading. "
                                    "Applications must use fences or other synchronization methods to explicitly synchronize "
                                    "access and use MAP_FLAG_DO_NOT_WAIT flag.");
            }

            DEV_CHECK_ERR((TexDesc.CPUAccessFlags & CPU_ACCESS_READ), "Texture '", TexDesc.Name, "' was not created with CPU_ACCESS_READ flag and can't be mapped for reading");
            // Reaback memory is not created with HOST_COHERENT flag, so we have to explicitly invalidate the mapped range
            // to make device writes visible to CPU reads
            VERIFY_EXPR(pMapRegion->MaxZ >= 1 && pMapRegion->MaxY >= 1);
            auto BlockAlignedMaxX = Align(pMapRegion->MaxX, Uint32{FmtAttribs.BlockWidth});
            auto BlockAlignedMaxY = Align(pMapRegion->MaxY, Uint32{FmtAttribs.BlockHeight});
            auto MapEndOffset     = SubresourceOffset +
                ((pMapRegion->MaxZ - 1) * MipLevelAttribs.StorageHeight + (BlockAlignedMaxY - FmtAttribs.BlockHeight)) / FmtAttribs.BlockHeight * MipLevelAttribs.RowSize +
                (BlockAlignedMaxX / FmtAttribs.BlockWidth) * FmtAttribs.GetElementSize();
            TextureVk.InvalidateStagingRange(MapStartOffset, MapEndOffset - MapStartOffset);
        }
        else if (MapType == MAP_WRITE)
        {
            DEV_CHECK_ERR((TexDesc.CPUAccessFlags & CPU_ACCESS_WRITE), "Texture '", TexDesc.Name, "' was not created with CPU_ACCESS_WRITE flag and can't be mapped for writing");
            // Nothing needs to be done when mapping texture for writing
        }
    }
    else
    {
        UNSUPPORTED(GetUsageString(TexDesc.Usage), " textures cannot currently be mapped in Vulkan back-end");
    }
}

void DeviceContextVkImpl::UnmapTextureSubresource(ITexture* pTexture,
                                                  Uint32    MipLevel,
                                                  Uint32    ArraySlice)
{
    TDeviceContextBase::UnmapTextureSubresource(pTexture, MipLevel, ArraySlice);

    TextureVkImpl& TextureVk = *ValidatedCast<TextureVkImpl>(pTexture);
    const auto&    TexDesc   = TextureVk.GetDesc();

    if (TexDesc.Usage == USAGE_DYNAMIC)
    {
        auto UploadSpaceIt = m_MappedTextures.find(MappedTextureKey{&TextureVk, MipLevel, ArraySlice});
        if (UploadSpaceIt != m_MappedTextures.end())
        {
            auto& MappedTex = UploadSpaceIt->second;
            CopyBufferToTexture(MappedTex.Allocation.pDynamicMemMgr->GetVkBuffer(),
                                static_cast<Uint32>(MappedTex.Allocation.AlignedOffset),
                                MappedTex.CopyInfo.RowStrideInTexels,
                                TextureVk,
                                MappedTex.CopyInfo.Region,
                                MipLevel,
                                ArraySlice,
                                RESOURCE_STATE_TRANSITION_MODE_TRANSITION);
            m_MappedTextures.erase(UploadSpaceIt);
        }
        else
        {
            LOG_ERROR_MESSAGE("Failed to unmap mip level ", MipLevel, ", slice ", ArraySlice, " of texture '", TexDesc.Name, "'. The texture has either been unmapped already or has not been mapped");
        }
    }
    else if (TexDesc.Usage == USAGE_STAGING)
    {
        if (TexDesc.CPUAccessFlags & CPU_ACCESS_READ)
        {
            // Nothing needs to be done
        }
        else if (TexDesc.CPUAccessFlags & CPU_ACCESS_WRITE)
        {
            // Upload textures are currently created with VK_MEMORY_PROPERTY_HOST_COHERENT_BIT, so
            // there is no need to explicitly flush the mapped range.
        }
    }
    else
    {
        UNSUPPORTED(GetUsageString(TexDesc.Usage), " textures cannot currently be mapped in Vulkan back-end");
    }
}

void DeviceContextVkImpl::FinishCommandList(class ICommandList** ppCommandList)
{
    VERIFY(m_pActiveRenderPass == nullptr, "Finishing command list inside an active render pass.");

    if (m_CommandBuffer.GetState().RenderPass != VK_NULL_HANDLE)
    {
        m_CommandBuffer.EndRenderPass();
    }

    auto vkCmdBuff = m_CommandBuffer.GetVkCmdBuffer();
    auto err       = vkEndCommandBuffer(vkCmdBuff);
    DEV_CHECK_ERR(err == VK_SUCCESS, "Failed to end command buffer");
    (void)err;

    CommandListVkImpl* pCmdListVk(NEW_RC_OBJ(m_CmdListAllocator, "CommandListVkImpl instance", CommandListVkImpl)(m_pDevice, this, vkCmdBuff));
    pCmdListVk->QueryInterface(IID_CommandList, reinterpret_cast<IObject**>(ppCommandList));

    m_CommandBuffer.Reset();
    m_State          = ContextState{};
    m_pPipelineState = nullptr;

    InvalidateState();
}

void DeviceContextVkImpl::ExecuteCommandLists(Uint32               NumCommandLists,
                                              ICommandList* const* ppCommandLists)
{
    if (m_bIsDeferred)
    {
        LOG_ERROR_MESSAGE("Only immediate context can execute command list");
        return;
    }

    if (NumCommandLists == 0)
        return;
    DEV_CHECK_ERR(ppCommandLists != nullptr, "ppCommandLists must not be null when NumCommandLists is not zero");

    Flush(NumCommandLists, ppCommandLists);

    InvalidateState();
}

void DeviceContextVkImpl::SignalFence(IFence* pFence, Uint64 Value)
{
    VERIFY(!m_bIsDeferred, "Fence can only be signaled from immediate context");
    m_PendingFences.emplace_back(std::make_pair(Value, pFence));
}

void DeviceContextVkImpl::WaitForFence(IFence* pFence, Uint64 Value, bool FlushContext)
{
    VERIFY(!m_bIsDeferred, "Fence can only be waited from immediate context");
    if (FlushContext)
        Flush();
    auto* pFenceVk = ValidatedCast<FenceVkImpl>(pFence);
    pFenceVk->Wait(Value);
}

void DeviceContextVkImpl::WaitForIdle()
{
    VERIFY(!m_bIsDeferred, "Only immediate contexts can be idled");
    Flush();
    m_pDevice->IdleCommandQueue(m_CommandQueueId, true);
}

void DeviceContextVkImpl::BeginQuery(IQuery* pQuery)
{
    if (!TDeviceContextBase::BeginQuery(pQuery, 0))
        return;

    auto*      pQueryVkImpl = ValidatedCast<QueryVkImpl>(pQuery);
    const auto QueryType    = pQueryVkImpl->GetDesc().Type;
    auto       vkQueryPool  = m_QueryMgr->GetQueryPool(QueryType);
    auto       Idx          = pQueryVkImpl->GetQueryPoolIndex(0);

    EnsureVkCmdBuffer();
    if (QueryType == QUERY_TYPE_TIMESTAMP)
    {
        LOG_ERROR_MESSAGE("BeginQuery() is disabled for timestamp queries");
    }
    else if (QueryType == QUERY_TYPE_DURATION)
    {
        m_CommandBuffer.WriteTimestamp(VK_PIPELINE_STAGE_BOTTOM_OF_PIPE_BIT, vkQueryPool, Idx);
    }
    else
    {
        const auto& CmdBuffState = m_CommandBuffer.GetState();
        if ((CmdBuffState.InsidePassQueries | CmdBuffState.OutsidePassQueries) & (1u << QueryType))
        {
            LOG_ERROR_MESSAGE("Another query of type ", GetQueryTypeString(QueryType),
                              " is currently active. Overlapping queries do not work in Vulkan. "
                              "End the first query before beginning another one.");
            return;
        }

        // A query must either begin and end inside the same subpass of a render pass instance, or must
        // both begin and end outside of a render pass instance (i.e. contain entire render pass instances). (17.2)

        ++m_ActiveQueriesCounter;
        m_CommandBuffer.BeginQuery(vkQueryPool,
                                   Idx,
                                   // If flags does not contain VK_QUERY_CONTROL_PRECISE_BIT an implementation
                                   // may generate any non-zero result value for the query if the count of
                                   // passing samples is non-zero (17.3).
                                   QueryType == QUERY_TYPE_OCCLUSION ? VK_QUERY_CONTROL_PRECISE_BIT : 0,
                                   1u << QueryType);
    }
}

void DeviceContextVkImpl::EndQuery(IQuery* pQuery)
{
    if (!TDeviceContextBase::EndQuery(pQuery, 0))
        return;

    auto*      pQueryVkImpl = ValidatedCast<QueryVkImpl>(pQuery);
    const auto QueryType    = pQueryVkImpl->GetDesc().Type;
    auto       vkQueryPool  = m_QueryMgr->GetQueryPool(QueryType);
    auto       Idx          = pQueryVkImpl->GetQueryPoolIndex(QueryType == QUERY_TYPE_DURATION ? 1 : 0);

    EnsureVkCmdBuffer();
    if (QueryType == QUERY_TYPE_TIMESTAMP || QueryType == QUERY_TYPE_DURATION)
    {
        m_CommandBuffer.WriteTimestamp(VK_PIPELINE_STAGE_BOTTOM_OF_PIPE_BIT, vkQueryPool, Idx);
    }
    else
    {
        VERIFY(m_ActiveQueriesCounter > 0, "Active query counter is 0 which means there was a mismatch between BeginQuery() / EndQuery() calls");

        // A query must either begin and end inside the same subpass of a render pass instance, or must
        // both begin and end outside of a render pass instance (i.e. contain entire render pass instances). (17.2)
        const auto& CmdBuffState = m_CommandBuffer.GetState();
        VERIFY((CmdBuffState.InsidePassQueries | CmdBuffState.OutsidePassQueries) & (1u << QueryType),
               "No query flag is set which indicates there was no matching BeginQuery call or there was an error while beginning the query.");
        if (CmdBuffState.OutsidePassQueries & (1 << QueryType))
        {
            if (m_CommandBuffer.GetState().RenderPass)
                m_CommandBuffer.EndRenderPass();
        }
        else
        {
            if (!m_CommandBuffer.GetState().RenderPass)
                LOG_ERROR_MESSAGE("The query was started inside render pass, but is being ended oustside of render pass. "
                                  "Vulkan requires that a query must either begin and end inside the same "
                                  "subpass of a render pass instance, or must both begin and end outside of a render pass "
                                  "instance (i.e. contain entire render pass instances). (17.2)");
        }

        --m_ActiveQueriesCounter;
        m_CommandBuffer.EndQuery(vkQueryPool, Idx, 1u << QueryType);
    }
}


void DeviceContextVkImpl::TransitionImageLayout(ITexture* pTexture, VkImageLayout NewLayout)
{
    VERIFY_EXPR(pTexture != nullptr);
    VERIFY(m_pActiveRenderPass == nullptr, "State transitions are not allowed inside a render pass");
    auto pTextureVk = ValidatedCast<TextureVkImpl>(pTexture);
    if (!pTextureVk->IsInKnownState())
    {
        LOG_ERROR_MESSAGE("Failed to transition layout for texture '", pTextureVk->GetDesc().Name, "' because the texture state is unknown");
        return;
    }
    auto NewState = VkImageLayoutToResourceState(NewLayout);
    if (!pTextureVk->CheckState(NewState))
    {
        TransitionTextureState(*pTextureVk, RESOURCE_STATE_UNKNOWN, NewState, true);
    }
}

namespace
{
NODISCARD inline bool ResourceStateHasWriteAccess(RESOURCE_STATE State)
{
    static_assert(RESOURCE_STATE_MAX_BIT == RESOURCE_STATE_RAY_TRACING, "This function must be updated to handle new resource state flag");
    constexpr RESOURCE_STATE WriteAccessStates =
        RESOURCE_STATE_RENDER_TARGET |
        RESOURCE_STATE_UNORDERED_ACCESS |
        RESOURCE_STATE_COPY_DEST |
        RESOURCE_STATE_RESOLVE_DEST |
        RESOURCE_STATE_BUILD_AS_WRITE;

    return State & WriteAccessStates;
}
} // namespace

void DeviceContextVkImpl::TransitionTextureState(TextureVkImpl&           TextureVk,
                                                 RESOURCE_STATE           OldState,
                                                 RESOURCE_STATE           NewState,
                                                 bool                     UpdateTextureState,
                                                 VkImageSubresourceRange* pSubresRange /* = nullptr*/)
{
    VERIFY(m_pActiveRenderPass == nullptr, "State transitions are not allowed inside a render pass");
    if (OldState == RESOURCE_STATE_UNKNOWN)
    {
        if (TextureVk.IsInKnownState())
        {
            OldState = TextureVk.GetState();
        }
        else
        {
            LOG_ERROR_MESSAGE("Failed to transition the state of texture '", TextureVk.GetDesc().Name, "' because the state is unknown and is not explicitly specified.");
            return;
        }
    }
    else
    {
        if (TextureVk.IsInKnownState() && TextureVk.GetState() != OldState)
        {
            LOG_ERROR_MESSAGE("The state ", GetResourceStateString(TextureVk.GetState()), " of texture '",
                              TextureVk.GetDesc().Name, "' does not match the old state ", GetResourceStateString(OldState),
                              " specified by the barrier");
        }
    }

    EnsureVkCmdBuffer();

    auto vkImg = TextureVk.GetVkImage();

    VkImageSubresourceRange FullSubresRange;
    if (pSubresRange == nullptr)
    {
        pSubresRange = &FullSubresRange;

        FullSubresRange.aspectMask     = 0;
        FullSubresRange.baseArrayLayer = 0;
        FullSubresRange.layerCount     = VK_REMAINING_ARRAY_LAYERS;
        FullSubresRange.baseMipLevel   = 0;
        FullSubresRange.levelCount     = VK_REMAINING_MIP_LEVELS;
    }

    if (pSubresRange->aspectMask == 0)
    {
        const auto& TexDesc    = TextureVk.GetDesc();
        const auto& FmtAttribs = GetTextureFormatAttribs(TexDesc.Format);
        if (FmtAttribs.ComponentType == COMPONENT_TYPE_DEPTH)
            pSubresRange->aspectMask = VK_IMAGE_ASPECT_DEPTH_BIT;
        else if (FmtAttribs.ComponentType == COMPONENT_TYPE_DEPTH_STENCIL)
        {
            // If image has a depth / stencil format with both depth and stencil components, then the
            // aspectMask member of subresourceRange must include both VK_IMAGE_ASPECT_DEPTH_BIT and
            // VK_IMAGE_ASPECT_STENCIL_BIT (6.7.3)
            pSubresRange->aspectMask = VK_IMAGE_ASPECT_DEPTH_BIT | VK_IMAGE_ASPECT_STENCIL_BIT;
        }
        else
            pSubresRange->aspectMask = VK_IMAGE_ASPECT_COLOR_BIT;
    }

    // Always add barrier after writes.
    const bool AfterWrite = ResourceStateHasWriteAccess(OldState);

    auto OldLayout = ResourceStateToVkImageLayout(OldState);
    auto NewLayout = ResourceStateToVkImageLayout(NewState);
    auto OldStages = ResourceStateFlagsToVkPipelineStageFlags(OldState, m_CommandBuffer.GetEnabledShaderStages());
    auto NewStages = ResourceStateFlagsToVkPipelineStageFlags(NewState, m_CommandBuffer.GetEnabledShaderStages());

    if (((OldState & NewState) != NewState) || OldLayout != NewLayout || AfterWrite)
    {
        m_CommandBuffer.TransitionImageLayout(vkImg, OldLayout, NewLayout, *pSubresRange, OldStages, NewStages);
        if (UpdateTextureState)
        {
            TextureVk.SetState(NewState);
            VERIFY_EXPR(TextureVk.GetLayout() == NewLayout);
        }
    }
}

void DeviceContextVkImpl::TransitionOrVerifyTextureState(TextureVkImpl&                 Texture,
                                                         RESOURCE_STATE_TRANSITION_MODE TransitionMode,
                                                         RESOURCE_STATE                 RequiredState,
                                                         VkImageLayout                  ExpectedLayout,
                                                         const char*                    OperationName)
{
    if (TransitionMode == RESOURCE_STATE_TRANSITION_MODE_TRANSITION)
    {
        VERIFY(m_pActiveRenderPass == nullptr, "State transitions are not allowed inside a render pass");
        if (Texture.IsInKnownState())
        {
            TransitionTextureState(Texture, RESOURCE_STATE_UNKNOWN, RequiredState, true);
            VERIFY_EXPR(Texture.GetLayout() == ExpectedLayout);
        }
    }
#ifdef DILIGENT_DEVELOPMENT
    else if (TransitionMode == RESOURCE_STATE_TRANSITION_MODE_VERIFY)
    {
        DvpVerifyTextureState(Texture, RequiredState, OperationName);
    }
#endif
}

void DeviceContextVkImpl::TransitionImageLayout(TextureVkImpl& TextureVk, VkImageLayout OldLayout, VkImageLayout NewLayout, const VkImageSubresourceRange& SubresRange)
{
    // Note that the method may be used to transition texture subresources when global texture state is not altered,
    // so the debug check below can't be used
    // VERIFY(!TextureVk.IsInKnownState() || TextureVk.GetLayout() != NewLayout, "The texture is already transitioned to correct layout");

    VERIFY(OldLayout != NewLayout, "Old and new layouts are the same");
    EnsureVkCmdBuffer();
    auto vkImg = TextureVk.GetVkImage();
    m_CommandBuffer.TransitionImageLayout(vkImg, OldLayout, NewLayout, SubresRange);
}

void DeviceContextVkImpl::BufferMemoryBarrier(IBuffer* pBuffer, VkAccessFlags NewAccessFlags)
{
    VERIFY_EXPR(pBuffer != nullptr);
    auto pBuffVk = ValidatedCast<BufferVkImpl>(pBuffer);
    if (!pBuffVk->IsInKnownState())
    {
        LOG_ERROR_MESSAGE("Failed to execute buffer memory barrier for buffer '", pBuffVk->GetDesc().Name, "' because the buffer state is unknown");
        return;
    }
    auto NewState = VkAccessFlagsToResourceStates(NewAccessFlags);
    if ((pBuffVk->GetState() & NewState) != NewState)
    {
        TransitionBufferState(*pBuffVk, RESOURCE_STATE_UNKNOWN, NewState, true);
    }
}

void DeviceContextVkImpl::TransitionBufferState(BufferVkImpl& BufferVk, RESOURCE_STATE OldState, RESOURCE_STATE NewState, bool UpdateBufferState)
{
    VERIFY(m_pActiveRenderPass == nullptr, "State transitions are not allowed inside a render pass");
    if (OldState == RESOURCE_STATE_UNKNOWN)
    {
        if (BufferVk.IsInKnownState())
        {
            OldState = BufferVk.GetState();
        }
        else
        {
            LOG_ERROR_MESSAGE("Failed to transition the state of buffer '", BufferVk.GetDesc().Name, "' because the buffer state is unknown and is not explicitly specified");
            return;
        }
    }
    else
    {
        if (BufferVk.IsInKnownState() && BufferVk.GetState() != OldState)
        {
            LOG_ERROR_MESSAGE("The state ", GetResourceStateString(BufferVk.GetState()), " of buffer '",
                              BufferVk.GetDesc().Name, "' does not match the old state ", GetResourceStateString(OldState),
                              " specified by the barrier");
        }
    }

    // Always add barrier after writes.
    const bool AfterWrite = ResourceStateHasWriteAccess(OldState);

    if (((OldState & NewState) != NewState) || AfterWrite)
    {
        DEV_CHECK_ERR(BufferVk.m_VulkanBuffer != VK_NULL_HANDLE, "Cannot transition suballocated buffer");
        VERIFY_EXPR(BufferVk.GetDynamicOffset(m_ContextId, this) == 0);

        EnsureVkCmdBuffer();
        auto vkBuff         = BufferVk.GetVkBuffer();
        auto OldAccessFlags = ResourceStateFlagsToVkAccessFlags(OldState);
        auto NewAccessFlags = ResourceStateFlagsToVkAccessFlags(NewState);
        auto OldStages      = ResourceStateFlagsToVkPipelineStageFlags(OldState, m_CommandBuffer.GetEnabledShaderStages());
        auto NewStages      = ResourceStateFlagsToVkPipelineStageFlags(NewState, m_CommandBuffer.GetEnabledShaderStages());
        m_CommandBuffer.BufferMemoryBarrier(vkBuff, OldAccessFlags, NewAccessFlags, OldStages, NewStages);
        if (UpdateBufferState)
        {
            BufferVk.SetState(NewState);
        }
    }
}

void DeviceContextVkImpl::TransitionOrVerifyBufferState(BufferVkImpl&                  Buffer,
                                                        RESOURCE_STATE_TRANSITION_MODE TransitionMode,
                                                        RESOURCE_STATE                 RequiredState,
                                                        VkAccessFlagBits               ExpectedAccessFlags,
                                                        const char*                    OperationName)
{
    if (TransitionMode == RESOURCE_STATE_TRANSITION_MODE_TRANSITION)
    {
        VERIFY(m_pActiveRenderPass == nullptr, "State transitions are not allowed inside a render pass");
        if (Buffer.IsInKnownState())
        {
            TransitionBufferState(Buffer, RESOURCE_STATE_UNKNOWN, RequiredState, true);
            VERIFY_EXPR(Buffer.CheckAccessFlags(ExpectedAccessFlags));
        }
    }
#ifdef DILIGENT_DEVELOPMENT
    else if (TransitionMode == RESOURCE_STATE_TRANSITION_MODE_VERIFY)
    {
        DvpVerifyBufferState(Buffer, RequiredState, OperationName);
    }
#endif
}

void DeviceContextVkImpl::TransitionBLASState(BottomLevelASVkImpl& BLAS,
                                              RESOURCE_STATE       OldState,
                                              RESOURCE_STATE       NewState,
                                              bool                 UpdateInternalState)
{
    VERIFY(m_pActiveRenderPass == nullptr, "State transitions are not allowed inside a render pass");
    if (OldState == RESOURCE_STATE_UNKNOWN)
    {
        if (BLAS.IsInKnownState())
        {
            OldState = BLAS.GetState();
        }
        else
        {
            LOG_ERROR_MESSAGE("Failed to transition the state of BLAS '", BLAS.GetDesc().Name, "' because the BLAS state is unknown and is not explicitly specified");
            return;
        }
    }
    else
    {
        if (BLAS.IsInKnownState() && BLAS.GetState() != OldState)
        {
            LOG_ERROR_MESSAGE("The state ", GetResourceStateString(BLAS.GetState()), " of BLAS '",
                              BLAS.GetDesc().Name, "' does not match the old state ", GetResourceStateString(OldState),
                              " specified by the barrier");
        }
    }

    // Always add barrier after writes.
    const bool AfterWrite = ResourceStateHasWriteAccess(OldState);

    if ((OldState & NewState) != NewState || AfterWrite)
    {
        EnsureVkCmdBuffer();
        auto OldAccessFlags = AccelStructStateFlagsToVkAccessFlags(OldState);
        auto NewAccessFlags = AccelStructStateFlagsToVkAccessFlags(NewState);
        auto OldStages      = ResourceStateFlagsToVkPipelineStageFlags(OldState, m_CommandBuffer.GetEnabledShaderStages());
        auto NewStages      = ResourceStateFlagsToVkPipelineStageFlags(NewState, m_CommandBuffer.GetEnabledShaderStages());
        m_CommandBuffer.ASMemoryBarrier(OldAccessFlags, NewAccessFlags, OldStages, NewStages);
        if (UpdateInternalState)
        {
            BLAS.SetState(NewState);
        }
    }
}

void DeviceContextVkImpl::TransitionTLASState(TopLevelASVkImpl& TLAS,
                                              RESOURCE_STATE    OldState,
                                              RESOURCE_STATE    NewState,
                                              bool              UpdateInternalState)
{
    VERIFY(m_pActiveRenderPass == nullptr, "State transitions are not allowed inside a render pass");
    if (OldState == RESOURCE_STATE_UNKNOWN)
    {
        if (TLAS.IsInKnownState())
        {
            OldState = TLAS.GetState();
        }
        else
        {
            LOG_ERROR_MESSAGE("Failed to transition the state of TLAS '", TLAS.GetDesc().Name, "' because the TLAS state is unknown and is not explicitly specified");
            return;
        }
    }
    else
    {
        if (TLAS.IsInKnownState() && TLAS.GetState() != OldState)
        {
            LOG_ERROR_MESSAGE("The state ", GetResourceStateString(TLAS.GetState()), " of TLAS '",
                              TLAS.GetDesc().Name, "' does not match the old state ", GetResourceStateString(OldState),
                              " specified by the barrier");
        }
    }

    // Always add barrier after writes.
    const bool AfterWrite = ResourceStateHasWriteAccess(OldState);

    if ((OldState & NewState) != NewState || AfterWrite)
    {
        EnsureVkCmdBuffer();
        auto OldAccessFlags = AccelStructStateFlagsToVkAccessFlags(OldState);
        auto NewAccessFlags = AccelStructStateFlagsToVkAccessFlags(NewState);
        auto OldStages      = ResourceStateFlagsToVkPipelineStageFlags(OldState, m_CommandBuffer.GetEnabledShaderStages());
        auto NewStages      = ResourceStateFlagsToVkPipelineStageFlags(NewState, m_CommandBuffer.GetEnabledShaderStages());
        m_CommandBuffer.ASMemoryBarrier(OldAccessFlags, NewAccessFlags, OldStages, NewStages);
        if (UpdateInternalState)
        {
            TLAS.SetState(NewState);
        }
    }
}

void DeviceContextVkImpl::TransitionOrVerifyBLASState(BottomLevelASVkImpl&           BLAS,
                                                      RESOURCE_STATE_TRANSITION_MODE TransitionMode,
                                                      RESOURCE_STATE                 RequiredState,
                                                      const char*                    OperationName)
{
    if (TransitionMode == RESOURCE_STATE_TRANSITION_MODE_TRANSITION)
    {
        VERIFY(m_pActiveRenderPass == nullptr, "State transitions are not allowed inside a render pass");
        if (BLAS.IsInKnownState())
        {
            TransitionBLASState(BLAS, RESOURCE_STATE_UNKNOWN, RequiredState, true);
        }
    }
#ifdef DILIGENT_DEVELOPMENT
    else if (TransitionMode == RESOURCE_STATE_TRANSITION_MODE_VERIFY)
    {
        DvpVerifyBLASState(BLAS, RequiredState, OperationName);
    }
#endif
}

void DeviceContextVkImpl::TransitionOrVerifyTLASState(TopLevelASVkImpl&              TLAS,
                                                      RESOURCE_STATE_TRANSITION_MODE TransitionMode,
                                                      RESOURCE_STATE                 RequiredState,
                                                      const char*                    OperationName)
{
    if (TransitionMode == RESOURCE_STATE_TRANSITION_MODE_TRANSITION)
    {
        VERIFY(m_pActiveRenderPass == nullptr, "State transitions are not allowed inside a render pass");
        if (TLAS.IsInKnownState())
        {
            TransitionTLASState(TLAS, RESOURCE_STATE_UNKNOWN, RequiredState, true);
        }
    }
#ifdef DILIGENT_DEVELOPMENT
    else if (TransitionMode == RESOURCE_STATE_TRANSITION_MODE_VERIFY)
    {
        DvpVerifyTLASState(TLAS, RequiredState, OperationName);
    }

    if (RequiredState & (RESOURCE_STATE_RAY_TRACING | RESOURCE_STATE_BUILD_AS_READ))
    {
        TLAS.ValidateContent();
    }
#endif
}

VulkanDynamicAllocation DeviceContextVkImpl::AllocateDynamicSpace(Uint32 SizeInBytes, Uint32 Alignment)
{
    auto DynAlloc = m_DynamicHeap.Allocate(SizeInBytes, Alignment);
#ifdef DILIGENT_DEVELOPMENT
    DynAlloc.dvpFrameNumber = GetFrameNumber();
#endif
    return DynAlloc;
}

void DeviceContextVkImpl::TransitionResourceStates(Uint32 BarrierCount, StateTransitionDesc* pResourceBarriers)
{
    VERIFY(m_pActiveRenderPass == nullptr, "State transitions are not allowed inside a render pass");

    if (BarrierCount == 0)
        return;

    EnsureVkCmdBuffer();

    for (Uint32 i = 0; i < BarrierCount; ++i)
    {
        const auto& Barrier = pResourceBarriers[i];
#ifdef DILIGENT_DEVELOPMENT
        DvpVerifyStateTransitionDesc(Barrier);
#endif
        if (Barrier.TransitionType == STATE_TRANSITION_TYPE_BEGIN)
        {
            // Skip begin-split barriers
            VERIFY(!Barrier.UpdateResourceState, "Resource state can't be updated in begin-split barrier");
            continue;
        }
        VERIFY(Barrier.TransitionType == STATE_TRANSITION_TYPE_IMMEDIATE || Barrier.TransitionType == STATE_TRANSITION_TYPE_END, "Unexpected barrier type");

        if (RefCntAutoPtr<TextureVkImpl> pTexture{Barrier.pResource, IID_TextureVk})
        {
            VkImageSubresourceRange SubResRange;
            SubResRange.aspectMask     = 0;
            SubResRange.baseMipLevel   = Barrier.FirstMipLevel;
            SubResRange.levelCount     = (Barrier.MipLevelsCount == REMAINING_MIP_LEVELS) ? VK_REMAINING_MIP_LEVELS : Barrier.MipLevelsCount;
            SubResRange.baseArrayLayer = Barrier.FirstArraySlice;
            SubResRange.layerCount     = (Barrier.ArraySliceCount == REMAINING_ARRAY_SLICES) ? VK_REMAINING_ARRAY_LAYERS : Barrier.ArraySliceCount;
            TransitionTextureState(*pTexture, Barrier.OldState, Barrier.NewState, Barrier.UpdateResourceState, &SubResRange);
        }
        else if (RefCntAutoPtr<BufferVkImpl> pBuffer{Barrier.pResource, IID_BufferVk})
        {
            TransitionBufferState(*pBuffer, Barrier.OldState, Barrier.NewState, Barrier.UpdateResourceState);
        }
        else if (RefCntAutoPtr<BottomLevelASVkImpl> pBottomLevelAS{Barrier.pResource, IID_BottomLevelAS})
        {
            TransitionBLASState(*pBottomLevelAS, Barrier.OldState, Barrier.NewState, Barrier.UpdateResourceState);
        }
        else if (RefCntAutoPtr<TopLevelASVkImpl> pTopLevelAS{Barrier.pResource, IID_TopLevelAS})
        {
            TransitionTLASState(*pTopLevelAS, Barrier.OldState, Barrier.NewState, Barrier.UpdateResourceState);
        }
        else
        {
            UNEXPECTED("unsupported resource type");
        }
    }
}

void DeviceContextVkImpl::ResolveTextureSubresource(ITexture*                               pSrcTexture,
                                                    ITexture*                               pDstTexture,
                                                    const ResolveTextureSubresourceAttribs& ResolveAttribs)
{
    TDeviceContextBase::ResolveTextureSubresource(pSrcTexture, pDstTexture, ResolveAttribs);

    auto*       pSrcTexVk  = ValidatedCast<TextureVkImpl>(pSrcTexture);
    auto*       pDstTexVk  = ValidatedCast<TextureVkImpl>(pDstTexture);
    const auto& SrcTexDesc = pSrcTexVk->GetDesc();
    const auto& DstTexDesc = pDstTexVk->GetDesc();

    DEV_CHECK_ERR(SrcTexDesc.Format == DstTexDesc.Format, "Vulkan requires that source and destination textures of a resolve operation "
                                                          "have the same format (18.6)");
    (void)DstTexDesc;

    EnsureVkCmdBuffer();
    // srcImageLayout must be VK_IMAGE_LAYOUT_TRANSFER_SRC_OPTIMAL or VK_IMAGE_LAYOUT_GENERAL (18.6)
    TransitionOrVerifyTextureState(*pSrcTexVk, ResolveAttribs.SrcTextureTransitionMode, RESOURCE_STATE_RESOLVE_SOURCE, VK_IMAGE_LAYOUT_TRANSFER_SRC_OPTIMAL,
                                   "Resolving multi-sampled texture (DeviceContextVkImpl::ResolveTextureSubresource)");

    // dstImageLayout must be VK_IMAGE_LAYOUT_TRANSFER_DST_OPTIMAL or VK_IMAGE_LAYOUT_GENERAL (18.6)
    TransitionOrVerifyTextureState(*pDstTexVk, ResolveAttribs.DstTextureTransitionMode, RESOURCE_STATE_RESOLVE_DEST, VK_IMAGE_LAYOUT_TRANSFER_DST_OPTIMAL,
                                   "Resolving multi-sampled texture (DeviceContextVkImpl::ResolveTextureSubresource)");

    const auto& ResolveFmtAttribs = GetTextureFormatAttribs(SrcTexDesc.Format);
    DEV_CHECK_ERR(ResolveFmtAttribs.ComponentType != COMPONENT_TYPE_DEPTH && ResolveFmtAttribs.ComponentType != COMPONENT_TYPE_DEPTH_STENCIL,
                  "Vulkan only allows resolve operation for color formats");
    (void)ResolveFmtAttribs;
    // The aspectMask member of srcSubresource and dstSubresource must only contain VK_IMAGE_ASPECT_COLOR_BIT (18.6)
    VkImageAspectFlags aspectMask = VK_IMAGE_ASPECT_COLOR_BIT;

    VkImageResolve ResolveRegion;
    ResolveRegion.srcSubresource.baseArrayLayer = ResolveAttribs.SrcSlice;
    ResolveRegion.srcSubresource.layerCount     = 1;
    ResolveRegion.srcSubresource.mipLevel       = ResolveAttribs.SrcMipLevel;
    ResolveRegion.srcSubresource.aspectMask     = aspectMask;

    ResolveRegion.dstSubresource.baseArrayLayer = ResolveAttribs.DstSlice;
    ResolveRegion.dstSubresource.layerCount     = 1;
    ResolveRegion.dstSubresource.mipLevel       = ResolveAttribs.DstMipLevel;
    ResolveRegion.dstSubresource.aspectMask     = aspectMask;

    ResolveRegion.srcOffset = VkOffset3D{};
    ResolveRegion.dstOffset = VkOffset3D{};
    const auto& MipAttribs  = GetMipLevelProperties(SrcTexDesc, ResolveAttribs.SrcMipLevel);
    ResolveRegion.extent    = VkExtent3D{
        static_cast<uint32_t>(MipAttribs.LogicalWidth),
        static_cast<uint32_t>(MipAttribs.LogicalHeight),
        static_cast<uint32_t>(MipAttribs.Depth)};

    m_CommandBuffer.ResolveImage(pSrcTexVk->GetVkImage(), VK_IMAGE_LAYOUT_TRANSFER_SRC_OPTIMAL,
                                 pDstTexVk->GetVkImage(), VK_IMAGE_LAYOUT_TRANSFER_DST_OPTIMAL,
                                 1, &ResolveRegion);
}

void DeviceContextVkImpl::BuildBLAS(const BuildBLASAttribs& Attribs)
{
    if (!TDeviceContextBase::BuildBLAS(Attribs, 0))
        return;

    auto* pBLASVk    = ValidatedCast<BottomLevelASVkImpl>(Attribs.pBLAS);
    auto* pScratchVk = ValidatedCast<BufferVkImpl>(Attribs.pScratchBuffer);
    auto& BLASDesc   = pBLASVk->GetDesc();

    EnsureVkCmdBuffer();

    const char* OpName = "Build BottomLevelAS (DeviceContextVkImpl::BuildBLAS)";
    TransitionOrVerifyBLASState(*pBLASVk, Attribs.BLASTransitionMode, RESOURCE_STATE_BUILD_AS_WRITE, OpName);
    TransitionOrVerifyBufferState(*pScratchVk, Attribs.ScratchBufferTransitionMode, RESOURCE_STATE_BUILD_AS_WRITE, VK_ACCESS_ACCELERATION_STRUCTURE_WRITE_BIT_KHR, OpName);

    VkAccelerationStructureBuildGeometryInfoKHR           vkASBuildInfo = {};
    std::vector<VkAccelerationStructureBuildRangeInfoKHR> vkRanges;
    std::vector<VkAccelerationStructureGeometryKHR>       vkGeometries;

    if (Attribs.pTriangleData != nullptr)
    {
        vkGeometries.resize(Attribs.TriangleDataCount);
        vkRanges.resize(Attribs.TriangleDataCount);
        pBLASVk->SetActualGeometryCount(Attribs.TriangleDataCount);

        for (Uint32 i = 0; i < Attribs.TriangleDataCount; ++i)
        {
            const auto& SrcTris = Attribs.pTriangleData[i];
            Uint32      Idx     = i;
            Uint32      GeoIdx  = pBLASVk->UpdateGeometryIndex(SrcTris.GeometryName, Idx, Attribs.Update);

            if (GeoIdx == INVALID_INDEX || Idx == INVALID_INDEX)
            {
                UNEXPECTED("Failed to find geometry by name");
                continue;
            }

            auto&       vkGeo   = vkGeometries[Idx];
            auto&       vkTris  = vkGeo.geometry.triangles;
            auto&       off     = vkRanges[Idx];
            const auto& TriDesc = BLASDesc.pTriangles[GeoIdx];

            vkGeo.sType        = VK_STRUCTURE_TYPE_ACCELERATION_STRUCTURE_GEOMETRY_KHR;
            vkGeo.pNext        = nullptr;
            vkGeo.flags        = GeometryFlagsToVkGeometryFlags(SrcTris.Flags);
            vkGeo.geometryType = VK_GEOMETRY_TYPE_TRIANGLES_KHR;
            vkTris.sType       = VK_STRUCTURE_TYPE_ACCELERATION_STRUCTURE_GEOMETRY_TRIANGLES_DATA_KHR;
            vkTris.pNext       = nullptr;

            auto* const pVB = ValidatedCast<BufferVkImpl>(SrcTris.pVertexBuffer);

            // vertex format in SrcTris may be undefined, so use vertex format from description
            vkTris.vertexFormat             = TypeToVkFormat(TriDesc.VertexValueType, TriDesc.VertexComponentCount, TriDesc.VertexValueType < VT_FLOAT16);
            vkTris.vertexStride             = SrcTris.VertexStride;
            vkTris.maxVertex                = SrcTris.VertexCount;
            vkTris.vertexData.deviceAddress = pVB->GetVkDeviceAddress() + SrcTris.VertexOffset;

            TransitionOrVerifyBufferState(*pVB, Attribs.GeometryTransitionMode, RESOURCE_STATE_BUILD_AS_READ, VK_ACCESS_SHADER_READ_BIT, OpName);

            if (SrcTris.pIndexBuffer)
            {
                auto* const pIB = ValidatedCast<BufferVkImpl>(SrcTris.pIndexBuffer);

                // index type in SrcTris may be undefined, so use index type from description
                vkTris.indexType               = TypeToVkIndexType(TriDesc.IndexType);
                vkTris.indexData.deviceAddress = pIB->GetVkDeviceAddress() + SrcTris.IndexOffset;

                TransitionOrVerifyBufferState(*pIB, Attribs.GeometryTransitionMode, RESOURCE_STATE_BUILD_AS_READ, VK_ACCESS_SHADER_READ_BIT, OpName);
            }
            else
            {
                vkTris.indexType               = VK_INDEX_TYPE_NONE_KHR;
                vkTris.indexData.deviceAddress = 0;
            }

            if (SrcTris.pTransformBuffer)
            {
                auto* const pTB                    = ValidatedCast<BufferVkImpl>(SrcTris.pTransformBuffer);
                vkTris.transformData.deviceAddress = pTB->GetVkDeviceAddress() + SrcTris.TransformBufferOffset;

                TransitionOrVerifyBufferState(*pTB, Attribs.GeometryTransitionMode, RESOURCE_STATE_BUILD_AS_READ, VK_ACCESS_SHADER_READ_BIT, OpName);
            }
            else
            {
                vkTris.transformData.deviceAddress = 0;
            }

            off.primitiveCount  = SrcTris.PrimitiveCount;
            off.firstVertex     = 0;
            off.primitiveOffset = 0;
            off.transformOffset = 0;
        }
    }
    else if (Attribs.pBoxData != nullptr)
    {
        vkGeometries.resize(Attribs.BoxDataCount);
        vkRanges.resize(Attribs.BoxDataCount);
        pBLASVk->SetActualGeometryCount(Attribs.BoxDataCount);

        for (Uint32 i = 0; i < Attribs.BoxDataCount; ++i)
        {
            const auto& SrcBoxes = Attribs.pBoxData[i];
            Uint32      Idx      = i;
            Uint32      GeoIdx   = pBLASVk->UpdateGeometryIndex(SrcBoxes.GeometryName, Idx, Attribs.Update);

            if (GeoIdx == INVALID_INDEX || Idx == INVALID_INDEX)
            {
                UNEXPECTED("Failed to find geometry by name");
                continue;
            }

            auto& vkGeo   = vkGeometries[Idx];
            auto& vkAABBs = vkGeo.geometry.aabbs;
            auto& off     = vkRanges[Idx];

            vkGeo.sType        = VK_STRUCTURE_TYPE_ACCELERATION_STRUCTURE_GEOMETRY_KHR;
            vkGeo.pNext        = nullptr;
            vkGeo.flags        = GeometryFlagsToVkGeometryFlags(SrcBoxes.Flags);
            vkGeo.geometryType = VK_GEOMETRY_TYPE_AABBS_KHR;

            auto* const pBB            = ValidatedCast<BufferVkImpl>(SrcBoxes.pBoxBuffer);
            vkAABBs.sType              = VK_STRUCTURE_TYPE_ACCELERATION_STRUCTURE_GEOMETRY_AABBS_DATA_KHR;
            vkAABBs.pNext              = nullptr;
            vkAABBs.stride             = SrcBoxes.BoxStride;
            vkAABBs.data.deviceAddress = pBB->GetVkDeviceAddress() + SrcBoxes.BoxOffset;

            VERIFY(vkAABBs.data.deviceAddress % 8 == 0, "AABB start address is not properly aligned");

            TransitionOrVerifyBufferState(*pBB, Attribs.GeometryTransitionMode, RESOURCE_STATE_BUILD_AS_READ, VK_ACCESS_SHADER_READ_BIT, OpName);

            off.firstVertex     = 0;
            off.transformOffset = 0;
            off.primitiveOffset = 0;
            off.primitiveCount  = SrcBoxes.BoxCount;
        }
    }

    VkAccelerationStructureBuildRangeInfoKHR const* VkRangePtr = vkRanges.data();

    vkASBuildInfo.sType                     = VK_STRUCTURE_TYPE_ACCELERATION_STRUCTURE_BUILD_GEOMETRY_INFO_KHR;
    vkASBuildInfo.type                      = VK_ACCELERATION_STRUCTURE_TYPE_BOTTOM_LEVEL_KHR;                 // type must be compatible with create info
    vkASBuildInfo.flags                     = BuildASFlagsToVkBuildAccelerationStructureFlags(BLASDesc.Flags); // flags must be compatible with create info
    vkASBuildInfo.mode                      = Attribs.Update ? VK_BUILD_ACCELERATION_STRUCTURE_MODE_UPDATE_KHR : VK_BUILD_ACCELERATION_STRUCTURE_MODE_BUILD_KHR;
    vkASBuildInfo.srcAccelerationStructure  = Attribs.Update ? pBLASVk->GetVkBLAS() : VK_NULL_HANDLE;
    vkASBuildInfo.dstAccelerationStructure  = pBLASVk->GetVkBLAS();
    vkASBuildInfo.geometryCount             = static_cast<uint32_t>(vkGeometries.size());
    vkASBuildInfo.pGeometries               = vkGeometries.data();
    vkASBuildInfo.ppGeometries              = nullptr;
    vkASBuildInfo.scratchData.deviceAddress = pScratchVk->GetVkDeviceAddress() + Attribs.ScratchBufferOffset;

    EnsureVkCmdBuffer();
    m_CommandBuffer.BuildAccelerationStructure(1, &vkASBuildInfo, &VkRangePtr);
    ++m_State.NumCommands;

#ifdef DILIGENT_DEVELOPMENT
    pBLASVk->UpdateVersion();
#endif
}

void DeviceContextVkImpl::BuildTLAS(const BuildTLASAttribs& Attribs)
{
    if (!TDeviceContextBase::BuildTLAS(Attribs, 0))
        return;

    static_assert(TLAS_INSTANCE_DATA_SIZE == sizeof(VkAccelerationStructureInstanceKHR), "Value in TLAS_INSTANCE_DATA_SIZE doesn't match the actual instance description size");

    auto* pTLASVk      = ValidatedCast<TopLevelASVkImpl>(Attribs.pTLAS);
    auto* pScratchVk   = ValidatedCast<BufferVkImpl>(Attribs.pScratchBuffer);
    auto* pInstancesVk = ValidatedCast<BufferVkImpl>(Attribs.pInstanceBuffer);
    auto& TLASDesc     = pTLASVk->GetDesc();

    EnsureVkCmdBuffer();

    const char* OpName = "Build TopLevelAS (DeviceContextVkImpl::BuildTLAS)";
    TransitionOrVerifyTLASState(*pTLASVk, Attribs.TLASTransitionMode, RESOURCE_STATE_BUILD_AS_WRITE, OpName);
    TransitionOrVerifyBufferState(*pScratchVk, Attribs.ScratchBufferTransitionMode, RESOURCE_STATE_BUILD_AS_WRITE, VK_ACCESS_ACCELERATION_STRUCTURE_WRITE_BIT_KHR, OpName);

    if (Attribs.Update)
    {
        if (!pTLASVk->UpdateInstances(Attribs.pInstances, Attribs.InstanceCount, Attribs.BaseContributionToHitGroupIndex, Attribs.HitGroupStride, Attribs.BindingMode))
            return;
    }
    else
    {
        if (!pTLASVk->SetInstanceData(Attribs.pInstances, Attribs.InstanceCount, Attribs.BaseContributionToHitGroupIndex, Attribs.HitGroupStride, Attribs.BindingMode))
            return;
    }

    // copy instance data into instance buffer
    {
        size_t Size     = Attribs.InstanceCount * sizeof(VkAccelerationStructureInstanceKHR);
        auto   TmpSpace = m_UploadHeap.Allocate(Size, 16);

        for (Uint32 i = 0; i < Attribs.InstanceCount; ++i)
        {
            const auto& Inst     = Attribs.pInstances[i];
            const auto  InstDesc = pTLASVk->GetInstanceDesc(Inst.InstanceName);

            if (InstDesc.InstanceIndex >= Attribs.InstanceCount)
            {
                UNEXPECTED("Failed to find instance by name");
                return;
            }

            auto& vkASInst = static_cast<VkAccelerationStructureInstanceKHR*>(TmpSpace.CPUAddress)[InstDesc.InstanceIndex];
            auto* pBLASVk  = ValidatedCast<BottomLevelASVkImpl>(Inst.pBLAS);

            static_assert(sizeof(vkASInst.transform) == sizeof(Inst.Transform), "size mismatch");
            std::memcpy(&vkASInst.transform, Inst.Transform.data, sizeof(vkASInst.transform));

            vkASInst.instanceCustomIndex                    = Inst.CustomId;
            vkASInst.instanceShaderBindingTableRecordOffset = InstDesc.ContributionToHitGroupIndex;
            vkASInst.mask                                   = Inst.Mask;
            vkASInst.flags                                  = InstanceFlagsToVkGeometryInstanceFlags(Inst.Flags);
            vkASInst.accelerationStructureReference         = pBLASVk->GetVkDeviceAddress();

            TransitionOrVerifyBLASState(*pBLASVk, Attribs.BLASTransitionMode, RESOURCE_STATE_BUILD_AS_READ, OpName);
        }

        UpdateBufferRegion(pInstancesVk, Attribs.InstanceBufferOffset, Size, TmpSpace.vkBuffer, TmpSpace.AlignedOffset, Attribs.InstanceBufferTransitionMode);
    }
    TransitionOrVerifyBufferState(*pInstancesVk, Attribs.InstanceBufferTransitionMode, RESOURCE_STATE_BUILD_AS_READ, VK_ACCESS_SHADER_READ_BIT, OpName);

    VkAccelerationStructureBuildGeometryInfoKHR     vkASBuildInfo = {};
    VkAccelerationStructureBuildRangeInfoKHR        vkRange       = {};
    VkAccelerationStructureBuildRangeInfoKHR const* vkRangePtr    = &vkRange;
    VkAccelerationStructureGeometryKHR              vkASGeometry  = {};

    vkRange.primitiveCount = Attribs.InstanceCount;

    vkASGeometry.sType        = VK_STRUCTURE_TYPE_ACCELERATION_STRUCTURE_GEOMETRY_KHR;
    vkASGeometry.pNext        = nullptr;
    vkASGeometry.geometryType = VK_GEOMETRY_TYPE_INSTANCES_KHR;
    vkASGeometry.flags        = 0;

    auto& vkASInst              = vkASGeometry.geometry.instances;
    vkASInst.sType              = VK_STRUCTURE_TYPE_ACCELERATION_STRUCTURE_GEOMETRY_INSTANCES_DATA_KHR;
    vkASInst.pNext              = nullptr;
    vkASInst.arrayOfPointers    = VK_FALSE;
    vkASInst.data.deviceAddress = pInstancesVk->GetVkDeviceAddress() + Attribs.InstanceBufferOffset;

    VERIFY(vkASInst.data.deviceAddress % 16 == 0, "Instance data address is not properly aligned");

    vkASBuildInfo.sType                     = VK_STRUCTURE_TYPE_ACCELERATION_STRUCTURE_BUILD_GEOMETRY_INFO_KHR;
    vkASBuildInfo.type                      = VK_ACCELERATION_STRUCTURE_TYPE_TOP_LEVEL_KHR;                    // type must be compatible with create info
    vkASBuildInfo.flags                     = BuildASFlagsToVkBuildAccelerationStructureFlags(TLASDesc.Flags); // flags must be compatible with create info
    vkASBuildInfo.mode                      = Attribs.Update ? VK_BUILD_ACCELERATION_STRUCTURE_MODE_UPDATE_KHR : VK_BUILD_ACCELERATION_STRUCTURE_MODE_BUILD_KHR;
    vkASBuildInfo.srcAccelerationStructure  = Attribs.Update ? pTLASVk->GetVkTLAS() : VK_NULL_HANDLE;
    vkASBuildInfo.dstAccelerationStructure  = pTLASVk->GetVkTLAS();
    vkASBuildInfo.geometryCount             = 1;
    vkASBuildInfo.pGeometries               = &vkASGeometry;
    vkASBuildInfo.ppGeometries              = nullptr;
    vkASBuildInfo.scratchData.deviceAddress = pScratchVk->GetVkDeviceAddress() + Attribs.ScratchBufferOffset;

    m_CommandBuffer.BuildAccelerationStructure(1, &vkASBuildInfo, &vkRangePtr);
    ++m_State.NumCommands;
}

void DeviceContextVkImpl::CopyBLAS(const CopyBLASAttribs& Attribs)
{
    if (!TDeviceContextBase::CopyBLAS(Attribs, 0))
        return;

    auto* pSrcVk = ValidatedCast<BottomLevelASVkImpl>(Attribs.pSrc);
    auto* pDstVk = ValidatedCast<BottomLevelASVkImpl>(Attribs.pDst);

    // Dst BLAS description has specified CompactedSize, but doesn't have specified pTriangles and pBoxes.
    // We should copy geometries because it required for SBT to map geometry name to hit group.
    pDstVk->CopyGeometryDescription(*pSrcVk);
    pDstVk->SetActualGeometryCount(pSrcVk->GetActualGeometryCount());

    VkCopyAccelerationStructureInfoKHR Info = {};

    Info.sType = VK_STRUCTURE_TYPE_COPY_ACCELERATION_STRUCTURE_INFO_KHR;
    Info.src   = pSrcVk->GetVkBLAS();
    Info.dst   = pDstVk->GetVkBLAS();
    Info.mode  = CopyASModeToVkCopyAccelerationStructureMode(Attribs.Mode);

    EnsureVkCmdBuffer();

    const char* OpName = "Copy BottomLevelAS (DeviceContextVkImpl::CopyBLAS)";
    TransitionOrVerifyBLASState(*pSrcVk, Attribs.SrcTransitionMode, RESOURCE_STATE_BUILD_AS_READ, OpName);
    TransitionOrVerifyBLASState(*pDstVk, Attribs.DstTransitionMode, RESOURCE_STATE_BUILD_AS_WRITE, OpName);

    m_CommandBuffer.CopyAccelerationStructure(Info);
    ++m_State.NumCommands;

#ifdef DILIGENT_DEVELOPMENT
    pDstVk->UpdateVersion();
#endif
}

void DeviceContextVkImpl::CopyTLAS(const CopyTLASAttribs& Attribs)
{
    if (!TDeviceContextBase::CopyTLAS(Attribs, 0))
        return;

    auto* pSrcVk = ValidatedCast<TopLevelASVkImpl>(Attribs.pSrc);
    auto* pDstVk = ValidatedCast<TopLevelASVkImpl>(Attribs.pDst);

    // Instances specified in BuildTLAS command.
    // We should copy instances because it required for SBT to map instance name to hit group.
    pDstVk->CopyInstancceData(*pSrcVk);

    VkCopyAccelerationStructureInfoKHR Info = {};

    Info.sType = VK_STRUCTURE_TYPE_COPY_ACCELERATION_STRUCTURE_INFO_KHR;
    Info.src   = pSrcVk->GetVkTLAS();
    Info.dst   = pDstVk->GetVkTLAS();
    Info.mode  = CopyASModeToVkCopyAccelerationStructureMode(Attribs.Mode);

    EnsureVkCmdBuffer();

    const char* OpName = "Copy TopLevelAS (DeviceContextVkImpl::CopyTLAS)";
    TransitionOrVerifyTLASState(*pSrcVk, Attribs.SrcTransitionMode, RESOURCE_STATE_BUILD_AS_READ, OpName);
    TransitionOrVerifyTLASState(*pDstVk, Attribs.DstTransitionMode, RESOURCE_STATE_BUILD_AS_WRITE, OpName);

    m_CommandBuffer.CopyAccelerationStructure(Info);
    ++m_State.NumCommands;
}

void DeviceContextVkImpl::WriteBLASCompactedSize(const WriteBLASCompactedSizeAttribs& Attribs)
{
    if (!TDeviceContextBase::WriteBLASCompactedSize(Attribs, 0))
        return;

    const Uint32 QueryIndex  = 0;
    auto*        pBLASVk     = ValidatedCast<BottomLevelASVkImpl>(Attribs.pBLAS);
    auto*        pDestBuffVk = ValidatedCast<BufferVkImpl>(Attribs.pDestBuffer);

    EnsureVkCmdBuffer();

    const char* OpName = "Write AS compacted size (DeviceContextVkImpl::WriteBLASCompactedSize)";
    TransitionOrVerifyBLASState(*pBLASVk, Attribs.BLASTransitionMode, RESOURCE_STATE_BUILD_AS_READ, OpName);
    TransitionOrVerifyBufferState(*pDestBuffVk, Attribs.BufferTransitionMode, RESOURCE_STATE_COPY_DEST, VK_ACCESS_TRANSFER_WRITE_BIT, OpName);

    m_CommandBuffer.WriteAccelerationStructuresProperties(pBLASVk->GetVkBLAS(), VK_QUERY_TYPE_ACCELERATION_STRUCTURE_COMPACTED_SIZE_KHR, m_ASQueryPool, QueryIndex);
    m_CommandBuffer.CopyQueryPoolResults(m_ASQueryPool, QueryIndex, 1, pDestBuffVk->GetVkBuffer(), Attribs.DestBufferOffset, sizeof(Uint64), VK_QUERY_RESULT_64_BIT | VK_QUERY_RESULT_WAIT_BIT);
    m_CommandBuffer.ResetQueryPool(m_ASQueryPool, QueryIndex, 1);
    ++m_State.NumCommands;
}

void DeviceContextVkImpl::WriteTLASCompactedSize(const WriteTLASCompactedSizeAttribs& Attribs)
{
    if (!TDeviceContextBase::WriteTLASCompactedSize(Attribs, 0))
        return;

    const Uint32 QueryIndex  = 0;
    auto*        pTLASVk     = ValidatedCast<TopLevelASVkImpl>(Attribs.pTLAS);
    auto*        pDestBuffVk = ValidatedCast<BufferVkImpl>(Attribs.pDestBuffer);

    EnsureVkCmdBuffer();

    const char* OpName = "Write AS compacted size (DeviceContextVkImpl::WriteTLASCompactedSize)";
    TransitionOrVerifyTLASState(*pTLASVk, Attribs.TLASTransitionMode, RESOURCE_STATE_BUILD_AS_READ, OpName);
    TransitionOrVerifyBufferState(*pDestBuffVk, Attribs.BufferTransitionMode, RESOURCE_STATE_COPY_DEST, VK_ACCESS_TRANSFER_WRITE_BIT, OpName);

    m_CommandBuffer.WriteAccelerationStructuresProperties(pTLASVk->GetVkTLAS(), VK_QUERY_TYPE_ACCELERATION_STRUCTURE_COMPACTED_SIZE_KHR, m_ASQueryPool, QueryIndex);
    m_CommandBuffer.CopyQueryPoolResults(m_ASQueryPool, QueryIndex, 1, pDestBuffVk->GetVkBuffer(), Attribs.DestBufferOffset, sizeof(Uint64), VK_QUERY_RESULT_64_BIT | VK_QUERY_RESULT_WAIT_BIT);
    m_CommandBuffer.ResetQueryPool(m_ASQueryPool, QueryIndex, 1);
    ++m_State.NumCommands;
}

void DeviceContextVkImpl::CreateASCompactedSizeQueryPool()
{
    if (m_pDevice->GetDeviceCaps().Features.RayTracing == DEVICE_FEATURE_STATE_ENABLED)
    {
        const auto&           LogicalDevice = m_pDevice->GetLogicalDevice();
        VkQueryPoolCreateInfo Info          = {};

        Info.sType      = VK_STRUCTURE_TYPE_QUERY_POOL_CREATE_INFO;
        Info.queryCount = 1;
        Info.queryType  = VK_QUERY_TYPE_ACCELERATION_STRUCTURE_COMPACTED_SIZE_KHR;

        m_ASQueryPool = LogicalDevice.CreateQueryPool(Info);
    }
}

void DeviceContextVkImpl::TraceRays(const TraceRaysAttribs& Attribs)
{
    if (!TDeviceContextBase::TraceRays(Attribs, 0))
        return;

    auto*    pSBTVk  = ValidatedCast<ShaderBindingTableVkImpl>(Attribs.pSBT);
    IBuffer* pBuffer = nullptr;

    ShaderBindingTableVkImpl::BindingTable RayGenShaderRecord  = {};
    ShaderBindingTableVkImpl::BindingTable MissShaderTable     = {};
    ShaderBindingTableVkImpl::BindingTable HitGroupTable       = {};
    ShaderBindingTableVkImpl::BindingTable CallableShaderTable = {};

    pSBTVk->GetData(pBuffer, RayGenShaderRecord, MissShaderTable, HitGroupTable, CallableShaderTable);

    auto* pSBTBufferVk = ValidatedCast<BufferVkImpl>(pBuffer);

    const char* OpName = "Trace rays (DeviceContextVkImpl::TraceRays)";

    if (RayGenShaderRecord.pData || MissShaderTable.pData || HitGroupTable.pData || CallableShaderTable.pData)
    {
        TransitionOrVerifyBufferState(*pSBTBufferVk, RESOURCE_STATE_TRANSITION_MODE_TRANSITION, RESOURCE_STATE_COPY_DEST, VK_ACCESS_TRANSFER_WRITE_BIT, OpName);

        // buffer ranges are not intersected, so we don't need to add barriers between them
        if (RayGenShaderRecord.pData)
            UpdateBuffer(pBuffer, RayGenShaderRecord.Offset, RayGenShaderRecord.Size, RayGenShaderRecord.pData, RESOURCE_STATE_TRANSITION_MODE_VERIFY);

        if (MissShaderTable.pData)
            UpdateBuffer(pBuffer, MissShaderTable.Offset, MissShaderTable.Size, MissShaderTable.pData, RESOURCE_STATE_TRANSITION_MODE_VERIFY);

        if (HitGroupTable.pData)
            UpdateBuffer(pBuffer, HitGroupTable.Offset, HitGroupTable.Size, HitGroupTable.pData, RESOURCE_STATE_TRANSITION_MODE_VERIFY);

        if (CallableShaderTable.pData)
            UpdateBuffer(pBuffer, CallableShaderTable.Offset, CallableShaderTable.Size, CallableShaderTable.pData, RESOURCE_STATE_TRANSITION_MODE_VERIFY);
    }
    TransitionOrVerifyBufferState(*pSBTBufferVk, RESOURCE_STATE_TRANSITION_MODE_TRANSITION, RESOURCE_STATE_RAY_TRACING, VK_ACCESS_SHADER_READ_BIT, OpName);

    // clang-format off
    VkStridedDeviceAddressRegionKHR RaygenShaderBindingTable   = {pSBTBufferVk->GetVkDeviceAddress() + RayGenShaderRecord.Offset,  RayGenShaderRecord.Stride,  RayGenShaderRecord.Size };
    VkStridedDeviceAddressRegionKHR MissShaderBindingTable     = {pSBTBufferVk->GetVkDeviceAddress() + MissShaderTable.Offset,     MissShaderTable.Stride,     MissShaderTable.Size    };
    VkStridedDeviceAddressRegionKHR HitShaderBindingTable      = {pSBTBufferVk->GetVkDeviceAddress() + HitGroupTable.Offset,       HitGroupTable.Stride,       HitGroupTable.Size      };
    VkStridedDeviceAddressRegionKHR CallableShaderBindingTable = {pSBTBufferVk->GetVkDeviceAddress() + CallableShaderTable.Offset, CallableShaderTable.Stride, CallableShaderTable.Size};
    // clang-format on

    PrepareForRayTracing();
    m_CommandBuffer.TraceRays(RaygenShaderBindingTable, MissShaderBindingTable, HitShaderBindingTable, CallableShaderBindingTable,
                              Attribs.DimensionX, Attribs.DimensionY, Attribs.DimensionZ);
    ++m_State.NumCommands;
}

} // namespace Diligent<|MERGE_RESOLUTION|>--- conflicted
+++ resolved
@@ -1337,10 +1337,6 @@
         ++buff_idx;
     }
 
-<<<<<<< HEAD
-    for (auto& BindInfo : m_DescrSetBindInfo)
-        BindInfo = DescriptorSetBindInfo{};
-=======
     for (Uint32 i = 0; i < NumCommandLists; ++i, ++buff_idx)
     {
         auto pDeferredCtxVkImpl = DeferredCtxs[i].RawPtr<DeviceContextVkImpl>();
@@ -1351,7 +1347,9 @@
         pDeferredCtxVkImpl->DisposeVkCmdBuffer(m_CommandQueueId, std::move(vkCmdBuffs[buff_idx]), SubmittedFenceValue);
     }
     VERIFY_EXPR(buff_idx == vkCmdBuffs.size());
->>>>>>> 1b12c219
+
+    for (auto& BindInfo : m_DescrSetBindInfo)
+        BindInfo = DescriptorSetBindInfo{};
 
     m_State = ContextState{};
     m_CommandBuffer.Reset();
