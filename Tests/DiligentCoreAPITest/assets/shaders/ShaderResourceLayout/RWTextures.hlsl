RWTexture2D<unorm float4 /*format=rgba8*/> g_RWTex2D_Static;
RWTexture2D<unorm float4 /*format=rgba8*/> g_RWTex2D_Mut;
RWTexture2D<unorm float4 /*format=rgba8*/> g_RWTex2D_Dyn;

RWTexture2D<unorm float4 /*format=rgba8*/> g_RWTex2DArr_Static[STATIC_TEX_ARRAY_SIZE];  // 2
RWTexture2D<unorm float4 /*format=rgba8*/> g_RWTex2DArr_Mut   [MUTABLE_TEX_ARRAY_SIZE]; // 4 or 2 in D3D11
RWTexture2D<unorm float4 /*format=rgba8*/> g_RWTex2DArr_Dyn   [DYNAMIC_TEX_ARRAY_SIZE]; // 3 or 1 in D3D11

float4 CheckValue(float4 Val, float4 Expected)
{
    return float4(Val.x == Expected.x ? 1.0 : 0.0,
                  Val.y == Expected.y ? 1.0 : 0.0,
                  Val.z == Expected.z ? 1.0 : 0.0,
                  Val.w == Expected.w ? 1.0 : 0.0);
}

float4 VerifyResources()
{
    float4 AllCorrect = float4(1.0, 1.0, 1.0, 1.0);

    AllCorrect *= CheckValue(g_RWTex2D_Static[int2(5, 6)], Tex2D_Static_Ref);
    AllCorrect *= CheckValue(g_RWTex2D_Mut   [int2(6, 7)], Tex2D_Mut_Ref);
    AllCorrect *= CheckValue(g_RWTex2D_Dyn   [int2(7, 8)], Tex2D_Dyn_Ref);

    float4 f4Color = float4(1.0, 2.0, 3.0, 4.0);
    g_RWTex2D_Static[int2(0,0)] = f4Color;
    g_RWTex2D_Mut   [int2(0,0)] = f4Color;
    g_RWTex2D_Dyn   [int2(0,0)] = f4Color;

    // glslang is not smart enough to unroll the loops even when explicitly told to do so

    AllCorrect *= CheckValue(g_RWTex2DArr_Static[0][int2(10, 12)], Tex2DArr_Static_Ref0);
    AllCorrect *= CheckValue(g_RWTex2DArr_Static[1][int2(14, 17)], Tex2DArr_Static_Ref1);

    g_RWTex2DArr_Static[0][int2(0,0)] = f4Color;
    g_RWTex2DArr_Static[1][int2(0,0)] = f4Color;

    AllCorrect *= CheckValue(g_RWTex2DArr_Mut[0][int2(32, 21)], Tex2DArr_Mut_Ref0);
<<<<<<< HEAD
    AllCorrect *= CheckValue(g_RWTex2DArr_Mut[1][int2(31, 24)], Tex2DArr_Mut_Ref1);

=======
>>>>>>> 1b12c219
    g_RWTex2DArr_Mut[0][int2(0,0)] = f4Color;

#if (MUTABLE_TEX_ARRAY_SIZE == 4)
<<<<<<< HEAD
    AllCorrect *= CheckValue(g_RWTex2DArr_Mut[2][int2(42, 56)], Tex2DArr_Mut_Ref2);
    AllCorrect *= CheckValue(g_RWTex2DArr_Mut[3][int2(45, 54)], Tex2DArr_Mut_Ref3);

=======
    AllCorrect *= CheckValue(g_RWTex2DArr_Mut[1][int2(31, 24)], Tex2DArr_Mut_Ref1);
    AllCorrect *= CheckValue(g_RWTex2DArr_Mut[2][int2(42, 56)], Tex2DArr_Mut_Ref2);
    AllCorrect *= CheckValue(g_RWTex2DArr_Mut[3][int2(45, 54)], Tex2DArr_Mut_Ref3);

    g_RWTex2DArr_Mut[1][int2(0,0)] = f4Color;
>>>>>>> 1b12c219
    g_RWTex2DArr_Mut[2][int2(0,0)] = f4Color;
    g_RWTex2DArr_Mut[3][int2(0,0)] = f4Color;
#endif

    AllCorrect *= CheckValue(g_RWTex2DArr_Dyn[0][int2(67, 54)], Tex2DArr_Dyn_Ref0);
<<<<<<< HEAD
    AllCorrect *= CheckValue(g_RWTex2DArr_Dyn[1][int2(73, 58)], Tex2DArr_Dyn_Ref1);
    AllCorrect *= CheckValue(g_RWTex2DArr_Dyn[2][int2(78, 92)], Tex2DArr_Dyn_Ref2);

=======
>>>>>>> 1b12c219
    g_RWTex2DArr_Dyn[0][int2(0,0)] = f4Color;

#if (DYNAMIC_TEX_ARRAY_SIZE == 3)
    AllCorrect *= CheckValue(g_RWTex2DArr_Dyn[1][int2(73, 58)], Tex2DArr_Dyn_Ref1);
    AllCorrect *= CheckValue(g_RWTex2DArr_Dyn[2][int2(78, 92)], Tex2DArr_Dyn_Ref2);

    g_RWTex2DArr_Dyn[1][int2(0,0)] = f4Color;
    g_RWTex2DArr_Dyn[2][int2(0,0)] = f4Color;
#endif

    return AllCorrect;
}

RWTexture2D</*format=rgba8*/ float4> g_tex2DUAV;

[numthreads(16, 16, 1)]
void main(uint3 DTid : SV_DispatchThreadID)
{
	uint2 ui2Dim;
	g_tex2DUAV.GetDimensions(ui2Dim.x, ui2Dim.y);
	if (DTid.x >= ui2Dim.x || DTid.y >= ui2Dim.y)
        return;

	g_tex2DUAV[DTid.xy] = float4(float2(DTid.xy % 256u) / 256.0, 0.0, 1.0) * VerifyResources();
}<|MERGE_RESOLUTION|>--- conflicted
+++ resolved
@@ -36,36 +36,19 @@
     g_RWTex2DArr_Static[1][int2(0,0)] = f4Color;
 
     AllCorrect *= CheckValue(g_RWTex2DArr_Mut[0][int2(32, 21)], Tex2DArr_Mut_Ref0);
-<<<<<<< HEAD
-    AllCorrect *= CheckValue(g_RWTex2DArr_Mut[1][int2(31, 24)], Tex2DArr_Mut_Ref1);
-
-=======
->>>>>>> 1b12c219
     g_RWTex2DArr_Mut[0][int2(0,0)] = f4Color;
 
 #if (MUTABLE_TEX_ARRAY_SIZE == 4)
-<<<<<<< HEAD
-    AllCorrect *= CheckValue(g_RWTex2DArr_Mut[2][int2(42, 56)], Tex2DArr_Mut_Ref2);
-    AllCorrect *= CheckValue(g_RWTex2DArr_Mut[3][int2(45, 54)], Tex2DArr_Mut_Ref3);
-
-=======
     AllCorrect *= CheckValue(g_RWTex2DArr_Mut[1][int2(31, 24)], Tex2DArr_Mut_Ref1);
     AllCorrect *= CheckValue(g_RWTex2DArr_Mut[2][int2(42, 56)], Tex2DArr_Mut_Ref2);
     AllCorrect *= CheckValue(g_RWTex2DArr_Mut[3][int2(45, 54)], Tex2DArr_Mut_Ref3);
 
     g_RWTex2DArr_Mut[1][int2(0,0)] = f4Color;
->>>>>>> 1b12c219
     g_RWTex2DArr_Mut[2][int2(0,0)] = f4Color;
     g_RWTex2DArr_Mut[3][int2(0,0)] = f4Color;
 #endif
 
     AllCorrect *= CheckValue(g_RWTex2DArr_Dyn[0][int2(67, 54)], Tex2DArr_Dyn_Ref0);
-<<<<<<< HEAD
-    AllCorrect *= CheckValue(g_RWTex2DArr_Dyn[1][int2(73, 58)], Tex2DArr_Dyn_Ref1);
-    AllCorrect *= CheckValue(g_RWTex2DArr_Dyn[2][int2(78, 92)], Tex2DArr_Dyn_Ref2);
-
-=======
->>>>>>> 1b12c219
     g_RWTex2DArr_Dyn[0][int2(0,0)] = f4Color;
 
 #if (DYNAMIC_TEX_ARRAY_SIZE == 3)
