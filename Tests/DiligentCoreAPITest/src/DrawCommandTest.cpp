--- conflicted
+++ resolved
@@ -59,7 +59,6 @@
 
 #if METAL_SUPPORTED
 void RenderDrawCommandReferenceMtl(ISwapChain* pSwapChain, const float* pClearColor);
-<<<<<<< HEAD
 #endif
 
 void RenderDrawCommandReference(ISwapChain* pSwapChain, const float* pClearColor = nullptr)
@@ -97,45 +96,6 @@
 
 #endif
 
-=======
-#endif
-
-void RenderDrawCommandReference(ISwapChain* pSwapChain, const float* pClearColor = nullptr)
-{
-    auto* pEnv     = TestingEnvironment::GetInstance();
-    auto* pDevice  = pEnv->GetDevice();
-    auto* pContext = pEnv->GetDeviceContext();
-
-    RefCntAutoPtr<ITestingSwapChain> pTestingSwapChain{pSwapChain, IID_TestingSwapChain};
-    if (pTestingSwapChain)
-    {
-        pContext->Flush();
-        pContext->InvalidateState();
-
-        auto deviceType = pDevice->GetDeviceCaps().DevType;
-        switch (deviceType)
-        {
-#if D3D11_SUPPORTED
-            case RENDER_DEVICE_TYPE_D3D11:
-                RenderDrawCommandReferenceD3D11(pSwapChain, pClearColor);
-                break;
-#endif
-
-#if D3D12_SUPPORTED
-            case RENDER_DEVICE_TYPE_D3D12:
-                RenderDrawCommandReferenceD3D12(pSwapChain, pClearColor);
-                break;
-#endif
-
-#if GL_SUPPORTED || GLES_SUPPORTED
-            case RENDER_DEVICE_TYPE_GL:
-            case RENDER_DEVICE_TYPE_GLES:
-                RenderDrawCommandReferenceGL(pSwapChain, pClearColor);
-                break;
-
-#endif
-
->>>>>>> 1b12c219
 #if VULKAN_SUPPORTED
             case RENDER_DEVICE_TYPE_VULKAN:
                 RenderDrawCommandReferenceVk(pSwapChain, pClearColor);
@@ -1575,7 +1535,6 @@
     Present();
 }
 
-<<<<<<< HEAD
 void DrawCommandTest::TestDynamicBufferUpdates(IShader*                      pVS,
                                                IShader*                      pPS,
                                                IBuffer*                      pDynamicCB0,
@@ -1844,7 +1803,11 @@
     }
 
     pContext->DrawIndexed(drawAttrs);
-=======
+
+    Present();
+}
+
+
 TEST_F(DrawCommandTest, DeferredContexts)
 {
     auto* pEnv = TestingEnvironment::GetInstance();
@@ -1910,7 +1873,6 @@
 
     for (size_t i = 0; i < NumThreads; ++i)
         pEnv->GetDeviceContext(i + 1)->FinishFrame();
->>>>>>> 1b12c219
 
     Present();
 }
